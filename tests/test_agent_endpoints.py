--- conflicted
+++ resolved
@@ -40,7 +40,6 @@
 
     def execute_workflow(self, workflow_name, input_data):
         if workflow_name == "email_drafting":
-<<<<<<< HEAD
             output = {
                 **input_data,
                 "action_id": input_data.get("action_id", "a1"),
@@ -57,14 +56,7 @@
             "workflow_id": "wf",
             "result": {"echo": input_data},
         }
-=======
-            return {
-                "status": "completed",
-                "workflow_id": "wf",
-                "result": {"email_drafting": {**input_data, "action_id": "a1"}},
-            }
-        return {"status": "completed", "workflow_id": "wf", "result": {"echo": input_data}}
->>>>>>> bae787bc
+
 
 
 def test_agent_execute_endpoint():
@@ -108,7 +100,6 @@
     client = TestClient(app)
 
     resp = client.post(
-<<<<<<< HEAD
         "/workflows/email",
         data={
             "subject": "s",
@@ -122,21 +113,14 @@
     assert data["result"]["email_drafting"]["sent"] is True
     assert data["result"]["email_drafting"]["body"] == "<p>generated</p>"
     assert data["result"]["email_drafting"]["recipients"] == ["r1", "r2"]
-=======
-        "/workflows/email", data={"subject": "s", "recipient": "r"}
-    )
-    assert resp.status_code == 200
-    assert resp.json()["action_id"] == "a1"
->>>>>>> bae787bc
+
     prs = orchestrator.agent_nick.process_routing_service
     assert len(prs.logged) == 2
     assert prs.logged[0]["status"] == "started"
     assert prs.logged[1]["status"] == "completed"
     assert prs.logged[0]["action_desc"]["subject"] == "s"
-<<<<<<< HEAD
     assert prs.updated_details["output"]["sent"] is True
     assert prs.updated_details["output"]["body"] == "<p>generated</p>"
     assert prs.updated_details["output"]["recipients"] == ["r1", "r2"]
     assert prs.updated_details["status"] == "completed"
-=======
->>>>>>> bae787bc
+
