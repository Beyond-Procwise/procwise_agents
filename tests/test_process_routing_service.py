import os
import sys
import json
from datetime import datetime
from types import SimpleNamespace
import pytest

sys.path.append(os.path.abspath(os.path.join(os.path.dirname(__file__), "..")))

# Enable GPU for tests
os.environ.setdefault("CUDA_VISIBLE_DEVICES", "0")

from services.process_routing_service import ProcessRoutingService


class DummyCursor:
    def __init__(self):
        self.params = None

    def execute(self, sql, params):
        self.params = params

    def fetchone(self):
        return [42]

    def __enter__(self):
        return self

    def __exit__(self, exc_type, exc, tb):
        pass


class DummyConn:
    def __init__(self):
        self.cursor_obj = DummyCursor()

    def cursor(self):
        return self.cursor_obj

    def commit(self):
        pass

    def __enter__(self):
        return self

    def __exit__(self, exc_type, exc, tb):
        pass


def test_log_process_defaults_status_zero():
    conn = DummyConn()
    agent = SimpleNamespace(
        get_db_connection=lambda: conn,
        settings=SimpleNamespace(script_user="tester"),
    )
    prs = ProcessRoutingService(agent)
    pid = prs.log_process("foo", {"a": 1})
    assert pid == 42
    # process_status should default to 0 and not be None
    assert conn.cursor_obj.params[5] == 0


def test_convert_agents_to_flow_builds_tree():
    details = {
        "status": "saved",
        "agents": [
            {
                "agent": "1",
                "status": "saved",
                "agent_property": {"llm": "m", "prompts": [], "policies": []},
                "dependencies": {"onSuccess": ["2"], "onFailure": ["3"]},
            },
            {
                "agent": "2",
                "status": "saved",
                "agent_property": {"llm": "m", "prompts": [], "policies": []},
                "dependencies": {},
            },
            {
                "agent": "3",
                "status": "saved",
                "agent_property": {"llm": "m", "prompts": [], "policies": []},
                "dependencies": {},
            },
        ],
    }

    flow = ProcessRoutingService.convert_agents_to_flow(details)
    assert flow["agent_type"] == "1"
    assert flow["onSuccess"]["agent_type"] == "2"
    assert flow["onFailure"]["agent_type"] == "3"


class FetchCursor:
    def __init__(self, proc_details, prompt_rows, policy_rows):
        self.proc_details = proc_details
        self.prompt_rows = prompt_rows
        self.policy_rows = policy_rows
        self.query = ""

    def execute(self, sql, params=None):
        self.query = sql

    def fetchone(self):
        if "FROM proc.routing" in self.query:
            return [json.dumps(self.proc_details)]
        return None

    def fetchall(self):
        if "FROM proc.prompt" in self.query:
            return self.prompt_rows
        if "FROM proc.policy" in self.query:
            return self.policy_rows
        return []

    def __enter__(self):
        return self

    def __exit__(self, exc_type, exc, tb):
        pass


class FetchConn:
    def __init__(self, proc_details, prompt_rows, policy_rows):
        self.proc_details = proc_details
        self.prompt_rows = prompt_rows
        self.policy_rows = policy_rows

    def cursor(self):
        return FetchCursor(self.proc_details, self.prompt_rows, self.policy_rows)

    def __enter__(self):
        return self

    def __exit__(self, exc_type, exc, tb):
        pass


def test_get_process_details_enriches_agent_data():
    proc_details = {
        "status": "saved",
        "agent_type": "supplier_ranking_123",
        "agent_property": {"llm": None, "prompts": [], "policies": []},
    }
    conn = FetchConn(
        proc_details,
        [(1, "{supplier_ranking}")],
        [(2, "{supplier_ranking}")],
    )
    agent = SimpleNamespace(
        get_db_connection=lambda: conn,
        settings=SimpleNamespace(script_user="tester"),
    )
    prs = ProcessRoutingService(agent)
    details = prs.get_process_details(1)
    assert details["agent_type"] == "SupplierRankingAgent"
    assert details["agent_property"]["prompts"] == [1]
    assert details["agent_property"]["policies"] == [2]


def test_get_process_details_handles_prefixed_agent_names():
    proc_details = {
        "status": "saved",
        "agent_type": "admin_quote_agent_000067_1757404210002",
        "agent_property": {"llm": None, "prompts": [], "policies": []},
    }
    conn = FetchConn(proc_details, [], [])
    agent = SimpleNamespace(
        get_db_connection=lambda: conn,
        settings=SimpleNamespace(script_user="tester"),
    )
    prs = ProcessRoutingService(agent)
    prs._load_agent_links = lambda: (
        {"quote_evaluation": "QuoteEvaluationAgent"},
        {},
        {},
    )
    details = prs.get_process_details(1)
    assert details["agent_type"] == "QuoteEvaluationAgent"


def test_update_agent_status_preserves_structure():
    initial = {
        "status": "",
        "agents": [
            {"agent": "A1", "dependencies": {"onSuccess": [], "onFailure": [], "onCompletion": []}, "status": "saved", "agent_ref_id": "1"},
            {"agent": "A2", "dependencies": {"onSuccess": ["A1"], "onFailure": [], "onCompletion": []}, "status": "saved", "agent_ref_id": "2"},
            {"agent": "A3", "dependencies": {"onSuccess": [], "onFailure": ["A1"], "onCompletion": []}, "status": "saved", "agent_ref_id": "3"},
        ],
    }
    conn = DummyConn()
    agent = SimpleNamespace(
        get_db_connection=lambda: conn,
        settings=SimpleNamespace(script_user="tester"),
    )
    prs = ProcessRoutingService(agent)
    prs.get_process_details = lambda pid, **kwargs: initial
    prs.update_agent_status(1, "A1", "completed")
    prs.update_agent_status(1, "A2", "validated")
    updated = json.loads(conn.cursor_obj.params[0])
    assert updated["agents"][1]["status"] == "validated"
    assert updated["agents"][0]["status"] == "completed"
    assert updated["agents"][2]["dependencies"]["onFailure"] == ["A1"]
    assert updated["status"] == "running"



def test_update_agent_status_preserves_structure_scenario2():
    initial = {
        "status": "",
        "agents": [
            {"agent": "A1", "dependencies": {"onSuccess": [], "onFailure": [], "onCompletion": []}, "status": "saved", "agent_ref_id": "1"},
            {"agent": "A2", "dependencies": {"onSuccess": [], "onFailure": [], "onCompletion": []}, "status": "saved", "agent_ref_id": "2"},
            {"agent": "A3", "dependencies": {"onSuccess": ["A1"], "onFailure": [], "onCompletion": []}, "status": "saved", "agent_ref_id": "3"},
            {"agent": "A4", "dependencies": {"onSuccess": [], "onFailure": ["A1", "A2"], "onCompletion": []}, "status": "saved", "agent_ref_id": "4"},
        ],
    }
    conn = DummyConn()
    agent = SimpleNamespace(
        get_db_connection=lambda: conn,
        settings=SimpleNamespace(script_user="tester"),
    )
    prs = ProcessRoutingService(agent)
    prs.get_process_details = lambda pid, **kwargs: initial

    prs.update_agent_status(1, "A1", "completed")
    prs.update_agent_status(1, "A2", "completed")
    prs.update_agent_status(1, "A3", "completed")
    prs.update_agent_status(1, "A4", "validated")
    updated = json.loads(conn.cursor_obj.params[0])
    assert updated["agents"][3]["status"] == "validated"
    assert updated["agents"][2]["dependencies"]["onSuccess"] == ["A1"]
    assert updated["agents"][3]["dependencies"]["onFailure"] == ["A1", "A2"]
    assert updated["status"] == "running"



def test_update_agent_status_updates_overall_status():
    initial = {
        "status": "saved",
        "agents": [
            {"agent": "A1", "dependencies": {"onSuccess": [], "onFailure": [], "onCompletion": []}, "status": "saved", "agent_ref_id": "1"},
            {"agent": "A2", "dependencies": {"onSuccess": [], "onFailure": [], "onCompletion": []}, "status": "saved", "agent_ref_id": "2"},
        ],
    }
    conn = DummyConn()
    agent = SimpleNamespace(
        get_db_connection=lambda: conn,
        settings=SimpleNamespace(script_user="tester"),
    )
    prs = ProcessRoutingService(agent)
    holder = {"value": initial}

    def get_details(pid, **kwargs):
        return holder["value"]

    def upd_details(pid, details, modified_by=None):
        holder["value"] = json.loads(json.dumps(details))

    def upd_status(pid, status, modified_by=None, process_details=None):
        holder["value"] = json.loads(json.dumps(process_details))
        conn.cursor_obj.params = (status, json.dumps(process_details))

    prs.get_process_details = get_details
    prs.update_process_details = upd_details
    prs.update_process_status = upd_status

    prs.update_agent_status(1, "A1", "completed")
<<<<<<< HEAD
    assert holder["value"]["status"] == "running"
=======
    assert holder["value"]["status"] == "saved"
>>>>>>> 7681ea57

    prs.update_agent_status(1, "A2", "completed")
    assert holder["value"]["status"] == "completed"
    assert conn.cursor_obj.params[0] == 1

    prs.update_agent_status(1, "A1", "failed")
    assert holder["value"]["status"] == "failed"
    assert conn.cursor_obj.params[0] == -1


<<<<<<< HEAD
def test_update_agent_status_enforces_sequence():
    initial = {
        "status": "saved",
        "agents": [
            {"agent": "A1", "dependencies": {"onSuccess": [], "onFailure": [], "onCompletion": []}, "status": "saved", "agent_ref_id": "1"},
            {"agent": "A2", "dependencies": {"onSuccess": [], "onFailure": [], "onCompletion": []}, "status": "saved", "agent_ref_id": "2"},
        ],
    }
    conn = DummyConn()
    agent = SimpleNamespace(
        get_db_connection=lambda: conn,
        settings=SimpleNamespace(script_user="tester"),
    )
    prs = ProcessRoutingService(agent)
    prs.get_process_details = lambda pid, **kwargs: initial
    with pytest.raises(ValueError):
        prs.update_agent_status(1, "A2", "validated")


=======
>>>>>>> 7681ea57
def test_update_process_status_updates_process_details():
    initial = {"status": "saved", "agents": []}
    conn = DummyConn()
    agent = SimpleNamespace(
        get_db_connection=lambda: conn,
        settings=SimpleNamespace(script_user="tester"),
    )
    prs = ProcessRoutingService(agent)
    prs.get_process_details = lambda pid, **kwargs: initial

    prs.update_process_status(1, 1)
    params = conn.cursor_obj.params
    assert params[0] == 1
    stored = json.loads(params[1])
    assert stored["status"] == "completed"


def test_log_run_detail_keeps_agent_statuses():
    details = {
        "status": "",
        "agents": [
            {"agent": "A1", "dependencies": {"onSuccess": [], "onFailure": [], "onCompletion": []}, "status": "validated", "agent_ref_id": "1"},
            {"agent": "A2", "dependencies": {"onSuccess": ["A1"], "onFailure": [], "onCompletion": []}, "status": "saved", "agent_ref_id": "2"},
        ],
    }
    conn = DummyConn()
    agent = SimpleNamespace(
        get_db_connection=lambda: conn,
        settings=SimpleNamespace(script_user="tester"),
    )
    prs = ProcessRoutingService(agent)
    prs.log_run_detail(
        process_id=1,
        process_status="success",
        process_details=details,
        process_start_ts=datetime.utcnow(),
        process_end_ts=datetime.utcnow(),
        triggered_by="tester",
    )
    updated = json.loads(conn.cursor_obj.params[1])
    assert updated["status"] == "saved"

    assert updated["agents"][0]["status"] == "validated"
    assert updated["agents"][1]["status"] == "saved"<|MERGE_RESOLUTION|>--- conflicted
+++ resolved
@@ -266,11 +266,8 @@
     prs.update_process_status = upd_status
 
     prs.update_agent_status(1, "A1", "completed")
-<<<<<<< HEAD
     assert holder["value"]["status"] == "running"
-=======
-    assert holder["value"]["status"] == "saved"
->>>>>>> 7681ea57
+
 
     prs.update_agent_status(1, "A2", "completed")
     assert holder["value"]["status"] == "completed"
@@ -281,7 +278,6 @@
     assert conn.cursor_obj.params[0] == -1
 
 
-<<<<<<< HEAD
 def test_update_agent_status_enforces_sequence():
     initial = {
         "status": "saved",
@@ -300,9 +296,6 @@
     with pytest.raises(ValueError):
         prs.update_agent_status(1, "A2", "validated")
 
-
-=======
->>>>>>> 7681ea57
 def test_update_process_status_updates_process_details():
     initial = {"status": "saved", "agents": []}
     conn = DummyConn()
