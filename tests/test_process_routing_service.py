--- conflicted
+++ resolved
@@ -190,20 +190,14 @@
         settings=SimpleNamespace(script_user="tester"),
     )
     prs = ProcessRoutingService(agent)
-<<<<<<< HEAD
     prs.get_process_details = lambda pid, **kwargs: initial
-=======
-    prs.get_process_details = lambda pid: initial
->>>>>>> 55b68f83
     prs.update_agent_status(1, "A2", "running")
     updated = json.loads(conn.cursor_obj.params[0])
     assert updated["agents"][1]["status"] == "running"
     assert updated["agents"][0]["status"] == "saved"
     assert updated["agents"][2]["dependencies"]["onFailure"] == ["A1"]
-<<<<<<< HEAD
     assert updated["status"] == 0
-=======
->>>>>>> 55b68f83
+
 
 
 def test_update_agent_status_preserves_structure_scenario2():
@@ -222,20 +216,15 @@
         settings=SimpleNamespace(script_user="tester"),
     )
     prs = ProcessRoutingService(agent)
-<<<<<<< HEAD
     prs.get_process_details = lambda pid, **kwargs: initial
-=======
-    prs.get_process_details = lambda pid: initial
->>>>>>> 55b68f83
+
     prs.update_agent_status(1, "A4", "running")
     updated = json.loads(conn.cursor_obj.params[0])
     assert updated["agents"][3]["status"] == "running"
     assert updated["agents"][2]["dependencies"]["onSuccess"] == ["A1"]
     assert updated["agents"][3]["dependencies"]["onFailure"] == ["A1", "A2"]
-<<<<<<< HEAD
     assert updated["status"] == 0
-=======
->>>>>>> 55b68f83
+
 
 
 def test_log_run_detail_keeps_agent_statuses():
@@ -261,10 +250,7 @@
         triggered_by="tester",
     )
     updated = json.loads(conn.cursor_obj.params[1])
-<<<<<<< HEAD
     assert updated["status"] == 100
-=======
-    assert updated["status"] == "completed"
->>>>>>> 55b68f83
+
     assert updated["agents"][0]["status"] == "running"
     assert updated["agents"][1]["status"] == "saved"