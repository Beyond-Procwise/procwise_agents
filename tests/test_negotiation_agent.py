--- conflicted
+++ resolved
@@ -13,13 +13,8 @@
 
 sys.path.append(os.path.abspath(os.path.join(os.path.dirname(__file__), "..")))
 
-<<<<<<< HEAD
 from agents.negotiation_agent import NegotiationAgent
 from repositories import supplier_response_repo
-=======
-import agents.negotiation_agent as negotiation_agent_module
-from agents.negotiation_agent import NegotiationAgent, EmailHistoryEntry
->>>>>>> 67f194f4
 from agents.base_agent import AgentContext, AgentOutput, AgentStatus
 
 
@@ -1131,7 +1126,6 @@
     assert {quote["supplier_id"] for quote in quotes} == {"S1", "S2"}
 
 
-<<<<<<< HEAD
 def test_wait_for_round_responses_uses_repository(monkeypatch):
     nick = DummyNick()
     agent = NegotiationAgent(nick)
@@ -1164,51 +1158,10 @@
     context = AgentContext(
         workflow_id="wf-repo",
         agent_id="NegotiationAgent",
-=======
-def test_negotiation_agent_embeds_full_thread_history(monkeypatch):
-    nick = DummyNick()
-    agent = NegotiationAgent(nick)
-
-    monkeypatch.setattr(negotiation_agent_module, "THREAD_HISTORY_TRANSCRIPT_LIMIT", None)
-    monkeypatch.setattr(agent, "_ensure_email_agent", lambda: None)
-
-    workflow_id = "wf-history"
-    supplier_id = "SUP-1"
-    base_time = datetime(2024, 1, 1, tzinfo=timezone.utc)
-
-    entries = []
-    for idx in range(12):
-        entries.append(
-            EmailHistoryEntry(
-                email_id=f"email-{idx}",
-                round_number=idx + 1,
-                supplier_id=supplier_id,
-                supplier_name="Supplier Co",
-                subject=f"Subject {idx}",
-                body_text=f"Message body {idx}",
-                body_html=f"<p>Message body {idx}</p>",
-                sender=f"contact{idx}@supplier.test",
-                recipients=[f"buyer{idx}@procwise.test"],
-                sent_at=base_time + timedelta(hours=idx),
-                message_id=f"<msg-{idx}@test>",
-                thread_headers={},
-                metadata={},
-                decision={},
-                negotiation_context={},
-            )
-        )
-
-    agent._email_thread_manager.set_thread(workflow_id, supplier_id, entries)
-
-    context = AgentContext(
-        workflow_id=workflow_id,
-        agent_id="negotiation",
->>>>>>> 67f194f4
         user_id="tester",
         input_data={},
     )
 
-<<<<<<< HEAD
     round_result = {
         "workflow_id": "wf-repo",
         "drafts": [
@@ -1295,30 +1248,4 @@
     assert len(supplier_one_drafts) == 2
     assert {draft.get("unique_id") for draft in supplier_one_drafts} == {"S1-thread"}
     assert output.data.get("ready_for_quote_evaluation") is True
-    assert "QuoteEvaluationAgent" in (output.next_agents or [])
-=======
-    stub = agent._build_email_draft_stub(
-        context=context,
-        draft_payload={"subject": "Re: Negotiation Update"},
-        metadata={},
-        negotiation_message="Counter offer details",
-        supplier_id=supplier_id,
-        supplier_name="Supplier Co",
-        contact_name="Sam Supplier",
-        session_reference="session-123",
-        rfq_id="RFQ-100",
-        recipients=["quotes@supplier.test"],
-        thread_headers=None,
-        round_number=3,
-        decision={},
-        currency="USD",
-        playbook_context={},
-    )
-
-    for idx in range(12):
-        snippet = f"Message body {idx}"
-        assert snippet in stub["text"]
-        assert snippet in stub["html"]
-
-    assert stub["text"].count("Message body") == 12
->>>>>>> 67f194f4
+    assert "QuoteEvaluationAgent" in (output.next_agents or [])