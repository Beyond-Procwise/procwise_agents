--- conflicted
+++ resolved
@@ -18,7 +18,6 @@
 
 
 class _BackendSchedulerProxy:
-<<<<<<< HEAD
     notifications: List[str] = []
 
     @classmethod
@@ -33,17 +32,6 @@
                     cls.notifications.append(workflow_id)
 
         return _Notifier()
-=======
-    notifications = _backend_notifications
-
-    @staticmethod
-    def ensure(agent_nick):
-        return SimpleNamespace(
-            notify_email_dispatch=lambda workflow_id: _backend_notifications.append(
-                workflow_id
-            )
-        )
->>>>>>> 8ba34a86
 
 
 _backend_scheduler_stub.BackendScheduler = _BackendSchedulerProxy
@@ -225,12 +213,7 @@
 
 
 def test_email_dispatch_service_sends_and_updates_status(monkeypatch):
-<<<<<<< HEAD
     _BackendSchedulerProxy.reset()
-=======
-    _BackendSchedulerProxy.notifications.clear()
-
->>>>>>> 8ba34a86
     store = InMemoryDraftStore()
     unique_id = "PROC-WF-UNIT-12345"
     workflow_identifier = "7e5ab1d4-1234-4f2a-9d5b-1234567890ab"
@@ -329,21 +312,12 @@
     assert result["subject"] == DEFAULT_RFQ_SUBJECT
     assert result["draft"]["sent_status"] is True
     assert result["message_id"] == "<message-id-1>"
-<<<<<<< HEAD
     headers_lower = {k.lower(): v for k, v in sent_args["headers"].items()}
     assert "x-procwise-rfq-id" not in headers_lower
     unique_id = extract_unique_id_from_body(result["body"])
     assert unique_id
     assert headers_lower["x-procwise-unique-id"] == unique_id
     if sent_args["headers"].get("X-Procwise-Workflow-Id"):
-=======
-    assert "X-ProcWise-RFQ-ID" not in sent_args["headers"]
-    unique_id = extract_unique_id_from_body(result["body"])
-    assert unique_id
-    assert sent_args["headers"]["X-ProcWise-Unique-ID"] == unique_id
-    assert sent_args["headers"]["X-ProcWise-Round"].isdigit()
-    if sent_args["headers"].get("X-ProcWise-Workflow-ID"):
->>>>>>> 8ba34a86
         assert (
             sent_args["headers"]["X-ProcWise-Workflow-ID"]
             == result["draft"]["dispatch_metadata"].get("workflow_id")
@@ -476,14 +450,8 @@
     assert _BackendSchedulerProxy.notifications == ["wf-auto"]
 
 
-<<<<<<< HEAD
 def test_email_dispatch_service_records_workflow_even_when_flag_false(monkeypatch):
     _BackendSchedulerProxy.reset()
-=======
-def test_email_dispatch_service_skips_tracking_without_flag(monkeypatch):
-    _BackendSchedulerProxy.notifications.clear()
-
->>>>>>> 8ba34a86
     store = InMemoryDraftStore()
     unique_id = "PROC-WF-NOLOG-001"
     draft_payload = {
@@ -555,199 +523,5 @@
     stored_rows = workflow_email_tracking_repo.load_workflow_rows(
         workflow_id="wf-no-track"
     )
-<<<<<<< HEAD
     assert any(row.unique_id == unique_id for row in stored_rows)
-    assert _BackendSchedulerProxy.notifications == ["wf-no-track"]
-=======
-    assert not any(row.unique_id == unique_id for row in stored_rows)
-    assert _BackendSchedulerProxy.notifications == []
-
-
-def test_email_dispatch_service_deferred_watcher_notification(monkeypatch):
-    _BackendSchedulerProxy.notifications.clear()
-
-    store = InMemoryDraftStore()
-    unique_id = "PROC-WF-DEFER-001"
-    draft_payload = {
-        "rfq_id": "RFQ-DEFER",
-        "subject": DEFAULT_RFQ_SUBJECT,
-        "body": "<p>Deferred</p>",
-        "receiver": "buyer@example.com",
-        "recipients": ["buyer@example.com"],
-        "sender": "sender@example.com",
-        "thread_index": 1,
-        "contact_level": 1,
-        "sent_status": False,
-        "action_id": "action-3",
-        "workflow_id": "wf-defer",
-        "unique_id": unique_id,
-    }
-    store.add(
-        {
-            "rfq_id": "RFQ-DEFER",
-            "supplier_id": "S3",
-            "supplier_name": "Deferred",
-            "subject": draft_payload["subject"],
-            "body": draft_payload["body"],
-            "sent": False,
-            "recipient_email": None,
-            "contact_level": 0,
-            "thread_index": 1,
-            "sender": "sender@example.com",
-            "payload": json.dumps(draft_payload),
-            "sent_on": None,
-            "workflow_id": "wf-defer",
-            "unique_id": unique_id,
-        }
-    )
-
-    action_store = InMemoryActionStore()
-    action_store.update(
-        "action-3",
-        json.dumps(
-            {
-                "drafts": [draft_payload],
-                "rfq_id": "RFQ-DEFER",
-                "unique_id": unique_id,
-                "sent_status": False,
-            }
-        ),
-    )
-
-    nick = DummyNick(store, action_store)
-    service = EmailDispatchService(nick)
-
-    monkeypatch.setattr(
-        service.email_service,
-        "send_email",
-        lambda *_, **__: EmailSendResult(True, "<message-id-defer>"),
-    )
-
-    dispatch_context = {"workflow_id": "wf-defer", "unique_id": unique_id}
-    result = service.send_draft(
-        "RFQ-DEFER",
-        is_workflow_email=True,
-        workflow_dispatch_context=dispatch_context,
-        notify_watcher=False,
-    )
-
-    assert result["sent"] is True
-
-    workflow_email_tracking_repo.init_schema()
-    stored_rows = workflow_email_tracking_repo.load_workflow_rows(
-        workflow_id="wf-defer"
-    )
-    assert any(row.unique_id == unique_id for row in stored_rows)
-    assert _BackendSchedulerProxy.notifications == []
-
-
-def test_email_dispatch_service_notifies_after_final_dispatch(monkeypatch):
-    _BackendSchedulerProxy.notifications.clear()
-
-    workflow_id = "wf-batch"
-    unique_ids = ["PROC-WF-B1", "PROC-WF-B2"]
-
-    store = InMemoryDraftStore()
-    action_store = InMemoryActionStore()
-
-    for index, uid in enumerate(unique_ids, start=1):
-        draft_payload = {
-            "rfq_id": f"RFQ-B{index}",
-            "subject": DEFAULT_RFQ_SUBJECT,
-            "body": f"<p>Batch {index}</p>",
-            "receiver": "buyer@example.com",
-            "recipients": ["buyer@example.com"],
-            "sender": "sender@example.com",
-            "thread_index": 1,
-            "contact_level": 1,
-            "sent_status": False,
-            "action_id": f"action-b{index}",
-            "workflow_id": workflow_id,
-            "unique_id": uid,
-        }
-        store.add(
-            {
-                "rfq_id": draft_payload["rfq_id"],
-                "supplier_id": f"S{index}",
-                "supplier_name": f"Batch {index}",
-                "subject": draft_payload["subject"],
-                "body": draft_payload["body"],
-                "sent": False,
-                "recipient_email": None,
-                "contact_level": 0,
-                "thread_index": 1,
-                "sender": "sender@example.com",
-                "payload": json.dumps(draft_payload),
-                "sent_on": None,
-                "workflow_id": workflow_id,
-                "unique_id": uid,
-            }
-        )
-        action_store.update(
-            f"action-b{index}",
-            json.dumps(
-                {
-                    "drafts": [draft_payload],
-                    "rfq_id": draft_payload["rfq_id"],
-                    "unique_id": uid,
-                    "sent_status": False,
-                }
-            ),
-        )
-
-    nick = DummyNick(store, action_store)
-    service = EmailDispatchService(nick)
-
-    def fake_send(subject, body, recipients, sender, attachments=None, **kwargs):
-        message_id = f"<message-{subject}>"
-        return EmailSendResult(True, message_id)
-
-    monkeypatch.setattr(service.email_service, "send_email", fake_send)
-
-    workflow_email_tracking_repo.init_schema()
-    workflow_email_tracking_repo.reset_workflow(workflow_id=workflow_id)
-
-    dispatch_context = {
-        "workflow_id": workflow_id,
-        "expected_unique_ids": unique_ids,
-        "expected_dispatches": len(unique_ids),
-        "expected_dispatch_count": len(unique_ids),
-    }
-
-    first_result = service.send_draft(
-        unique_ids[0],
-        is_workflow_email=True,
-        workflow_dispatch_context=dispatch_context,
-    )
-
-    assert first_result["sent"] is True
-    assert _BackendSchedulerProxy.notifications == []
-
-    second_result = service.send_draft(
-        unique_ids[1],
-        is_workflow_email=True,
-        workflow_dispatch_context=dispatch_context,
-    )
-
-    assert second_result["sent"] is True
-    rows = workflow_email_tracking_repo.load_workflow_rows(workflow_id=workflow_id)
-    recorded_ids = sorted(
-        [row.unique_id for row in rows if getattr(row, "message_id", None)]
-    )
-    assert recorded_ids == sorted(unique_ids)
-    expected_ids, expected_count = service._resolve_expected_dispatches(
-        workflow_id=workflow_id,
-        unique_id=unique_ids[1],
-        dispatch_context=dispatch_context,
-        dispatch_payload=second_result["draft"],
-        backend_metadata=second_result.get("workflow_context") or {},
-    )
-    dispatched_ids = {
-        service._coerce_text(row.unique_id)
-        for row in rows
-        if getattr(row, "message_id", None)
-    }
-    pending_ids = sorted(set(expected_ids) - dispatched_ids)
-    assert not pending_ids, pending_ids
-    assert _BackendSchedulerProxy.notifications == [workflow_id]
->>>>>>> 8ba34a86
+    assert _BackendSchedulerProxy.notifications == ["wf-no-track"]