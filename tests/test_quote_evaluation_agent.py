import os
import sys
from datetime import date, datetime
from decimal import Decimal
from types import SimpleNamespace

import pytest

os.environ.setdefault("CUDA_VISIBLE_DEVICES", "0")
os.environ.setdefault("OLLAMA_USE_GPU", "1")
os.environ.setdefault("OLLAMA_NUM_PARALLEL", "4")
os.environ.setdefault("OMP_NUM_THREADS", "8")

sys.path.append(os.path.abspath(os.path.join(os.path.dirname(__file__), "..")))

from agents.quote_evaluation_agent import QuoteEvaluationAgent
from agents.base_agent import AgentContext, AgentStatus
from fastapi import FastAPI
from fastapi.testclient import TestClient
from api.routers.workflows import router


class DummyNick:
    def __init__(self):
        self.settings = SimpleNamespace(
            extraction_model="llama3",
            script_user="tester",
            qdrant_collection_name="dummy",
        )
        self.process_routing_service = SimpleNamespace(
            log_process=lambda **_: None,
            log_action=lambda **_: None,
        )
        self.ollama_options = lambda: {}
        self.qdrant_client = SimpleNamespace()


def _mock_quotes(*args, **kwargs):
    return [
        {
            "quote_id": "Q1",
            "supplier_name": "Supplier A",
            "supplier_id": "S1",
            "total_spend": 1000,
            "tenure": "12 months",
            "total_cost": 1000,
            "unit_price": 10,
            "volume": 100,
            "quote_file_s3_path": "s3://bucket/q1.pdf",
        },
        {
            "quote_id": "Q2",
            "supplier_name": "Supplier B",
            "supplier_id": "S2",
            "total_spend": 1200,
            "tenure": "12 months",
            "total_cost": 1200,
            "unit_price": 12,
            "volume": 100,
            "quote_file_s3_path": "s3://bucket/q2.pdf",
        },
    ]


class QuoteCursorStub:
    def __init__(self, connection):
        self.connection = connection
        self.description = []
        self._rows = []

    def __enter__(self):
        return self

    def __exit__(self, exc_type, exc, tb):
        return False

    def execute(self, sql, params=None):
        self.connection.queries.append((sql, params))
        if "FROM proc.quote_agent" in sql:
            self._rows = self.connection.quotes
            self.description = [(col,) for col in self.connection.quote_columns]
        elif "FROM proc.quote_line_items_agent" in sql:
            self._rows = self.connection.lines
            self.description = [(col,) for col in self.connection.line_columns]
        else:
            self._rows = []
            self.description = []

    def fetchall(self):
        return list(self._rows)


class QuoteConnectionStub:
    def __init__(self, quotes, lines, quote_cols, line_cols):
        self.quotes = quotes
        self.lines = lines
        self.quote_columns = quote_cols
        self.line_columns = line_cols
        self.queries = []

    def __enter__(self):
        return self

    def __exit__(self, exc_type, exc, tb):
        return False

    def cursor(self):
        return QuoteCursorStub(self)


def build_quote_connection(quotes, lines, quote_columns, line_columns):
    return QuoteConnectionStub(quotes, lines, quote_columns, line_columns)


def test_quote_evaluation_agent_run(monkeypatch):
    nick = DummyNick()
    agent = QuoteEvaluationAgent(nick)
    monkeypatch.setattr(agent, "_fetch_quotes_from_database", lambda *_, **__: [])
    monkeypatch.setattr(agent, "_fetch_quotes", _mock_quotes)
    context = AgentContext(
        workflow_id="wf1",
        agent_id="quote_evaluation",
        user_id="u1",
        input_data={},
    )
    output = agent.run(context)
    assert output.status == AgentStatus.SUCCESS
    quotes = output.data["quotes"]
    weighting = quotes[0]
    assert weighting["name"] == "weighting"
    assert weighting["total_spend"] == pytest.approx(output.data["weights"])
    supplier_a = next(q for q in quotes if q["name"] == "Supplier A")
    assert supplier_a["total_spend"] == 1000
    assert output.data["weights"] == pytest.approx(1.0)


def test_quote_evaluation_handles_no_quotes(monkeypatch):
    """Agent should succeed gracefully when no quotes are found."""
    nick = DummyNick()
    agent = QuoteEvaluationAgent(nick)
    monkeypatch.setattr(agent, "_fetch_quotes_from_database", lambda *_, **__: [])
    monkeypatch.setattr(agent, "_fetch_quotes", lambda *_, **__: [])
    context = AgentContext(
        workflow_id="wf_empty",
        agent_id="quote_evaluation",
        user_id="u1",
        input_data={},
    )
    output = agent.run(context)
    assert output.status == AgentStatus.SUCCESS
    weighting = output.data["quotes"][0]
    assert weighting["name"] == "weighting"
    assert weighting["total_spend"] == pytest.approx(output.data["weights"])
    assert len(output.data["quotes"]) == 1
    assert output.data["weights"] == pytest.approx(1.0)


def test_quote_evaluation_handles_no_quotes_message(monkeypatch):
    """Agent should succeed gracefully when no quotes are found."""
    nick = DummyNick()
    agent = QuoteEvaluationAgent(nick)
    monkeypatch.setattr(agent, "_fetch_quotes_from_database", lambda *_, **__: [])
    monkeypatch.setattr(agent, "_fetch_quotes", lambda *_, **__: [])
    context = AgentContext(
        workflow_id="wf_empty",
        agent_id="quote_evaluation",
        user_id="u1",
        input_data={},
    )
    output = agent.run(context)
    assert output.status == AgentStatus.SUCCESS
    assert output.data["quotes"][0]["name"] == "weighting"
    assert output.data.get("message") == "No quotes found"


def test_quote_evaluation_limits_to_ranked_suppliers(monkeypatch):
    nick = DummyNick()
    agent = QuoteEvaluationAgent(nick)

    captured = {}
    captured_db = {}

    def mock_db_fetch(supplier_names, supplier_ids, product_category=None):
        captured_db["supplier_names"] = supplier_names
        captured_db["supplier_ids"] = supplier_ids
        captured_db["product_category"] = product_category
        return []

    def mock_fetch(supplier_names, supplier_ids=None, product_category=None):
        captured["supplier_names"] = supplier_names
        captured["supplier_ids"] = supplier_ids

        return [
            {
                "quote_id": "Q1",
                "supplier_name": "Supplier B",
                "supplier_id": "S2",
                "total_cost": 220,
                "unit_price": 11,
            },
            {
                "quote_id": "Q2",
                "supplier_name": "Supplier A",
                "supplier_id": "S1",
                "total_cost": 180,
                "unit_price": 9,
            },
            {
                "quote_id": "Q3",
                "supplier_name": "Supplier D",
                "supplier_id": "S4",
                "total_cost": 260,
                "unit_price": 13,
            },
            {
                "quote_id": "Q4",
                "supplier_name": "Supplier C",
                "supplier_id": "S3",
                "total_cost": 200,
                "unit_price": 10,
            },
        ]

    monkeypatch.setattr(agent, "_fetch_quotes_from_database", mock_db_fetch)
    monkeypatch.setattr(agent, "_fetch_quotes", mock_fetch)

    ranking = [
        {"supplier_name": "Supplier C", "final_score": 9.5},
        {"supplier_name": "Supplier A", "final_score": 9.1},
        {"supplier_name": "Supplier B", "final_score": 8.9},
        {"supplier_name": "Supplier D", "final_score": 8.2},
    ]

    context = AgentContext(
        workflow_id="wf_rank",
        agent_id="quote_evaluation",
        user_id="u1",
        input_data={"ranking": ranking},
    )

    output = agent.run(context)

    assert captured_db["supplier_names"] == [
        "Supplier C",
        "Supplier A",
        "Supplier B",
    ]
    assert captured_db["supplier_ids"] == []
    assert captured["supplier_names"] == [
        "Supplier C",
        "Supplier A",
        "Supplier B",
    ]
    assert captured.get("supplier_ids") == []

    names = [q["name"] for q in output.data["quotes"] if q["name"] != "weighting"]
    assert names == ["Supplier C", "Supplier A", "Supplier B"]
    assert len(names) == 3


def test_quote_evaluation_uses_supplier_ids(monkeypatch):
    nick = DummyNick()
    agent = QuoteEvaluationAgent(nick)

    captured = {}
    captured_db = {}

    def mock_db_fetch(supplier_names, supplier_ids, product_category=None):
        captured_db["supplier_names"] = supplier_names
        captured_db["supplier_ids"] = supplier_ids
        captured_db["product_category"] = product_category
        return []

    def mock_fetch(supplier_names, supplier_ids=None, product_category=None):
        captured["supplier_names"] = supplier_names
        captured["supplier_ids"] = supplier_ids
        return [
            {
                "quote_id": "Q1",
                "supplier_name": "Beta Manufacturing",
                "supplier_id": "S100",
                "total_cost": 180,
                "unit_price": 9,
            },
            {
                "quote_id": "Q2",
                "supplier_name": "Alpha Supplies",
                "supplier_id": "S200",
                "total_cost": 220,
                "unit_price": 11,
            },
            {
                "quote_id": "Q3",
                "supplier_name": "Gamma Goods",
                "supplier_id": "S300",
                "total_cost": 260,
                "unit_price": 13,
            },
        ]

    monkeypatch.setattr(agent, "_fetch_quotes_from_database", mock_db_fetch)
    monkeypatch.setattr(agent, "_fetch_quotes", mock_fetch)

    ranking = [
        {"supplier_id": "S100", "final_score": 9.8},
        {"supplier_id": "S200", "final_score": 9.0},
        {"supplier_id": "S300", "final_score": 8.4},
    ]

    context = AgentContext(
        workflow_id="wf_rank_ids",
        agent_id="quote_evaluation",
        user_id="u1",
        input_data={"ranking": ranking},
    )

    output = agent.run(context)

    assert captured_db["supplier_names"] == []
    assert captured_db["supplier_ids"] == ["S100", "S200", "S300"]
    assert captured["supplier_names"] == []
    assert captured["supplier_ids"] == ["S100", "S200", "S300"]

    names = [q["name"] for q in output.data["quotes"] if q["name"] != "weighting"]
    assert names == ["Beta Manufacturing", "Alpha Supplies", "Gamma Goods"]


class DummyOrchestrator:
    def __init__(self, agent):
        self.agent = agent

    def execute_workflow(self, workflow_name, input_data):
        assert workflow_name == "quote_evaluation"
        context = AgentContext(
            workflow_id="wf2",
            agent_id="quote_evaluation",
            user_id="u1",
            input_data=input_data,
        )
        result = self.agent.run(context)
        return {"status": "completed", "workflow_id": "wf2", "result": result.data}


def test_quote_evaluation_endpoint(monkeypatch):
    nick = DummyNick()
    agent = QuoteEvaluationAgent(nick)
    monkeypatch.setattr(agent, "_fetch_quotes_from_database", lambda *_, **__: [])
    monkeypatch.setattr(agent, "_fetch_quotes", _mock_quotes)
    app = FastAPI()
    app.include_router(router)
    app.state.orchestrator = DummyOrchestrator(agent)
    client = TestClient(app)
    resp = client.post("/workflows/quotes/evaluate", json={})
    assert resp.status_code == 200
    quotes = resp.json()["result"]["quotes"]
    supplier_b = next(q for q in quotes if q["name"] == "Supplier B")
    assert supplier_b["unit_price"] == 12


def test_fetch_quotes_from_qdrant():
    nick = DummyNick()

    class DummyPoint:
        def __init__(self):
            self.id = "p1"
            self.payload = {
                "quote_id": "Q1",
                "supplier_name": "Supplier A",
                "total_spend": 1000,
                "tenure": "12 months",
                "total_cost": 1000,
                "unit_price": 10,
                "volume": 100,
                "quote_file_s3_path": "s3://bucket/q1.pdf",
                "document_type": "quote",
            }

    class DummyClient:
        def __init__(self):
            self.last_filter = None

        def scroll(self, scroll_filter=None, **_):
            self.last_filter = scroll_filter
            return [DummyPoint()], None

    nick.qdrant_client = DummyClient()
    agent = QuoteEvaluationAgent(nick)
    quotes = agent._fetch_quotes(["Supplier A"])
    assert quotes[0]["quote_id"] == "Q1"
    # Ensure document type filter is applied
    must_filters = nick.qdrant_client.last_filter.must
    assert any(f.key == "document_type" for f in must_filters)


def test_fetch_quotes_handles_missing_supplier_index(monkeypatch):
    nick = DummyNick()

    class DummyPoint:
        def __init__(self):
            self.id = "p1"
            self.payload = {
                "quote_id": "Q1",
                "supplier_name": "Supplier A",
                "total_spend": 1000,
                "tenure": "12 months",
                "total_cost": 1000,
                "unit_price": 10,
                "volume": 100,
                "quote_file_s3_path": "s3://bucket/q1.pdf",
                "document_type": "quote",
            }

    class FailingClient:
        def __init__(self):
            self.attempts = 0

        def scroll(self, *args, **kwargs):
            self.attempts += 1
            if self.attempts == 1:
                raise Exception(
                    "Bad request: Index required but not found for \"supplier_name\""
                )
            return [DummyPoint()], None

    nick.qdrant_client = FailingClient()
    agent = QuoteEvaluationAgent(nick)
    quotes = agent._fetch_quotes(["Supplier A"], product_category="")
    assert quotes[0]["quote_id"] == "Q1"
    assert nick.qdrant_client.attempts == 2
    assert quotes[0]["quote_file_s3_path"] == "s3://bucket/q1.pdf"


def test_fetch_quotes_from_database_enriches_results():
    nick = DummyNick()

    quote_rows = [
        (
            "Q1",
            "S1",
            "Supplier One",
            "B1",
            date(2024, 5, 1),
            date(2024, 6, 1),
            "USD",
            Decimal("120.00"),
            Decimal("5.00"),
            Decimal("6.00"),
            Decimal("126.00"),
            "PO1",
            "US",
            "NA",
            "NO",
            "AUTO",
            "Widget contract",
            datetime(2024, 5, 1, 10, 0, 0),
            "tester",
            "tester",
            datetime(2024, 5, 2, 10, 0, 0),
        )
    ]
    line_rows = [
        (
            "Q1",
            "QL1",
            1,
            "I1",
            "Widget Basic",
            10,
            "EA",
            Decimal("12.00"),
            Decimal("120.00"),
            Decimal("5.00"),
            Decimal("6.00"),
            Decimal("126.00"),
            "USD",
        )
    ]

    quote_columns = [
        "quote_id",
        "supplier_id",
        "supplier_name",
        "buyer_id",
        "quote_date",
        "validity_date",
        "currency",
        "total_amount",
        "tax_percent",
        "tax_amount",
        "total_amount_incl_tax",
        "po_id",
        "country",
        "region",
        "ai_flag_required",
        "trigger_type",
        "trigger_context_description",
        "created_date",
        "created_by",
        "last_modified_by",
        "last_modified_date",
    ]
    line_columns = [
        "quote_id",
        "quote_line_id",
        "line_number",
        "item_id",
        "item_description",
        "quantity",
        "unit_of_measure",
        "unit_price",
        "line_total",
        "tax_percent",
        "tax_amount",
        "total_amount",
        "currency",
    ]

<<<<<<< HEAD
    connection = build_quote_connection(
        quote_rows, line_rows, quote_columns, line_columns
    )
=======
    class DummyCursor:
        def __init__(self, connection):
            self.connection = connection
            self.description = []
            self._rows = []

        def __enter__(self):
            return self

        def __exit__(self, exc_type, exc, tb):
            return False

        def execute(self, sql, params=None):
            self.connection.queries.append((sql, params))
            if "FROM proc.quote_agent" in sql:
                self._rows = self.connection.quotes
                self.description = [(col,) for col in self.connection.quote_columns]
            elif "FROM proc.quote_line_items_agent" in sql:
                self._rows = self.connection.lines
                self.description = [(col,) for col in self.connection.line_columns]
            else:
                self._rows = []
                self.description = []

        def fetchall(self):
            return list(self._rows)

    class DummyConnection:
        def __init__(self, quotes, lines, quote_cols, line_cols):
            self.quotes = quotes
            self.lines = lines
            self.quote_columns = quote_cols
            self.line_columns = line_cols
            self.queries = []

        def __enter__(self):
            return self

        def __exit__(self, exc_type, exc, tb):
            return False

        def cursor(self):
            return DummyCursor(self)

    connection = DummyConnection(quote_rows, line_rows, quote_columns, line_columns)
>>>>>>> 6fd3f25b
    nick.get_db_connection = lambda: connection

    agent = QuoteEvaluationAgent(nick)
    quotes = agent._fetch_quotes_from_database(["Supplier One"], ["S1"])

    assert len(quotes) == 1
    record = quotes[0]
    assert record["supplier_id"] == "S1"
    assert record["line_items_count"] == 1
    assert record["line_items"][0]["item_description"] == "Widget Basic"
    assert record["avg_unit_price"] == pytest.approx(12.0)
    assert record["total_line_amount"] == pytest.approx(120.0)
    assert record["total_amount"] == Decimal("120.00")
<<<<<<< HEAD
    assert record["category_match"] is False
    assert connection.queries[0][0].strip().startswith("SELECT")


def test_fetch_quotes_from_database_retains_quotes_when_category_misses():
    nick = DummyNick()

    quote_rows = [
        (
            "Q1",
            "S1",
            "Supplier One",
            "B1",
            date(2024, 5, 1),
            date(2024, 6, 1),
            "USD",
            Decimal("120.00"),
            Decimal("5.00"),
            Decimal("6.00"),
            Decimal("126.00"),
            "PO1",
            "US",
            "NA",
            "NO",
            "AUTO",
            "Widget contract",
            datetime(2024, 5, 1, 10, 0, 0),
            "tester",
            "tester",
            datetime(2024, 5, 2, 10, 0, 0),
        )
    ]
    line_rows = [
        (
            "Q1",
            "QL1",
            1,
            "I1",
            "Widget Basic",
            10,
            "EA",
            Decimal("12.00"),
            Decimal("120.00"),
            Decimal("5.00"),
            Decimal("6.00"),
            Decimal("126.00"),
            "USD",
        )
    ]
    quote_columns = [
        "quote_id",
        "supplier_id",
        "supplier_name",
        "buyer_id",
        "quote_date",
        "validity_date",
        "currency",
        "total_amount",
        "tax_percent",
        "tax_amount",
        "total_amount_incl_tax",
        "po_id",
        "country",
        "region",
        "ai_flag_required",
        "trigger_type",
        "trigger_context_description",
        "created_date",
        "created_by",
        "last_modified_by",
        "last_modified_date",
    ]
    line_columns = [
        "quote_id",
        "quote_line_id",
        "line_number",
        "item_id",
        "item_description",
        "quantity",
        "unit_of_measure",
        "unit_price",
        "line_total",
        "tax_percent",
        "tax_amount",
        "total_amount",
        "currency",
    ]

    connection = build_quote_connection(
        quote_rows, line_rows, quote_columns, line_columns
    )
    nick.get_db_connection = lambda: connection

    agent = QuoteEvaluationAgent(nick)
    quotes = agent._fetch_quotes_from_database(
        ["Supplier One"], ["S1"], product_category="Raw Materials"
    )

    assert len(quotes) == 1
    assert quotes[0]["category_match"] is False


=======
    assert connection.queries[0][0].strip().startswith("SELECT")


>>>>>>> 6fd3f25b
def test_quote_evaluation_uses_supplier_candidates(monkeypatch):
    nick = DummyNick()
    agent = QuoteEvaluationAgent(nick)

    captured_db = {}
    captured_vector = {}

    def mock_db_fetch(supplier_names, supplier_ids, product_category=None):
        captured_db["names"] = supplier_names
        captured_db["ids"] = supplier_ids
        return []

    def mock_fetch(supplier_names, supplier_ids=None, product_category=None):
        captured_vector["names"] = supplier_names
        captured_vector["ids"] = supplier_ids
        return []

    monkeypatch.setattr(agent, "_fetch_quotes_from_database", mock_db_fetch)
    monkeypatch.setattr(agent, "_fetch_quotes", mock_fetch)

    context = AgentContext(
        workflow_id="wf_candidates",
        agent_id="quote_evaluation",
        user_id="u1",
        input_data={"supplier_candidates": ["S10", "S20"]},
    )

    output = agent.run(context)

    assert output.status == AgentStatus.SUCCESS
    assert captured_db["ids"] == ["S10", "S20"]
    assert captured_vector["ids"] == ["S10", "S20"]
    assert output.data.get("message") == "No quotes found"


<<<<<<< HEAD
def test_quote_evaluation_supplier_fallback(monkeypatch):
    nick = DummyNick()
    agent = QuoteEvaluationAgent(nick)

    db_calls = []

    def mock_db_fetch(names, ids, product_category=None):
        db_calls.append((tuple(names), tuple(ids), product_category))
        if product_category is None and list(ids) == ["S1"]:
            return [
                {
                    "quote_id": "QF1",
                    "supplier_id": "S1",
                    "supplier_name": "Supplier One",
                    "total_amount": 100,
                    "line_items": [],
                    "line_items_count": 0,
                }
            ]
        return []

    monkeypatch.setattr(agent, "_fetch_quotes_from_database", mock_db_fetch)
    monkeypatch.setattr(agent, "_fetch_quotes", lambda *_, **__: [])

    context = AgentContext(
        workflow_id="wf_supplier_fallback",
        agent_id="quote_evaluation",
        user_id="u1",
        input_data={
            "product_category": "Raw",
            "ranking": [{"supplier_name": "Supplier One", "supplier_id": "S1"}],
        },
    )

    output = agent.run(context)

    assert output.status == AgentStatus.SUCCESS
    assert output.data["retrieval_strategy"] == "supplier_fallback"
    supplier_entries = [q for q in output.data["quotes"] if q["name"] == "Supplier One"]
    assert supplier_entries
    assert any(call[2] is None for call in db_calls)


def test_quote_evaluation_category_fallback_retained(monkeypatch):
    nick = DummyNick()
    agent = QuoteEvaluationAgent(nick)

    db_calls = []

    def mock_db_fetch(names, ids, product_category=None):
        db_calls.append((tuple(names), tuple(ids), product_category))
        if not names and not ids and product_category == "Raw Materials":
            return [
                {
                    "quote_id": "QCAT",
                    "supplier_id": "S99",
                    "supplier_name": "Category Supplier",
                    "total_amount": 250,
                    "line_items": [],
                    "line_items_count": 0,
                    "category_match": True,
                }
            ]
        return []

    monkeypatch.setattr(agent, "_fetch_quotes_from_database", mock_db_fetch)
    monkeypatch.setattr(agent, "_fetch_quotes", lambda *_, **__: [])

    context = AgentContext(
        workflow_id="wf_category_fallback",
        agent_id="quote_evaluation",
        user_id="u1",
        input_data={
            "product_category": "Raw Materials",
            "ranking": [{"supplier_name": "Supplier One", "supplier_id": "S1"}],
        },
    )

    output = agent.run(context)

    assert output.status == AgentStatus.SUCCESS
    assert output.data["retrieval_strategy"] == "category_fallback"
    supplier_names = {q["name"] for q in output.data["quotes"]}
    assert "Category Supplier" in supplier_names
    assert any(call[0] == tuple() and call[2] == "Raw Materials" for call in db_calls)


=======
>>>>>>> 6fd3f25b
def test_process_handles_empty_product_type(monkeypatch):
    nick = DummyNick()
    agent = QuoteEvaluationAgent(nick)

    def capture_fetch(supplier_names, supplier_ids=None, product_category=None):
        capture_fetch.captured = product_category
        capture_fetch.captured_ids = supplier_ids
        return _mock_quotes()

    monkeypatch.setattr(agent, "_fetch_quotes_from_database", lambda *_, **__: [])
    monkeypatch.setattr(agent, "_fetch_quotes", capture_fetch)
    context = AgentContext(
        workflow_id="wf3",
        agent_id="quote_evaluation",
        user_id="u1",
        input_data={"product_type": ""},
    )
    agent.run(context)
    assert capture_fetch.captured is None<|MERGE_RESOLUTION|>--- conflicted
+++ resolved
@@ -515,57 +515,10 @@
         "currency",
     ]
 
-<<<<<<< HEAD
     connection = build_quote_connection(
         quote_rows, line_rows, quote_columns, line_columns
     )
-=======
-    class DummyCursor:
-        def __init__(self, connection):
-            self.connection = connection
-            self.description = []
-            self._rows = []
-
-        def __enter__(self):
-            return self
-
-        def __exit__(self, exc_type, exc, tb):
-            return False
-
-        def execute(self, sql, params=None):
-            self.connection.queries.append((sql, params))
-            if "FROM proc.quote_agent" in sql:
-                self._rows = self.connection.quotes
-                self.description = [(col,) for col in self.connection.quote_columns]
-            elif "FROM proc.quote_line_items_agent" in sql:
-                self._rows = self.connection.lines
-                self.description = [(col,) for col in self.connection.line_columns]
-            else:
-                self._rows = []
-                self.description = []
-
-        def fetchall(self):
-            return list(self._rows)
-
-    class DummyConnection:
-        def __init__(self, quotes, lines, quote_cols, line_cols):
-            self.quotes = quotes
-            self.lines = lines
-            self.quote_columns = quote_cols
-            self.line_columns = line_cols
-            self.queries = []
-
-        def __enter__(self):
-            return self
-
-        def __exit__(self, exc_type, exc, tb):
-            return False
-
-        def cursor(self):
-            return DummyCursor(self)
-
-    connection = DummyConnection(quote_rows, line_rows, quote_columns, line_columns)
->>>>>>> 6fd3f25b
+
     nick.get_db_connection = lambda: connection
 
     agent = QuoteEvaluationAgent(nick)
@@ -579,7 +532,6 @@
     assert record["avg_unit_price"] == pytest.approx(12.0)
     assert record["total_line_amount"] == pytest.approx(120.0)
     assert record["total_amount"] == Decimal("120.00")
-<<<<<<< HEAD
     assert record["category_match"] is False
     assert connection.queries[0][0].strip().startswith("SELECT")
 
@@ -682,11 +634,6 @@
     assert quotes[0]["category_match"] is False
 
 
-=======
-    assert connection.queries[0][0].strip().startswith("SELECT")
-
-
->>>>>>> 6fd3f25b
 def test_quote_evaluation_uses_supplier_candidates(monkeypatch):
     nick = DummyNick()
     agent = QuoteEvaluationAgent(nick)
@@ -722,7 +669,6 @@
     assert output.data.get("message") == "No quotes found"
 
 
-<<<<<<< HEAD
 def test_quote_evaluation_supplier_fallback(monkeypatch):
     nick = DummyNick()
     agent = QuoteEvaluationAgent(nick)
@@ -810,8 +756,6 @@
     assert any(call[0] == tuple() and call[2] == "Raw Materials" for call in db_calls)
 
 
-=======
->>>>>>> 6fd3f25b
 def test_process_handles_empty_product_type(monkeypatch):
     nick = DummyNick()
     agent = QuoteEvaluationAgent(nick)
