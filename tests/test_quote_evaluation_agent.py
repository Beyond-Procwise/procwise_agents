import os
import sys
from types import SimpleNamespace

import pytest

os.environ.setdefault("CUDA_VISIBLE_DEVICES", "0")
os.environ.setdefault("OLLAMA_USE_GPU", "1")
os.environ.setdefault("OLLAMA_NUM_PARALLEL", "4")
os.environ.setdefault("OMP_NUM_THREADS", "8")

sys.path.append(os.path.abspath(os.path.join(os.path.dirname(__file__), "..")))

from agents.quote_evaluation_agent import QuoteEvaluationAgent
from agents.base_agent import AgentContext, AgentStatus
from fastapi import FastAPI
from fastapi.testclient import TestClient
from api.routers.workflows import router


class DummyNick:
    def __init__(self):
        self.settings = SimpleNamespace(
            extraction_model="llama3",
            script_user="tester",
            qdrant_collection_name="dummy",
        )
        self.process_routing_service = SimpleNamespace(
            log_process=lambda **_: None,
            log_action=lambda **_: None,
        )
        self.ollama_options = lambda: {}
        self.qdrant_client = SimpleNamespace()


def _mock_quotes(*args, **kwargs):
    return [
        {
            "quote_id": "Q1",
            "supplier_name": "Supplier A",
            "supplier_id": "S1",
            "total_spend": 1000,
            "tenure": "12 months",
            "total_cost": 1000,
            "unit_price": 10,
            "volume": 100,
            "quote_file_s3_path": "s3://bucket/q1.pdf",
        },
        {
            "quote_id": "Q2",
            "supplier_name": "Supplier B",
            "supplier_id": "S2",
            "total_spend": 1200,
            "tenure": "12 months",
            "total_cost": 1200,
            "unit_price": 12,
            "volume": 100,
            "quote_file_s3_path": "s3://bucket/q2.pdf",
        },
    ]


def test_quote_evaluation_agent_run(monkeypatch):
    nick = DummyNick()
    agent = QuoteEvaluationAgent(nick)
    monkeypatch.setattr(agent, "_fetch_quotes", _mock_quotes)
    context = AgentContext(
        workflow_id="wf1",
        agent_id="quote_evaluation",
        user_id="u1",
        input_data={},
    )
    output = agent.run(context)
    assert output.status == AgentStatus.SUCCESS
    quotes = output.data["quotes"]
    weighting = quotes[0]
    assert weighting["name"] == "weighting"
    assert weighting["total_spend"] == pytest.approx(output.data["weights"])
    supplier_a = next(q for q in quotes if q["name"] == "Supplier A")
    assert supplier_a["total_spend"] == 1000
    assert output.data["weights"] == pytest.approx(1.0)


def test_quote_evaluation_handles_no_quotes(monkeypatch):
    """Agent should succeed gracefully when no quotes are found."""
    nick = DummyNick()
    agent = QuoteEvaluationAgent(nick)
    monkeypatch.setattr(agent, "_fetch_quotes", lambda *_, **__: [])
    context = AgentContext(
        workflow_id="wf_empty",
        agent_id="quote_evaluation",
        user_id="u1",
        input_data={},
    )
    output = agent.run(context)
    assert output.status == AgentStatus.SUCCESS
    weighting = output.data["quotes"][0]
    assert weighting["name"] == "weighting"
    assert weighting["total_spend"] == pytest.approx(output.data["weights"])
    assert len(output.data["quotes"]) == 1
    assert output.data["weights"] == pytest.approx(1.0)


def test_quote_evaluation_handles_no_quotes_message(monkeypatch):
    """Agent should succeed gracefully when no quotes are found."""
    nick = DummyNick()
    agent = QuoteEvaluationAgent(nick)
    monkeypatch.setattr(agent, "_fetch_quotes", lambda *_, **__: [])
    context = AgentContext(
        workflow_id="wf_empty",
        agent_id="quote_evaluation",
        user_id="u1",
        input_data={},
    )
    output = agent.run(context)
    assert output.status == AgentStatus.SUCCESS
    assert output.data["quotes"][0]["name"] == "weighting"
    assert output.data.get("message") == "No quotes found"


def test_quote_evaluation_limits_to_ranked_suppliers(monkeypatch):
    nick = DummyNick()
    agent = QuoteEvaluationAgent(nick)

    captured = {}

<<<<<<< HEAD
    def mock_fetch(supplier_names, supplier_ids=None, product_category=None):
        captured["supplier_names"] = supplier_names
        captured["supplier_ids"] = supplier_ids
=======
    def mock_fetch(supplier_names, product_category=None):
        captured["supplier_names"] = supplier_names
>>>>>>> e39850a0
        return [
            {
                "quote_id": "Q1",
                "supplier_name": "Supplier B",
                "supplier_id": "S2",
                "total_cost": 220,
                "unit_price": 11,
            },
            {
                "quote_id": "Q2",
                "supplier_name": "Supplier A",
                "supplier_id": "S1",
                "total_cost": 180,
                "unit_price": 9,
            },
            {
                "quote_id": "Q3",
                "supplier_name": "Supplier D",
                "supplier_id": "S4",
                "total_cost": 260,
                "unit_price": 13,
            },
            {
                "quote_id": "Q4",
                "supplier_name": "Supplier C",
                "supplier_id": "S3",
                "total_cost": 200,
                "unit_price": 10,
            },
        ]

    monkeypatch.setattr(agent, "_fetch_quotes", mock_fetch)

    ranking = [
        {"supplier_name": "Supplier C", "final_score": 9.5},
        {"supplier_name": "Supplier A", "final_score": 9.1},
        {"supplier_name": "Supplier B", "final_score": 8.9},
        {"supplier_name": "Supplier D", "final_score": 8.2},
    ]

    context = AgentContext(
        workflow_id="wf_rank",
        agent_id="quote_evaluation",
        user_id="u1",
        input_data={"ranking": ranking},
    )

    output = agent.run(context)

    assert captured["supplier_names"] == [
        "Supplier C",
        "Supplier A",
        "Supplier B",
    ]
<<<<<<< HEAD
    assert captured.get("supplier_ids") == []
=======
>>>>>>> e39850a0

    names = [q["name"] for q in output.data["quotes"] if q["name"] != "weighting"]
    assert names == ["Supplier C", "Supplier A", "Supplier B"]
    assert len(names) == 3


<<<<<<< HEAD
def test_quote_evaluation_uses_supplier_ids(monkeypatch):
    nick = DummyNick()
    agent = QuoteEvaluationAgent(nick)

    captured = {}

    def mock_fetch(supplier_names, supplier_ids=None, product_category=None):
        captured["supplier_names"] = supplier_names
        captured["supplier_ids"] = supplier_ids
        return [
            {
                "quote_id": "Q1",
                "supplier_name": "Beta Manufacturing",
                "supplier_id": "S100",
                "total_cost": 180,
                "unit_price": 9,
            },
            {
                "quote_id": "Q2",
                "supplier_name": "Alpha Supplies",
                "supplier_id": "S200",
                "total_cost": 220,
                "unit_price": 11,
            },
            {
                "quote_id": "Q3",
                "supplier_name": "Gamma Goods",
                "supplier_id": "S300",
                "total_cost": 260,
                "unit_price": 13,
            },
        ]

    monkeypatch.setattr(agent, "_fetch_quotes", mock_fetch)

    ranking = [
        {"supplier_id": "S100", "final_score": 9.8},
        {"supplier_id": "S200", "final_score": 9.0},
        {"supplier_id": "S300", "final_score": 8.4},
    ]

    context = AgentContext(
        workflow_id="wf_rank_ids",
        agent_id="quote_evaluation",
        user_id="u1",
        input_data={"ranking": ranking},
    )

    output = agent.run(context)

    assert captured["supplier_names"] == []
    assert captured["supplier_ids"] == ["S100", "S200", "S300"]

    names = [q["name"] for q in output.data["quotes"] if q["name"] != "weighting"]
    assert names == ["Beta Manufacturing", "Alpha Supplies", "Gamma Goods"]


=======
>>>>>>> e39850a0
class DummyOrchestrator:
    def __init__(self, agent):
        self.agent = agent

    def execute_workflow(self, workflow_name, input_data):
        assert workflow_name == "quote_evaluation"
        context = AgentContext(
            workflow_id="wf2",
            agent_id="quote_evaluation",
            user_id="u1",
            input_data=input_data,
        )
        result = self.agent.run(context)
        return {"status": "completed", "workflow_id": "wf2", "result": result.data}


def test_quote_evaluation_endpoint(monkeypatch):
    nick = DummyNick()
    agent = QuoteEvaluationAgent(nick)
    monkeypatch.setattr(agent, "_fetch_quotes", _mock_quotes)
    app = FastAPI()
    app.include_router(router)
    app.state.orchestrator = DummyOrchestrator(agent)
    client = TestClient(app)
    resp = client.post("/workflows/quotes/evaluate", json={})
    assert resp.status_code == 200
    quotes = resp.json()["result"]["quotes"]
    supplier_b = next(q for q in quotes if q["name"] == "Supplier B")
    assert supplier_b["unit_price"] == 12


def test_fetch_quotes_from_qdrant():
    nick = DummyNick()

    class DummyPoint:
        def __init__(self):
            self.id = "p1"
            self.payload = {
                "quote_id": "Q1",
                "supplier_name": "Supplier A",
                "total_spend": 1000,
                "tenure": "12 months",
                "total_cost": 1000,
                "unit_price": 10,
                "volume": 100,
                "quote_file_s3_path": "s3://bucket/q1.pdf",
                "document_type": "quote",
            }

    class DummyClient:
        def __init__(self):
            self.last_filter = None

        def scroll(self, scroll_filter=None, **_):
            self.last_filter = scroll_filter
            return [DummyPoint()], None

    nick.qdrant_client = DummyClient()
    agent = QuoteEvaluationAgent(nick)
    quotes = agent._fetch_quotes(["Supplier A"])
    assert quotes[0]["quote_id"] == "Q1"
    # Ensure document type filter is applied
    must_filters = nick.qdrant_client.last_filter.must
    assert any(f.key == "document_type" for f in must_filters)


def test_fetch_quotes_handles_missing_supplier_index(monkeypatch):
    nick = DummyNick()

    class DummyPoint:
        def __init__(self):
            self.id = "p1"
            self.payload = {
                "quote_id": "Q1",
                "supplier_name": "Supplier A",
                "total_spend": 1000,
                "tenure": "12 months",
                "total_cost": 1000,
                "unit_price": 10,
                "volume": 100,
                "quote_file_s3_path": "s3://bucket/q1.pdf",
                "document_type": "quote",
            }

    class FailingClient:
        def __init__(self):
            self.attempts = 0

        def scroll(self, *args, **kwargs):
            self.attempts += 1
            if self.attempts == 1:
                raise Exception(
                    "Bad request: Index required but not found for \"supplier_name\""
                )
            return [DummyPoint()], None

    nick.qdrant_client = FailingClient()
    agent = QuoteEvaluationAgent(nick)
    quotes = agent._fetch_quotes(["Supplier A"], product_category="")
    assert quotes[0]["quote_id"] == "Q1"
    assert nick.qdrant_client.attempts == 2
    assert quotes[0]["quote_file_s3_path"] == "s3://bucket/q1.pdf"


def test_process_handles_empty_product_type(monkeypatch):
    nick = DummyNick()
    agent = QuoteEvaluationAgent(nick)

    def capture_fetch(supplier_names, supplier_ids=None, product_category=None):
        capture_fetch.captured = product_category
        capture_fetch.captured_ids = supplier_ids
        return _mock_quotes()

    monkeypatch.setattr(agent, "_fetch_quotes", capture_fetch)
    context = AgentContext(
        workflow_id="wf3",
        agent_id="quote_evaluation",
        user_id="u1",
        input_data={"product_type": ""},
    )
    agent.run(context)
    assert capture_fetch.captured is None<|MERGE_RESOLUTION|>--- conflicted
+++ resolved
@@ -124,14 +124,10 @@
 
     captured = {}
 
-<<<<<<< HEAD
     def mock_fetch(supplier_names, supplier_ids=None, product_category=None):
         captured["supplier_names"] = supplier_names
         captured["supplier_ids"] = supplier_ids
-=======
-    def mock_fetch(supplier_names, product_category=None):
-        captured["supplier_names"] = supplier_names
->>>>>>> e39850a0
+
         return [
             {
                 "quote_id": "Q1",
@@ -186,17 +182,13 @@
         "Supplier A",
         "Supplier B",
     ]
-<<<<<<< HEAD
     assert captured.get("supplier_ids") == []
-=======
->>>>>>> e39850a0
 
     names = [q["name"] for q in output.data["quotes"] if q["name"] != "weighting"]
     assert names == ["Supplier C", "Supplier A", "Supplier B"]
     assert len(names) == 3
 
 
-<<<<<<< HEAD
 def test_quote_evaluation_uses_supplier_ids(monkeypatch):
     nick = DummyNick()
     agent = QuoteEvaluationAgent(nick)
@@ -254,8 +246,6 @@
     assert names == ["Beta Manufacturing", "Alpha Supplies", "Gamma Goods"]
 
 
-=======
->>>>>>> e39850a0
 class DummyOrchestrator:
     def __init__(self, agent):
         self.agent = agent
