import os
import sys
import uuid
from types import SimpleNamespace
from typing import Any, Dict, List, Optional

sys.path.append(os.path.abspath(os.path.join(os.path.dirname(__file__), "..")))

from agents.base_agent import AgentOutput, AgentStatus

from services.rag_service import RAGService
from services.model_selector import RAGPipeline
from services.semantic_chunker import SemanticChunk


class DummyEmbed:
    def encode(self, texts, normalize_embeddings=True, show_progress_bar=False):
        if isinstance(texts, list):
            return [[0.1] for _ in texts]
        return [0.1]


class DummyQdrant:
    def __init__(self):
        self.upserts = []
        self.search_calls = []

    def upsert(self, **kwargs):
        self.upserts.append(kwargs)

    def search(self, **kwargs):
        self.search_calls.append(kwargs)
        return []


class DummyCrossEncoder:
    def __init__(self, *args, **kwargs):
        pass

    def predict(self, pairs):
        return [0.5 for _ in pairs]


def test_upsert_and_search():
    nick = SimpleNamespace(device="cpu", settings=SimpleNamespace(qdrant_collection_name="c", reranker_model="x"),
                           qdrant_client=DummyQdrant(), embedding_model=DummyEmbed())
    rag = RAGService(nick, cross_encoder_cls=DummyCrossEncoder)
    rag.upsert_texts(["hello world"], {"record_id": "test"})
    assert nick.qdrant_client.upserts  # ensure upsert called
    assert nick.qdrant_client.upserts[0]["collection_name"] == "c"
    point_ids = [p.id for p in nick.qdrant_client.upserts[0]["points"]]
    for pid in point_ids:
        uuid.UUID(str(pid))
    hits = rag.search("hello")
    assert hits[0].payload["record_id"] == "test"
    # ensure qdrant was queried across configured collections even with local hits
    collections = {call["collection_name"] for call in nick.qdrant_client.search_calls}
    assert {"c", "uploaded_documents", "static_policy"}.issubset(collections)


def test_search_prioritises_target_documents_over_policies():
    class FocusQdrant(DummyQdrant):
        def search(self, **kwargs):
            self.search_calls.append(kwargs)
            name = kwargs.get("collection_name")
            if name == "static_policy":
                return [
                    SimpleNamespace(
                        id="policy-1",
                        payload={
                            "record_id": "policy-1",
                            "collection_name": name,
                            "document_type": "policy",
                            "source_type": "Policy",
                            "summary": "Policy guidance.",
                        },
                        score=0.92,
                    )
                ]
            if name == "c":
                return [
                    SimpleNamespace(
                        id="invoice-77",
                        payload={
                            "record_id": "invoice-77",
                            "collection_name": name,
                            "document_type": "Invoice",
                            "source_type": "Invoice",
                            "summary": "Invoice 77 details.",
                        },
                        score=0.55,
                    )
                ]
            return []

    nick = SimpleNamespace(
        device="cpu",
        settings=SimpleNamespace(qdrant_collection_name="c", reranker_model="x"),
        qdrant_client=FocusQdrant(),
        embedding_model=DummyEmbed(),
    )
    rag = RAGService(nick, cross_encoder_cls=DummyCrossEncoder)

    hits = rag.search("Need invoice 77 details and PO reference")

    assert hits, "RAG service should return results"
    assert hits[0].payload["document_type"].lower() == "invoice"
    assert any(hit.payload["document_type"].lower() == "invoice" for hit in hits)


def test_upsert_gpu_fallback(monkeypatch, caplog):
    monkeypatch.delattr("services.rag_service.faiss.StandardGpuResources", raising=False)
    nick = SimpleNamespace(
        device="cuda",
        settings=SimpleNamespace(qdrant_collection_name="c", reranker_model="x"),
        qdrant_client=DummyQdrant(),
        embedding_model=DummyEmbed(),
    )
    rag = RAGService(nick, cross_encoder_cls=DummyCrossEncoder)
    with caplog.at_level("WARNING"):
        rag.upsert_texts(["gpu fallback"], {"record_id": "gpu"})
    assert "falling back to CPU index" in caplog.text
    hits = rag.search("gpu")
    assert hits[0].payload["record_id"] == "gpu"
    collections = {call["collection_name"] for call in nick.qdrant_client.search_calls}
    assert {"c", "uploaded_documents", "static_policy"}.issubset(collections)


def test_upsert_payloads_respects_source_collection():
    nick = SimpleNamespace(
        device="cpu",
        settings=SimpleNamespace(qdrant_collection_name="procwise_document_embeddings", reranker_model="x"),
        qdrant_client=DummyQdrant(),
        embedding_model=DummyEmbed(),
    )
    rag = RAGService(nick, cross_encoder_cls=DummyCrossEncoder)

    rag.upsert_payloads(
        [
            {
                "record_id": "doc-1",
                "content": "Uploaded content",
                "source_collection": "uploaded_documents",
            }
        ]
    )

    assert nick.qdrant_client.upserts
    assert nick.qdrant_client.upserts[0]["collection_name"] == "uploaded_documents"


def test_search_scopes_uploaded_collection_to_session():
    qdrant = DummyQdrant()
    nick = SimpleNamespace(
        device="cpu",
        settings=SimpleNamespace(qdrant_collection_name="c", reranker_model="x"),
        qdrant_client=qdrant,
        embedding_model=DummyEmbed(),
    )
    rag = RAGService(nick, cross_encoder_cls=DummyCrossEncoder)

    rag.search("session scoped query", session_id="session-abc")

    uploaded_calls = [
        call for call in qdrant.search_calls if call["collection_name"] == rag.uploaded_collection
    ]
    assert uploaded_calls, "Uploaded collection should be queried"
    for call in uploaded_calls:
        filt = call["query_filter"]
        assert filt is not None, "Uploaded collection queries must include a session filter"
        assert any(
            getattr(condition, "key", None) == "session_id"
            for condition in getattr(filt, "must", []) or []
        )

    other_calls = [
        call for call in qdrant.search_calls if call["collection_name"] != rag.uploaded_collection
    ]
    assert other_calls, "Primary collections should also be queried"
    for call in other_calls:
        filt = call["query_filter"]
        if filt is None:
            continue
        assert all(
            getattr(condition, "key", None) != "session_id"
            for condition in getattr(filt, "must", []) or []
        )


def test_chunk_text_fallback_splits_long_documents(monkeypatch):
    settings = SimpleNamespace(
        qdrant_collection_name="c",
        reranker_model="x",
        rag_chunk_chars=600,
        rag_chunk_overlap=150,
    )
    nick = SimpleNamespace(
        device="cpu",
        settings=settings,
        qdrant_client=DummyQdrant(),
        embedding_model=DummyEmbed(),
    )
    rag = RAGService(nick, cross_encoder_cls=DummyCrossEncoder)

    def _raise_layout_error(*args, **kwargs):
        raise ValueError("no layout available")

    monkeypatch.setattr(rag._layout_parser, "from_text", _raise_layout_error)

    long_text = "Paragraph one explains procurement policies." + " " + (
        "This sentence elaborates on approval workflows. " * 80
    )

    chunks = rag._chunk_text(long_text)
    assert len(chunks) >= 2
    for idx, chunk in enumerate(chunks):
        assert isinstance(chunk, SemanticChunk)
        assert chunk.metadata.get("chunk_strategy") == "fallback"
        assert chunk.metadata.get("fallback_index") == idx
        assert len(chunk.content) <= rag._chunk_char_limit()


def test_pipeline_answer_returns_documents(monkeypatch):
    class DummyRAG:
        def __init__(self, *args, **kwargs):
            pass

        def search(self, query, top_k=5, filters=None, **kwargs):
            return [SimpleNamespace(id="1", payload={"record_id": "R1", "summary": "s"})]

        def upsert_texts(self, texts, metadata=None):
            pass

        primary_collection = "c"
        uploaded_collection = "uploaded_documents"
        static_policy_collection = "static_policy"
        learning_collection = "learning"

    monkeypatch.setattr("services.model_selector.RAGService", DummyRAG)

    def _fake_generate_response(self, prompt, model):
        return {
            "answer": "Supplier summary includes s.",
            "follow_ups": [
                "Would you like deeper supplier insights?",
                "Any other procurement roadblocks I can remove?",
            ],
        }

    monkeypatch.setattr(
        RAGPipeline,
        "_generate_response",
        _fake_generate_response,
    )

    class DummyStaticAgent:
        def __init__(self, *args, **kwargs):
            pass

        def run(self, query, user_id, session_id=None, **kwargs):
            return AgentOutput(
                status=AgentStatus.SUCCESS,
                data={"answer": "", "related_prompts": []},
                confidence=0.1,
            )

    monkeypatch.setattr("services.model_selector.RAGAgent", DummyStaticAgent)

    nick = SimpleNamespace(
        device="cpu",
        s3_client=SimpleNamespace(get_object=lambda **_: {"Body": SimpleNamespace(read=lambda: b"[]")},
                                  put_object=lambda **_: None),
        settings=SimpleNamespace(qdrant_collection_name="c", s3_bucket_name="b", reranker_model="x"),
        embedding_model=DummyEmbed(),
        qdrant_client=SimpleNamespace(
            search=lambda **_: [SimpleNamespace(id="1", payload={"record_id": "R1", "summary": "s"}, score=1.0)]
        ),
        ollama_options=lambda: {},
    )
    pipeline = RAGPipeline(nick, cross_encoder_cls=DummyCrossEncoder, use_nltk=False)
    result = pipeline.answer_question("q", "user")
    assert "record_id" not in result["retrieved_documents"][0]
    assert result["retrieved_documents"][0]["summary"] == "s"
<<<<<<< HEAD
    assert "[doc" not in result["answer"]
    assert "[redacted" not in result["answer"].lower()
    assert result["answer"].startswith("<section")
    assert "<h2>Response</h2>" in result["answer"]
    assert "s" in result["answer"]
    assert "\n-" not in result["answer"]
=======
    assert result["answer"].startswith("<p>")
    plain_answer = result["answer_plaintext"]
    assert "[doc" not in plain_answer
    assert "[redacted" not in plain_answer.lower()
    assert "s" in plain_answer
    assert "\n-" not in plain_answer
>>>>>>> 7fad71bb
    assert len(result["follow_ups"]) == 3


def test_pipeline_returns_fallback_when_no_retrieval(monkeypatch):
    class DummyRAG:
        def __init__(self, *args, **kwargs):
            pass

        def search(self, query, top_k=5, filters=None, **kwargs):
            return []

        def upsert_texts(self, texts, metadata=None):
            pass

    monkeypatch.setattr("services.model_selector.RAGService", DummyRAG)

    class DummyStaticAgent:
        def __init__(self, *args, **kwargs):
            pass

        def run(self, query, user_id, session_id=None, **kwargs):
            return AgentOutput(status=AgentStatus.SUCCESS, data={}, confidence=0.1)

    monkeypatch.setattr("services.model_selector.RAGAgent", DummyStaticAgent)

    history_store = {"payloads": []}

    def _get_object(**kwargs):
        return {"Body": SimpleNamespace(read=lambda: b"[]")}

    def _put_object(**kwargs):
        history_store["payloads"].append(kwargs)

    nick = SimpleNamespace(
        device="cpu",
        s3_client=SimpleNamespace(get_object=_get_object, put_object=_put_object),
        settings=SimpleNamespace(
            qdrant_collection_name="c",
            s3_bucket_name="b",
            reranker_model="x",
            static_qa_confidence_threshold=0.5,
        ),
        embedding_model=DummyEmbed(),
        qdrant_client=SimpleNamespace(),
        ollama_options=lambda: {},
    )

    monkeypatch.setattr(
        RAGPipeline,
        "_generate_response",
        lambda self, prompt, model: {"answer": "", "follow_ups": []},
    )

    pipeline = RAGPipeline(nick, cross_encoder_cls=DummyCrossEncoder, use_nltk=False)
    result = pipeline.answer_question("What is our current total savings year to date?", "user-123")

<<<<<<< HEAD
    answer_html = result["answer"]
    assert answer_html.startswith("<section")
    assert "<h2>Response</h2>" in answer_html
    assert (
        "I'm sorry, but I couldn't find that information in the available knowledge base."
        in answer_html
=======
    assert result["answer"].startswith("<p>")
    assert (
        result["answer_plaintext"]
        == "I'm sorry, but I couldn't find that information in the available knowledge base."
>>>>>>> 7fad71bb
    )
    assert result["retrieved_documents"] == []


def test_pipeline_static_answer_is_conversational(monkeypatch):
    class DummyStaticAgent:
        def __init__(self, *args, **kwargs):
            pass

        def run(self, query, user_id, session_id=None, **kwargs):
            payload = {
                "answer": "Savings are about 14% higher than last year due to improved contract controls and supplier terms.",
                "topic": "Current Total Savings Year-to-Date",
                "question": "How does this compare with the same period last year?",
                "related_prompts": [
                    "Show me the savings trend over the past 6 months.",
                    "How much is still in the savings pipeline?",
                ],
            }
            return AgentOutput(status=AgentStatus.SUCCESS, data=payload, confidence=0.82)

    class DummyRAG:
        def __init__(self, *args, **kwargs):
            pass

        def search(self, *args, **kwargs):
            return []

        def upsert_texts(self, *args, **kwargs):
            return None

        def upsert_payloads(self, *args, **kwargs):
            return None

    def _get_object(**kwargs):
        return {"Body": SimpleNamespace(read=lambda: b"[]")}

    history_sink: Dict[str, Any] = {}

    def _put_object(**kwargs):
        history_sink["saved"] = True

    monkeypatch.setattr("services.model_selector.RAGAgent", DummyStaticAgent)
    monkeypatch.setattr("services.model_selector.RAGService", DummyRAG)

    nick = SimpleNamespace(
        device="cpu",
        s3_client=SimpleNamespace(get_object=_get_object, put_object=_put_object),
        settings=SimpleNamespace(
            qdrant_collection_name="c",
            reranker_model="x",
            s3_bucket_name="bucket",
            static_qa_confidence_threshold=0.5,
        ),
        embedding_model=DummyEmbed(),
        qdrant_client=SimpleNamespace(),
        ollama_options=lambda: {},
    )

    pipeline = RAGPipeline(nick, cross_encoder_cls=DummyCrossEncoder, use_nltk=False)

    result = pipeline.answer_question(
        "How does this compare with the same period last year?",
        "user-123",
    )

    answer_html = result["answer"]
    answer_plain = result["answer_plaintext"]

<<<<<<< HEAD
    assert answer.startswith("<section")
    assert (
        'For your question "How does this compare with the same period last year?",'
        in answer
    )
    assert "Sure" not in answer
    assert "14% higher" in answer
    assert any(closing in answer for closing in RAGPipeline._STATIC_CLOSINGS)
=======
    assert answer_html.startswith("<p>")
    assert answer_plain.startswith(
        'For your question "How does this compare with the same period last year?",' 
    )
    assert "Sure" not in answer_plain
    assert "14% higher" in answer_plain
    assert answer_plain.splitlines()[-1] in RAGPipeline._STATIC_CLOSINGS
>>>>>>> 7fad71bb
    assert result["follow_ups"] == [
        "Show me the savings trend over the past 6 months.",
        "How much is still in the savings pipeline?",
    ]
    assert history_sink.get("saved")


def test_feedback_acknowledgment_skips_question_preamble(monkeypatch):
    ack_message = "You're welcome! Happy to help. Let me know if you'd like anything else."

    class DummyStaticAgent:
        def __init__(self, *args, **kwargs):
            pass

        def run(self, query, user_id, session_id=None, **kwargs):
            payload = {
                "answer": ack_message,
                "structured": False,
                "structure_type": "feedback_acknowledgment",
                "style": "acknowledgment",
                "feedback": {"captured": True},
                "topic": "feedback_acknowledgment",
                "question": "thank you",
                "related_prompts": [],
            }
            return AgentOutput(status=AgentStatus.SUCCESS, data=payload, confidence=0.95)

    class DummyRAG:
        def __init__(self, *args, **kwargs):
            pass

        def search(self, *args, **kwargs):
            return []

        def upsert_texts(self, *args, **kwargs):
            return None

        def upsert_payloads(self, *args, **kwargs):
            return None

    def _get_object(**kwargs):
        return {"Body": SimpleNamespace(read=lambda: b"[]")}

    history_sink: Dict[str, Any] = {}

    def _put_object(**kwargs):
        history_sink["saved"] = True

    monkeypatch.setattr("services.model_selector.RAGAgent", DummyStaticAgent)
    monkeypatch.setattr("services.model_selector.RAGService", DummyRAG)

    nick = SimpleNamespace(
        device="cpu",
        s3_client=SimpleNamespace(get_object=_get_object, put_object=_put_object),
        settings=SimpleNamespace(
            qdrant_collection_name="c",
            reranker_model="x",
            s3_bucket_name="bucket",
            static_qa_confidence_threshold=0.5,
        ),
        embedding_model=DummyEmbed(),
        qdrant_client=SimpleNamespace(),
        ollama_options=lambda: {},
    )

    pipeline = RAGPipeline(nick, cross_encoder_cls=DummyCrossEncoder, use_nltk=False)

    result = pipeline.answer_question("thank you", "user-abc")

<<<<<<< HEAD
    answer = result["answer"]
    assert answer.startswith("<section")
    assert ack_message in answer
    assert "For your question" not in answer
=======
    assert result["answer"].startswith("<p>")
    assert result["answer_plaintext"] == ack_message
    assert "For your question" not in result["answer_plaintext"]
>>>>>>> 7fad71bb
    assert result["follow_ups"] == []
    assert history_sink.get("saved")


def test_pipeline_uploaded_context_mode(monkeypatch):
    captured: Dict[str, Any] = {}

    class DummyRAG:
        def __init__(self, *args, **kwargs):
            pass

        def search(self, query, top_k=5, filters=None, **kwargs):
            captured.update({"filters": filters, "collections": kwargs.get("collections")})
            return [
                SimpleNamespace(
                    id="chunk-1",
                    payload={
                        "collection_name": "uploaded_documents",
                        "summary": "Uploaded insight",
                        "document_id": "doc-123",
                    },
                    combined_score=1.0,
                    rerank_score=1.0,
                )
            ]

        def upsert_texts(self, texts, metadata=None):
            pass

        primary_collection = "c"
        uploaded_collection = "uploaded_documents"
        static_policy_collection = "static_policy"
        learning_collection = "learning"

    monkeypatch.setattr("services.model_selector.RAGService", DummyRAG)

    class GuardStaticAgent:
        def __init__(self, *args, **kwargs):
            pass

        def run(self, *args, **kwargs):
            raise AssertionError("Static agent should not run when uploaded context is active")

    monkeypatch.setattr("services.model_selector.RAGAgent", GuardStaticAgent)

    monkeypatch.setattr(
        RAGPipeline,
        "_generate_response",
        lambda self, prompt, model: {"answer": "Uploaded insight", "follow_ups": []},
    )

    nick = SimpleNamespace(
        device="cpu",
        s3_client=SimpleNamespace(
            get_object=lambda **_: {"Body": SimpleNamespace(read=lambda: b"[]")},
            put_object=lambda **_: None,
        ),
        settings=SimpleNamespace(qdrant_collection_name="c", s3_bucket_name="b", reranker_model="x"),
        embedding_model=DummyEmbed(),
        qdrant_client=SimpleNamespace(),
        ollama_options=lambda: {},
    )

    pipeline = RAGPipeline(nick, cross_encoder_cls=DummyCrossEncoder, use_nltk=False)
    pipeline.activate_uploaded_context(
        ["doc-123"],
        metadata={"filenames": ["file.pdf"]},
        session_id="user-456",
    )

    result = pipeline.answer_question("What does the document say?", "user-456")

    assert captured["collections"] == ("uploaded_documents",)
    filter_obj = captured["filters"]
    assert filter_obj is not None
    assert any(
        getattr(condition, "key", "") == "document_id"
        for condition in getattr(filter_obj, "must", [])
    )
    assert result["retrieved_documents"]
    assert all(
        doc.get("collection_name") == "uploaded_documents"
        for doc in result["retrieved_documents"]
    )
    assert len(result["follow_ups"]) == 3


def test_pipeline_uploaded_context_scoped_to_session(monkeypatch):
    collections_history: List[Optional[tuple]] = []

    class DummyRAG:
        def __init__(self, *args, **kwargs):
            pass

        def search(self, query, top_k=5, filters=None, **kwargs):
            collections = kwargs.get("collections")
            collections_history.append(collections)
            active_collection = collections[0] if collections else "primary_collection"
            document_id = "doc-uploaded" if collections else "doc-primary"
            return [
                SimpleNamespace(
                    id=f"chunk-{document_id}",
                    payload={
                        "collection_name": active_collection,
                        "summary": "Relevant insight",
                        "document_id": document_id,
                    },
                    combined_score=1.0,
                    rerank_score=1.0,
                )
            ]

        def upsert_texts(self, texts, metadata=None):
            pass

        primary_collection = "primary_collection"
        uploaded_collection = "uploaded_documents"
        static_policy_collection = "static_policy"
        learning_collection = "learning"

    monkeypatch.setattr("services.model_selector.RAGService", DummyRAG)

    class PassiveStaticAgent:
        def __init__(self, *args, **kwargs):
            pass

        def run(self, *args, **kwargs):
            return AgentOutput(status=AgentStatus.FAILURE, data={})

    monkeypatch.setattr("services.model_selector.RAGAgent", PassiveStaticAgent)

    monkeypatch.setattr(
        RAGPipeline,
        "_generate_response",
        lambda self, prompt, model: {"answer": "Insight", "follow_ups": []},
    )

    nick = SimpleNamespace(
        device="cpu",
        s3_client=SimpleNamespace(
            get_object=lambda **_: {"Body": SimpleNamespace(read=lambda: b"[]")},
            put_object=lambda **_: None,
        ),
        settings=SimpleNamespace(qdrant_collection_name="c", s3_bucket_name="b", reranker_model="x"),
        embedding_model=DummyEmbed(),
        qdrant_client=SimpleNamespace(),
        ollama_options=lambda: {},
    )

    pipeline = RAGPipeline(nick, cross_encoder_cls=DummyCrossEncoder, use_nltk=False)
    pipeline.activate_uploaded_context(
        ["doc-uploaded"],
        metadata={"filenames": ["contract.pdf"]},
        session_id="session-123",
    )

    first_result = pipeline.answer_question(
        "Summarise the uploaded contract", "user-123", session_id="session-123"
    )
    second_result = pipeline.answer_question(
        "Provide other insights", "user-456", session_id="session-999"
    )

    assert collections_history[0] == ("uploaded_documents",)
    assert collections_history[1] != ("uploaded_documents",)
    assert first_result["retrieved_documents"][0]["collection_name"] == "uploaded_documents"
    assert second_result["retrieved_documents"][0]["collection_name"] != "uploaded_documents"

def test_pipeline_prefers_explicit_session_id(monkeypatch):
    captured: Dict[str, Any] = {}

    class DummyRAG:
        def __init__(self, *args, **kwargs):
            pass

        def search(self, query, **kwargs):
            captured["query"] = query
            captured["kwargs"] = kwargs
            return []

        def upsert_texts(self, texts, metadata=None):
            pass

    monkeypatch.setattr("services.model_selector.RAGService", DummyRAG)

    class DummyStaticAgent:
        def __init__(self, *args, **kwargs):
            pass

        def run(self, *args, **kwargs):
            return AgentOutput(status=AgentStatus.SUCCESS, data={}, confidence=0.0)

    monkeypatch.setattr("services.model_selector.RAGAgent", DummyStaticAgent)

    history_store: Dict[str, Any] = {"payloads": []}

    def _get_object(**kwargs):
        return {"Body": SimpleNamespace(read=lambda: b"[]")}

    def _put_object(**kwargs):
        history_store["payloads"].append(kwargs)

    nick = SimpleNamespace(
        device="cpu",
        s3_client=SimpleNamespace(get_object=_get_object, put_object=_put_object),
        settings=SimpleNamespace(
            qdrant_collection_name="c",
            s3_bucket_name="b",
            reranker_model="x",
            static_qa_confidence_threshold=0.5,
        ),
        embedding_model=DummyEmbed(),
        qdrant_client=SimpleNamespace(),
        ollama_options=lambda: {},
    )

    pipeline = RAGPipeline(nick, cross_encoder_cls=DummyCrossEncoder, use_nltk=False)
    pipeline.register_session_upload("session-xyz", ["doc-1"])

    pipeline.answer_question("q", "user-123", session_id="session-xyz")

    assert captured["kwargs"]["session_id"] == "session-xyz"
    assert history_store["payloads"], "History should still be saved even without retrieval"<|MERGE_RESOLUTION|>--- conflicted
+++ resolved
@@ -281,21 +281,12 @@
     result = pipeline.answer_question("q", "user")
     assert "record_id" not in result["retrieved_documents"][0]
     assert result["retrieved_documents"][0]["summary"] == "s"
-<<<<<<< HEAD
     assert "[doc" not in result["answer"]
     assert "[redacted" not in result["answer"].lower()
     assert result["answer"].startswith("<section")
     assert "<h2>Response</h2>" in result["answer"]
     assert "s" in result["answer"]
     assert "\n-" not in result["answer"]
-=======
-    assert result["answer"].startswith("<p>")
-    plain_answer = result["answer_plaintext"]
-    assert "[doc" not in plain_answer
-    assert "[redacted" not in plain_answer.lower()
-    assert "s" in plain_answer
-    assert "\n-" not in plain_answer
->>>>>>> 7fad71bb
     assert len(result["follow_ups"]) == 3
 
 
@@ -352,19 +343,12 @@
     pipeline = RAGPipeline(nick, cross_encoder_cls=DummyCrossEncoder, use_nltk=False)
     result = pipeline.answer_question("What is our current total savings year to date?", "user-123")
 
-<<<<<<< HEAD
     answer_html = result["answer"]
     assert answer_html.startswith("<section")
     assert "<h2>Response</h2>" in answer_html
     assert (
         "I'm sorry, but I couldn't find that information in the available knowledge base."
         in answer_html
-=======
-    assert result["answer"].startswith("<p>")
-    assert (
-        result["answer_plaintext"]
-        == "I'm sorry, but I couldn't find that information in the available knowledge base."
->>>>>>> 7fad71bb
     )
     assert result["retrieved_documents"] == []
 
@@ -434,7 +418,6 @@
     answer_html = result["answer"]
     answer_plain = result["answer_plaintext"]
 
-<<<<<<< HEAD
     assert answer.startswith("<section")
     assert (
         'For your question "How does this compare with the same period last year?",'
@@ -443,15 +426,6 @@
     assert "Sure" not in answer
     assert "14% higher" in answer
     assert any(closing in answer for closing in RAGPipeline._STATIC_CLOSINGS)
-=======
-    assert answer_html.startswith("<p>")
-    assert answer_plain.startswith(
-        'For your question "How does this compare with the same period last year?",' 
-    )
-    assert "Sure" not in answer_plain
-    assert "14% higher" in answer_plain
-    assert answer_plain.splitlines()[-1] in RAGPipeline._STATIC_CLOSINGS
->>>>>>> 7fad71bb
     assert result["follow_ups"] == [
         "Show me the savings trend over the past 6 months.",
         "How much is still in the savings pipeline?",
@@ -521,16 +495,10 @@
 
     result = pipeline.answer_question("thank you", "user-abc")
 
-<<<<<<< HEAD
     answer = result["answer"]
     assert answer.startswith("<section")
     assert ack_message in answer
     assert "For your question" not in answer
-=======
-    assert result["answer"].startswith("<p>")
-    assert result["answer_plaintext"] == ack_message
-    assert "For your question" not in result["answer_plaintext"]
->>>>>>> 7fad71bb
     assert result["follow_ups"] == []
     assert history_sink.get("saved")
 
