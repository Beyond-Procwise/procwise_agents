--- conflicted
+++ resolved
@@ -223,7 +223,6 @@
 
     assert len(results) == 1
     assert results[0]["rfq_id"] == "RFQ-20240202-a1b2c3d4"
-<<<<<<< HEAD
     assert supplier_agent.contexts[0].input_data["rfq_id"] == "RFQ-20240202-a1b2c3d4"
 
 
@@ -317,7 +316,4 @@
             "snippet": "Quoted price 950 USD with delivery in 2 weeks",
         }
     ]
-    assert watcher.state_store._seen == {}
-=======
-    assert supplier_agent.contexts[0].input_data["rfq_id"] == "RFQ-20240202-a1b2c3d4"
->>>>>>> 2958f7ab
+    assert watcher.state_store._seen == {}