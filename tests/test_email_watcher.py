--- conflicted
+++ resolved
@@ -142,7 +142,6 @@
     assert result["rfq_id"].lower() == "rfq-20240101-abcd1234"
     assert watcher.supplier_agent.contexts
     assert "msg-1" in state
-<<<<<<< HEAD
 
 
 def test_poll_once_continues_until_all_filters_match():
@@ -170,20 +169,13 @@
         return list(messages)
 
     watcher = _make_watcher(nick, loader=loader)
-=======
->>>>>>> 9d87a22f
-
     results = watcher.poll_once(
         match_filters={"rfq_id": "RFQ-20240101-abcd1234", "supplier_id": "SUP-2"}
     )
 
-<<<<<<< HEAD
     assert [result["supplier_id"] for result in results] == ["SUP-2"]
     assert len(watcher.supplier_agent.contexts) == 2
 
-
-=======
->>>>>>> 9d87a22f
 def test_poll_once_retries_until_target_found(monkeypatch):
     nick = DummyNick()
     batches = [
@@ -199,7 +191,6 @@
         ],
     ]
     calls = {"count": 0}
-<<<<<<< HEAD
 
     def loader(limit=None):
         calls["count"] += 1
@@ -210,18 +201,6 @@
 
     result = watcher.poll_once(match_filters={"rfq_id": "RFQ-20240101-abcd1234"})
 
-=======
-
-    def loader(limit=None):
-        calls["count"] += 1
-        return batches.pop(0) if batches else []
-
-    watcher = _make_watcher(nick, loader=loader)
-    watcher.poll_interval_seconds = 0
-
-    result = watcher.poll_once(match_filters={"rfq_id": "RFQ-20240101-abcd1234"})
-
->>>>>>> 9d87a22f
     assert len(result) == 1
     assert result[0]["rfq_id"].lower() == "rfq-20240101-abcd1234"
     assert calls["count"] == 2
