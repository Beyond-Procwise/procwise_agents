import io
import re
import sys
import time
from datetime import datetime, timedelta, timezone
from pathlib import Path
from types import SimpleNamespace

import pytest

sys.path.append(str(Path(__file__).resolve().parents[1]))

from agents.base_agent import AgentContext, AgentOutput, AgentStatus
from services.email_watcher import InMemoryEmailWatcherState, SESEmailWatcher


class StubSupplierInteractionAgent:
    RFQ_PATTERN = re.compile(r"RFQ-\d{8}-[a-f0-9]{8}", re.IGNORECASE)

    def __init__(self):
        self.contexts = []

    def execute(self, context: AgentContext) -> AgentOutput:
        self.contexts.append(context)
        text = context.input_data.get("message", "")
        price_match = re.search(r"(\d+(?:\.\d+)?)", text)
        price = float(price_match.group(1)) if price_match else None
        data = {"price": price, "rfq_id": context.input_data.get("rfq_id")}
        next_agents = []
        target = context.input_data.get("target_price")
        if target is not None and price is not None and price > target:
            next_agents = ["NegotiationAgent"]
        return AgentOutput(status=AgentStatus.SUCCESS, data=data, next_agents=next_agents)


class StubNegotiationAgent:
    def __init__(self):
        self.contexts = []

    def execute(self, context: AgentContext) -> AgentOutput:
        self.contexts.append(context)
        return AgentOutput(status=AgentStatus.SUCCESS, data={"counter": context.input_data.get("target_price")})


class DummyNick:
    class _DummyCursor:
        def __init__(self, owner):
            self._owner = owner

        def __enter__(self):
            return self

        def __exit__(self, exc_type, exc, tb):
            return False

        def execute(self, statement, *args, **kwargs):
            self._owner.ddl_statements.append(statement.strip())

        def fetchone(self):
            return None

    class _DummyConn:
        def __init__(self, owner):
            self._owner = owner

        def __enter__(self):
            return self

        def __exit__(self, exc_type, exc, tb):
            return False

        def cursor(self):
            return DummyNick._DummyCursor(self._owner)

        def commit(self):
            pass

    def __init__(self):
        self.settings = SimpleNamespace(
            script_user="AgentNick",
            ses_default_sender="nicholasgeelen@procwise.co.uk",
            ses_smtp_endpoint="email-smtp.eu-west-1.amazonaws.com",
            ses_smtp_secret_name="ses/smtp/credentials",
            ses_region="eu-west-1",
            ses_inbound_bucket=None,
            ses_inbound_prefix=None,
            ses_inbound_s3_uri=None,
            s3_bucket_name=None,
            email_response_poll_seconds=1,
        )
        self.agents = {}
        self.ddl_statements = []
        self.s3_client = None

    def get_db_connection(self):
        return DummyNick._DummyConn(self)


def _make_watcher(nick, *, loader=None, state_store=None):
    supplier_agent = StubSupplierInteractionAgent()
    negotiation_agent = StubNegotiationAgent()
    return SESEmailWatcher(
        nick,
        supplier_agent=supplier_agent,
        negotiation_agent=negotiation_agent,
        message_loader=loader,
        state_store=state_store or InMemoryEmailWatcherState(),
    )


def test_email_watcher_bootstraps_negotiation_tables():
    nick = DummyNick()
    watcher = _make_watcher(nick, loader=lambda limit=None: [])
    assert "CREATE TABLE IF NOT EXISTS proc.rfq_targets" in "\n".join(nick.ddl_statements)
    assert "CREATE TABLE IF NOT EXISTS proc.negotiation_sessions" in "\n".join(nick.ddl_statements)


def test_email_watcher_triggers_negotiation_when_price_high():
    nick = DummyNick()
    messages = [
        {
            "id": "msg-1",
            "subject": "Re: RFQ-20240101-abcd1234",
            "body": "Quoted price 1500 USD",
            "from": "supplier@example.com",
            "rfq_id": "RFQ-20240101-abcd1234",
            "target_price": 1000,
        }
    ]

    watcher = _make_watcher(nick, loader=lambda limit=None: messages)

    results = watcher.poll_once(match_filters={"rfq_id": "RFQ-20240101-abcd1234"})

    assert len(results) == 1
    result = results[0]
    assert result["negotiation_triggered"] is True
    assert result["rfq_id"].lower() == "rfq-20240101-abcd1234"

<<<<<<< HEAD

=======
>>>>>>> 04581950
def test_poll_once_filters_by_rfq_id():
    nick = DummyNick()
    messages = [
        {
            "id": "msg-1",
            "subject": "Re: RFQ-20240101-abcd1234",
            "body": "Price 1000",
            "from": "supplier@example.com",
            "rfq_id": "RFQ-20240101-abcd1234",
        },
        {
            "id": "msg-2",
            "subject": "Re: RFQ-20240101-deadbeef",
            "body": "Price 800",
            "from": "other@example.com",
            "rfq_id": "RFQ-20240101-deadbeef",
        },
    ]
    state = InMemoryEmailWatcherState()
    watcher = _make_watcher(nick, loader=lambda limit=None: messages, state_store=state)

    filtered = watcher.poll_once(match_filters={"rfq_id": "RFQ-20240101-abcd1234"})

    assert len(filtered) == 1
    assert filtered[0]["rfq_id"].lower() == "rfq-20240101-abcd1234"
    assert "msg-1" in state
<<<<<<< HEAD


def test_poll_once_uses_s3_loader_when_no_custom_loader(monkeypatch):
    nick = DummyNick()
    watcher = _make_watcher(nick)

    captured_limits = []

=======


def test_poll_once_uses_s3_loader_when_no_custom_loader(monkeypatch):
    nick = DummyNick()
    watcher = _make_watcher(nick)

    captured_limits = []

>>>>>>> 04581950
    def fake_load(limit=None, *, prefixes=None, parser=None, newest_first=False):
        captured_limits.append(limit)
        return [
            {
                "id": "emails/msg-1.eml",
                "subject": "Re: RFQ-20240101-abcd1234",
                "body": "Price 900",
                "from": "supplier@example.com",
                "rfq_id": "RFQ-20240101-abcd1234",
            }
        ]

    monkeypatch.setattr(watcher, "_load_from_s3", fake_load)

    results = watcher.poll_once(match_filters={"rfq_id": "RFQ-20240101-abcd1234"})

    assert len(results) == 1
    assert captured_limits == [None]


def test_watch_retries_until_message_found(monkeypatch):
    nick = DummyNick()
    state = InMemoryEmailWatcherState()

    batches = [
        [],
        [
            {
                "id": "emails/msg-1.eml",
                "subject": "Re: RFQ-20240101-abcd1234",
                "body": "Price 750",
                "from": "supplier@example.com",
                "rfq_id": "RFQ-20240101-abcd1234",
            }
        ],
    ]

    def loader(limit=None):
        if batches:
            return batches.pop(0)
        return []

    watcher = _make_watcher(nick, loader=loader, state_store=state)

    processed = watcher.watch(interval=1, limit=None, timeout_seconds=5)

    assert processed == 1
    assert any(item.get("rfq_id") == "RFQ-20240101-abcd1234" for item in state._seen.values())


def test_cached_match_is_returned_without_reprocessing(monkeypatch):
    nick = DummyNick()
    state = InMemoryEmailWatcherState()

    first_batch = [
        {
            "id": "emails/msg-1.eml",
            "subject": "Re: RFQ-20240101-abcd1234",
            "body": "Price 700",
            "from": "supplier@example.com",
            "rfq_id": "RFQ-20240101-abcd1234",
        }
<<<<<<< HEAD
    ]

    batches = [first_batch, []]

=======

    ]
    state = InMemoryEmailWatcherState()
    watcher = _make_watcher(nick, loader=lambda limit=None: messages, state_store=state)

    batches = [first_batch, []]

>>>>>>> 04581950
    def loader(limit=None):
        return batches.pop(0) if batches else []

    watcher = _make_watcher(nick, loader=loader, state_store=state)

    first_results = watcher.poll_once(match_filters={"rfq_id": "RFQ-20240101-abcd1234"})
    assert len(first_results) == 1

    # Subsequent poll should use the cached payload even though the loader returns nothing.
    second_results = watcher.poll_once(match_filters={"rfq_id": "RFQ-20240101-abcd1234"})
    assert len(second_results) == 1
    assert second_results[0]["rfq_id"].lower() == "rfq-20240101-abcd1234"


def test_poll_once_logs_and_returns_empty_when_no_match(caplog):
    nick = DummyNick()
    messages = [
        {
            "id": "emails/msg-1.eml",
            "subject": "Re: RFQ-20240101-abcd1234",
            "body": "Price 1000",
            "from": "supplier@example.com",
            "rfq_id": "RFQ-20240101-abcd1234",
        }
    ]

    watcher = _make_watcher(nick, loader=lambda limit=None: messages)

    caplog.set_level("INFO", logger="services.email_watcher")
    results = watcher.poll_once(match_filters={"rfq_id": "RFQ-UNKNOWN"})

    assert results == []
    assert any("without matching filters" in record.message for record in caplog.records)


def test_poll_once_waits_for_new_s3_object(monkeypatch):
    nick = DummyNick()
    watcher = _make_watcher(nick)
    watcher.bucket = "procwisemvp"
    watcher._prefixes = ["emails/"]
    watcher._match_poll_attempts = 1
    watcher.poll_interval_seconds = 0

    base_time = datetime.now(timezone.utc) - timedelta(minutes=5)

    existing_objects = [
        {"Key": "emails/existing.eml", "LastModified": base_time},
    ]
    dynamic_objects = list(existing_objects)

    raw_existing = (
        b"Subject: Re: RFQ-20240101-abcd1234\n"
        b"From: supplier@example.com\n"
        b"To: agent@example.com\n"
        b"Date: Mon, 01 Jan 2024 12:00:00 +0000\n"
        b"Message-ID: <existing@example.com>\n\n"
        b"Quoted price 1200"
    )
    raw_new = (
        b"Subject: Re: RFQ-20240101-abcd1234\n"
        b"From: supplier@example.com\n"
        b"To: agent@example.com\n"
        b"Date: Mon, 01 Jan 2024 12:05:00 +0000\n"
        b"Message-ID: <new@example.com>\n\n"
        b"Quoted price 900"
    )

    object_store = {
        "emails/existing.eml": raw_existing,
        "emails/new.eml": raw_new,
    }

    class DummyBody:
        def __init__(self, data: bytes) -> None:
            self._buffer = io.BytesIO(data)

        def read(self) -> bytes:
            return self._buffer.getvalue()

    class DummyPaginator:
        def paginate(self, *, Bucket, Prefix):
            assert Bucket == watcher.bucket
            assert Prefix == watcher._prefixes[0]
            return [{"Contents": list(dynamic_objects)}]

    class DummyClient:
        def __init__(self):
            self.paginator = DummyPaginator()

        def get_paginator(self, name):
            assert name == "list_objects_v2"
            return self.paginator

        def get_object(self, *, Bucket, Key):
            data = object_store[Key]
            return {"Body": DummyBody(data)}

    monkeypatch.setattr(watcher, "_get_s3_client", lambda: DummyClient())
    monkeypatch.setattr(time, "sleep", lambda _: None)

    first_results = watcher.poll_once(match_filters={"rfq_id": "RFQ-20240101-abcd1234"})
    assert first_results == []

    dynamic_objects.append(
        {"Key": "emails/new.eml", "LastModified": datetime.now(timezone.utc)}
    )

    second_results = watcher.poll_once(match_filters={"rfq_id": "RFQ-20240101-abcd1234"})
    assert len(second_results) == 1
    assert second_results[0]["rfq_id"].lower() == "rfq-20240101-abcd1234"<|MERGE_RESOLUTION|>--- conflicted
+++ resolved
@@ -137,10 +137,6 @@
     assert result["negotiation_triggered"] is True
     assert result["rfq_id"].lower() == "rfq-20240101-abcd1234"
 
-<<<<<<< HEAD
-
-=======
->>>>>>> 04581950
 def test_poll_once_filters_by_rfq_id():
     nick = DummyNick()
     messages = [
@@ -167,7 +163,6 @@
     assert len(filtered) == 1
     assert filtered[0]["rfq_id"].lower() == "rfq-20240101-abcd1234"
     assert "msg-1" in state
-<<<<<<< HEAD
 
 
 def test_poll_once_uses_s3_loader_when_no_custom_loader(monkeypatch):
@@ -176,16 +171,7 @@
 
     captured_limits = []
 
-=======
-
-
-def test_poll_once_uses_s3_loader_when_no_custom_loader(monkeypatch):
-    nick = DummyNick()
-    watcher = _make_watcher(nick)
-
-    captured_limits = []
-
->>>>>>> 04581950
+
     def fake_load(limit=None, *, prefixes=None, parser=None, newest_first=False):
         captured_limits.append(limit)
         return [
@@ -248,20 +234,10 @@
             "from": "supplier@example.com",
             "rfq_id": "RFQ-20240101-abcd1234",
         }
-<<<<<<< HEAD
     ]
 
     batches = [first_batch, []]
 
-=======
-
-    ]
-    state = InMemoryEmailWatcherState()
-    watcher = _make_watcher(nick, loader=lambda limit=None: messages, state_store=state)
-
-    batches = [first_batch, []]
-
->>>>>>> 04581950
     def loader(limit=None):
         return batches.pop(0) if batches else []
 
