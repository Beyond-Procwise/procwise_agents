--- conflicted
+++ resolved
@@ -332,7 +332,6 @@
     assert captured_mark["rfq_id"] == dispatch_row["rfq_id"]
 
 
-<<<<<<< HEAD
 def test_email_watcher_resolves_rfq_via_dispatch_similarity(
     monkeypatch, similarity_dispatch_row
 ):
@@ -341,36 +340,6 @@
     row = similarity_dispatch_row
 
     class SimilarityCursor:
-=======
-def test_email_watcher_processes_all_dispatch_replies_before_completion(monkeypatch):
-    rfq_id = "RFQ-20240101-MULTI"
-    base_time = datetime.now(timezone.utc)
-
-    dispatch_rows = [
-        {
-            "rfq_id": rfq_id,
-            "supplier_id": None,
-            "supplier_name": "Alpha Supplies",
-            "recipient_email": "alpha@example.com",
-            "sent_on": base_time - timedelta(minutes=12),
-            "created_on": base_time - timedelta(minutes=20),
-            "updated_on": base_time - timedelta(minutes=11),
-            "sent": True,
-        },
-        {
-            "rfq_id": rfq_id,
-            "supplier_id": None,
-            "supplier_name": "Bravo Industrial",
-            "recipient_email": "bravo@example.com",
-            "sent_on": base_time - timedelta(minutes=10),
-            "created_on": base_time - timedelta(minutes=18),
-            "updated_on": base_time - timedelta(minutes=9),
-            "sent": True,
-        },
-    ]
-
-    class DispatchAwareCursor:
->>>>>>> b55da696
         def __init__(self, owner):
             self._owner = owner
             self._result: List[Tuple] = []
@@ -381,7 +350,6 @@
         def __exit__(self, exc_type, exc, tb):
             return False
 
-<<<<<<< HEAD
         def execute(self, statement, params=None):
             normalized = " ".join(statement.split()).lower()
             if normalized.startswith(
@@ -421,83 +389,6 @@
                     )
                 ]
             elif normalized.startswith("select target_price"):
-=======
-        def _find_by_rfq(self, value: str):
-            matches = [row for row in self._owner.dispatch_rows if row["rfq_id"] == value]
-            matches.sort(key=lambda row: row["updated_on"], reverse=True)
-            return matches[0] if matches else None
-
-        def _find_by_candidates(self, suppliers: List[str], emails: List[str]):
-            suppliers_lc = {str(item).lower() for item in suppliers if item}
-            emails_lc = {str(item).lower() for item in emails if item}
-            ordered = sorted(
-                self._owner.dispatch_rows,
-                key=lambda row: row["updated_on"],
-                reverse=True,
-            )
-            for row in ordered:
-                supplier = str(row.get("supplier_id") or "").lower()
-                recipient = str(row.get("recipient_email") or "").lower()
-                if suppliers_lc and supplier in suppliers_lc:
-                    return row
-                if emails_lc and recipient in emails_lc:
-                    return row
-            return None
-
-        def _row_supplier_first(self, row):
-            if not row:
-                return None
-            return (
-                row.get("supplier_id"),
-                row.get("supplier_name"),
-                row.get("rfq_id"),
-                row.get("sent_on"),
-                bool(row.get("sent", True)),
-                row.get("created_on"),
-                row.get("updated_on"),
-            )
-
-        def _row_rfq_first(self, row):
-            if not row:
-                return None
-            return (
-                row.get("rfq_id"),
-                row.get("supplier_id"),
-                row.get("supplier_name"),
-                row.get("sent_on"),
-                bool(row.get("sent", True)),
-                row.get("created_on"),
-                row.get("updated_on"),
-            )
-
-        def execute(self, statement, params=None):
-            normalized = " ".join(statement.split()).lower()
-            params = params or ()
-            if normalized.startswith(
-                "select supplier_id, supplier_name, rfq_id, sent_on, sent, created_on, updated_on from proc.draft_rfq_emails"
-            ):
-                rfq_value = params[0]
-                row = self._find_by_rfq(rfq_value)
-                self._result = [self._row_supplier_first(row)] if row else []
-            elif normalized.startswith(
-                "select rfq_id, supplier_id, supplier_name, sent_on, sent, created_on, updated_on from proc.draft_rfq_emails"
-            ):
-                suppliers = params[0] if len(params) > 0 else []
-                emails = params[1] if len(params) > 1 else []
-                row = self._find_by_candidates(list(suppliers or []), list(emails or []))
-                self._result = [self._row_rfq_first(row)] if row else []
-            elif normalized.startswith(
-                "select target_price, negotiation_round from proc.rfq_targets"
-            ):
-                rfq_value = params[0]
-                price = self._owner.target_prices.get(rfq_value)
-                self._result = [(price, 1)] if price is not None else []
-            elif normalized.startswith(
-                "select awaiting_response, last_supplier_msg_id from proc.negotiation_session_state"
-            ):
-                self._result = []
-            elif normalized.startswith("insert into proc.processed_emails"):
->>>>>>> b55da696
                 self._result = []
             else:
                 self._owner.ddl_statements.append(statement.strip())
@@ -509,11 +400,7 @@
         def fetchall(self):
             return list(self._result)
 
-<<<<<<< HEAD
     class SimilarityConn:
-=======
-    class DispatchAwareConn:
->>>>>>> b55da696
         def __init__(self, owner):
             self._owner = owner
 
@@ -524,40 +411,17 @@
             return False
 
         def cursor(self):
-<<<<<<< HEAD
             return SimilarityCursor(self._owner)
-=======
-            return DispatchAwareCursor(self._owner)
->>>>>>> b55da696
 
         def commit(self):
             pass
 
-<<<<<<< HEAD
     nick.get_db_connection = lambda: SimilarityConn(nick)
 
     captured_mark = {}
 
     def fake_mark_response(connection, **kwargs):
         captured_mark.update(kwargs)
-=======
-    class DispatchAwareNick(DummyNick):
-        def __init__(self, rows, target_price):
-            super().__init__()
-            self.dispatch_rows = list(rows)
-            self.target_prices = {target_price[0]: target_price[1]} if target_price else {}
-            self.marked_responses: List[Dict[str, object]] = []
-
-        def get_db_connection(self):
-            return DispatchAwareConn(self)
-
-    nick = DispatchAwareNick(dispatch_rows, (rfq_id, 1000.0))
-
-    mark_calls: List[Dict[str, object]] = []
-
-    def fake_mark_response(connection, **kwargs):
-        mark_calls.append(kwargs)
->>>>>>> b55da696
         return True
 
     monkeypatch.setattr(
@@ -565,7 +429,6 @@
         fake_mark_response,
     )
 
-<<<<<<< HEAD
     message = {
         "id": "msg-similarity-1",
         "subject": "Re: Immediate quote for flange bolts",
@@ -588,66 +451,6 @@
     assert context.input_data["rfq_id"] == row["rfq_id"]
     assert context.input_data["supplier_id"] == row["supplier_id"]
     assert captured_mark["rfq_id"] == row["rfq_id"]
-=======
-    responses = [
-        {
-            "id": "msg-alpha",
-            "subject": "Re: Pricing for multi RFQ",
-            "body": "Offer 850",
-            "from": "alpha@example.com",
-            "rfq_id": rfq_id,
-            "supplier_id": "SUP-A",
-            "target_price": 1000,
-        },
-        {
-            "id": "msg-bravo",
-            "subject": "Re: Pricing for multi RFQ",
-            "body": "Offer 1250",
-            "from": "bravo@example.com",
-            "rfq_id": rfq_id,
-            "supplier_id": "SUP-B",
-            "target_price": 1000,
-        },
-    ]
-
-    response_iter = iter(responses)
-    loader_calls: List[int] = []
-
-    def loader(limit=None):
-        loader_calls.append(len(loader_calls))
-        try:
-            payload = next(response_iter)
-        except StopIteration:
-            return []
-        return [dict(payload)]
-
-    watcher = _make_watcher(nick, loader=loader)
-    watcher.poll_interval_seconds = 0
-    rfq_key = watcher._normalise_rfq_value(rfq_id)
-
-    first_batch = watcher.poll_once(match_filters={"rfq_id": rfq_id})
-    assert [payload["message_id"] for payload in first_batch] == ["msg-alpha"]
-    assert watcher.supplier_agent.contexts[0].input_data["message_id"] == "msg-alpha"
-    assert len(watcher.supplier_agent.contexts) == 1
-    assert len(watcher.negotiation_agent.contexts) == 0
-    assert rfq_key in watcher._completed_targets
-    assert watcher._rfq_run_counts.get(rfq_key) == 1
-    assert len(mark_calls) == 1
-
-    second_batch = watcher.poll_once(match_filters={"rfq_id": rfq_id})
-    assert [payload["message_id"] for payload in second_batch] == ["msg-bravo"]
-    assert len(watcher.supplier_agent.contexts) == 2
-    assert len(watcher.negotiation_agent.contexts) == 1
-    assert watcher.negotiation_agent.contexts[0].input_data.get("message_id") == "msg-bravo"
-    assert watcher._rfq_run_counts.get(rfq_key) == 2
-    assert rfq_key in watcher._completed_targets
-    assert len(mark_calls) == 2
-    assert {call.get("rfq_id") for call in mark_calls} == {rfq_id}
-    assert {call.get("response_message_id") for call in mark_calls} == {"msg-alpha", "msg-bravo"}
-
-    assert len(list(watcher.state_store.items())) == 2
-    assert len(loader_calls) == 2
->>>>>>> b55da696
 
 def test_poll_once_continues_until_all_filters_match():
     nick = DummyNick()
