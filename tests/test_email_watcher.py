--- conflicted
+++ resolved
@@ -317,7 +317,6 @@
             "snippet": "Quoted price 950 USD with delivery in 2 weeks",
         }
     ]
-<<<<<<< HEAD
     assert watcher.state_store._seen == {}
 
 
@@ -366,6 +365,3 @@
 
     raw = watcher._download_object(DummyClient(), "ses/inbound/test.eml.gz")
     assert raw == b"raw email bytes"
-=======
-    assert watcher.state_store._seen == {}
->>>>>>> 2097c27c
