import os
import sys
from types import SimpleNamespace
from typing import Any, Dict, Optional

import pandas as pd
import pytest

sys.path.append(os.path.abspath(os.path.join(os.path.dirname(__file__), "..")))

from agents.opportunity_miner_agent import OpportunityMinerAgent
from agents.base_agent import AgentContext, AgentStatus
from engines.policy_engine import PolicyEngine


class DummyNick:
    def __init__(self):
        self.policy_engine = PolicyEngine()
        self.settings = SimpleNamespace(script_user="tester")


<<<<<<< HEAD
def _sample_tables() -> Dict[str, Any]:
    purchase_orders = pd.DataFrame(
        [
            {
                "po_id": "PO000001",
                "supplier_id": "SI0001",
                "currency": "GBP",
                "total_amount": 100.0,
                "payment_terms": "15",
                "contract_id": "CO000001",
            },
            {
                "po_id": "PO000002",
                "supplier_id": "SI0002",
                "currency": "GBP",
                "total_amount": 80.0,
                "payment_terms": "30",
                "contract_id": "CO000002",
            },
            {
                "po_id": "PO000003",
                "supplier_id": "SI0002",
                "currency": "GBP",
                "total_amount": 150.0,
                "payment_terms": "45",
                "contract_id": None,
            },
        ]
    )

    invoices = pd.DataFrame(
        [
            {
                "invoice_id": "IN000001",
                "po_id": "PO000001",
                "supplier_id": "SI0001",
                "currency": "GBP",
                "invoice_amount": 110.0,
                "invoice_total_incl_tax": 110.0,
                "payment_terms": "15",
            },
            {
                "invoice_id": "IN000002",
                "po_id": "PO000002",
                "supplier_id": "SI0002",
                "currency": "GBP",
                "invoice_amount": 96.0,
                "invoice_total_incl_tax": 96.0,
                "payment_terms": "30",
            },
        ]
    )

    purchase_order_lines = pd.DataFrame(
        [
            {
                "po_line_id": "POL000001",
                "po_id": "PO000001",
                "item_id": "ITM-001",
                "item_description": "Logistics Support",
                "quantity": 10,
                "unit_price": 10.0,
                "line_amount": 100.0,
                "total_amount_incl_tax": 100.0,
                "currency": "GBP",
            },
            {
                "po_line_id": "POL000002",
                "po_id": "PO000002",
                "item_id": "ITM-001",
                "item_description": "Logistics Support",
                "quantity": 5,
                "unit_price": 12.0,
                "line_amount": 60.0,
                "total_amount_incl_tax": 60.0,
                "currency": "GBP",
            },
            {
                "po_line_id": "POL000003",
                "po_id": "PO000003",
                "item_id": "ITM-002",
                "item_description": "Adhoc Consulting",
                "quantity": 3,
                "unit_price": 50.0,
                "line_amount": 150.0,
                "total_amount_incl_tax": 150.0,
                "currency": "GBP",
            },
        ]
    )

    invoice_lines = pd.DataFrame(
        [
            {
                "invoice_line_id": "INL000001",
                "invoice_id": "IN000001",
                "po_id": "PO000001",
                "item_id": "ITM-001",
                "item_description": "Logistics Support",
                "quantity": 10,
                "unit_price": 11.0,
                "line_amount": 110.0,
                "total_amount_incl_tax": 110.0,
                "currency": "GBP",
            },
            {
                "invoice_line_id": "INL000002",
                "invoice_id": "IN000002",
                "po_id": "PO000002",
                "item_id": "ITM-001",
                "item_description": "Logistics Support",
                "quantity": 5,
                "unit_price": 13.0,
                "line_amount": 65.0,
                "total_amount_incl_tax": 65.0,
                "currency": "GBP",
            },
        ]
    )
=======
def create_agent(monkeypatch, tables: Optional[Dict[str, Any]] = None):
    nick = DummyNick()
    agent = OpportunityMinerAgent(nick, min_financial_impact=0)
    monkeypatch.setattr(agent, "_output_excel", lambda findings: None)
    monkeypatch.setattr(agent, "_output_feed", lambda findings: None)
    data = tables if tables is not None else agent._mock_data()
    monkeypatch.setattr(
        agent,
        "_ingest_data",
        lambda: {name: df.copy() for name, df in data.items()},
    )
    return agent
>>>>>>> 15280e70

    contracts = pd.DataFrame(
        [
            {
                "contract_id": "CO000001",
                "contract_title": "Contract 1",
                "contract_type": "Services",
                "supplier_id": "SI0001",
                "buyer_org_id": "BUY1",
                "contract_start_date": pd.Timestamp("2024-01-01"),
                "contract_end_date": pd.Timestamp("2024-09-30"),
                "currency": "GBP",
                "total_contract_value": 100.0,
                "spend_category": "CatA",
                "payment_terms": "15",
            },
            {
                "contract_id": "CO000002",
                "contract_title": "Contract 2",
                "contract_type": "Goods",
                "supplier_id": "SI0002",
                "buyer_org_id": "BUY1",
                "contract_start_date": pd.Timestamp("2024-01-01"),
                "contract_end_date": pd.Timestamp("2024-12-31"),
                "currency": "GBP",
                "total_contract_value": 300.0,
                "spend_category": "CatA",
                "payment_terms": "30",
            },
        ]
    )

<<<<<<< HEAD
    indices = pd.DataFrame(
        [
            {
                "index_name": "FX_GBP",
                "value": 1.0,
                "effective_date": "2024-01-01",
                "currency": "GBP",
            }
        ]
    )

    shipments = pd.DataFrame(
        [
            {
                "shipment_id": "SH1",
                "po_id": "PO1",
                "logistics_cost": 5.0,
                "currency": "GBP",
                "delivery_date": "2024-01-10",
            }
        ]
    )

    supplier_master = pd.DataFrame(
        [
            {
                "supplier_id": "SI0001",
                "supplier_name": "Supplier One",
                "risk_score": 0.8,
            },
            {
                "supplier_id": "SI0002",
                "supplier_name": "Supplier Two",
                "risk_score": 0.2,
            },
            {
                "supplier_id": "SI0003",
                "supplier_name": "Supplier Three",
                "risk_score": 0.65,
            },
        ]
    )

    return {
        "purchase_orders": purchase_orders,
        "purchase_order_lines": purchase_order_lines,
        "invoices": invoices,
        "invoice_lines": invoice_lines,
        "contracts": contracts,
        "indices": indices,
        "shipments": shipments,
        "supplier_master": supplier_master,
    }
=======
def build_context(workflow: str, conditions: Optional[Dict[str, Any]]) -> AgentContext:
    return AgentContext(
        workflow_id="wf-test",
        agent_id="opportunity_miner",
        user_id="tester",
        input_data={"workflow": workflow, "conditions": conditions or {}},
    )


def test_missing_workflow_blocks_detection(monkeypatch):
    agent = create_agent(monkeypatch)
    context = AgentContext(
        workflow_id="wf-missing",
        agent_id="opportunity_miner",
        user_id="tester",
        input_data={"conditions": {}},
    )

    output = agent.run(context)
>>>>>>> 15280e70

    assert output.status == AgentStatus.FAILED
    assert output.data["blocked_reason"]
    assert output.data["policy_events"]


def test_price_variance_detection_generates_finding(monkeypatch):
    agent = create_agent(monkeypatch)
    context = build_context(
        "price_variance_check",
        {
            "supplier_id": "SI0001",
            "item_id": "ITM-001",
            "actual_price": 11.0,
            "benchmark_price": 9.0,
            "quantity": 10,
            "variance_threshold_pct": 0.05,
        },
    )

<<<<<<< HEAD
def create_agent(monkeypatch, tables: Optional[Dict[str, Any]] = None):
    nick = DummyNick()
    agent = OpportunityMinerAgent(nick, min_financial_impact=0)
    monkeypatch.setattr(agent, "_output_excel", lambda findings: None)
    monkeypatch.setattr(agent, "_output_feed", lambda findings: None)
    data = tables if tables is not None else _sample_tables()
    monkeypatch.setattr(
        agent,
        "_ingest_data",
        lambda: {name: df.copy() for name, df in data.items()},
    )
    return agent


def build_context(workflow: str, conditions: Optional[Dict[str, Any]]) -> AgentContext:
    return AgentContext(
        workflow_id="wf-test",
        agent_id="opportunity_miner",
        user_id="tester",
        input_data={"workflow": workflow, "conditions": conditions or {}},
    )


def test_missing_workflow_blocks_detection(monkeypatch):
    agent = create_agent(monkeypatch)
    context = AgentContext(
        workflow_id="wf-missing",
        agent_id="opportunity_miner",
        user_id="tester",
        input_data={"conditions": {}},
    )

    output = agent.run(context)

    assert output.status == AgentStatus.FAILED
    assert output.data["blocked_reason"]
    assert output.data["policy_events"]


def test_price_variance_detection_generates_finding(monkeypatch):
    agent = create_agent(monkeypatch)
    context = build_context(
        "price_variance_check",
        {
            "supplier_id": "SI0001",
            "item_id": "ITM-001",
            "actual_price": 11.0,
            "benchmark_price": 9.0,
            "quantity": 10,
            "variance_threshold_pct": 0.05,
        },
    )

    output = agent.run(context)

    assert output.status == AgentStatus.SUCCESS
    pb = [f for f in output.data["findings"] if f["detector_type"] == "Price Benchmark Variance"]
    assert pb
    assert pb[0]["supplier_name"] == "Supplier One"
    assert any(evt["status"] == "escalated" for evt in output.data["policy_events"])


def test_volume_consolidation_identifies_costlier_supplier(monkeypatch):
    agent = create_agent(monkeypatch)
    context = build_context(
        "volume_consolidation_check", {"minimum_volume_gbp": 50}
=======
    output = agent.run(context)

    assert output.status == AgentStatus.SUCCESS
    pb = [f for f in output.data["findings"] if f["detector_type"] == "Price Benchmark Variance"]
    assert pb
    assert pb[0]["supplier_name"] == "Supplier One"
    assert any(evt["status"] == "escalated" for evt in output.data["policy_events"])


def test_volume_consolidation_identifies_costlier_supplier(monkeypatch):
    agent = create_agent(monkeypatch)
    context = build_context(
        "volume_consolidation_check", {"minimum_volume_gbp": 50}
    )

    output = agent.run(context)

    vc = [f for f in output.data["findings"] if f["detector_type"] == "Volume Consolidation"]
    assert vc
    assert all(f["supplier_id"] for f in vc)


def test_supplier_risk_alert_threshold(monkeypatch):
    agent = create_agent(monkeypatch)
    context = build_context(
        "supplier_risk_check",
        {"risk_threshold": 0.5, "risk_weight": 1000},
>>>>>>> 15280e70
    )

    output = agent.run(context)

<<<<<<< HEAD
    vc = [f for f in output.data["findings"] if f["detector_type"] == "Volume Consolidation"]
    assert vc
    assert all(f["supplier_id"] for f in vc)


def test_supplier_risk_alert_threshold(monkeypatch):
    agent = create_agent(monkeypatch)
    context = build_context(
        "supplier_risk_check",
        {"risk_threshold": 0.5, "risk_weight": 1000},
=======
    alerts = [f for f in output.data["findings"] if f["detector_type"] == "Supplier Risk Alert"]
    assert alerts
    assert alerts[0]["supplier_id"] == "SI0001"
    assert any(evt["status"] == "escalated" for evt in output.data["policy_events"])


def test_maverick_spend_detection_flags_po(monkeypatch):
    agent = create_agent(monkeypatch)
    context = build_context(
        "maverick_spend_check", {"minimum_value_gbp": 120}
>>>>>>> 15280e70
    )

    output = agent.run(context)

<<<<<<< HEAD
    alerts = [f for f in output.data["findings"] if f["detector_type"] == "Supplier Risk Alert"]
    assert alerts
    assert alerts[0]["supplier_id"] == "SI0001"
    assert any(evt["status"] == "escalated" for evt in output.data["policy_events"])


def test_maverick_spend_detection_flags_po(monkeypatch):
    agent = create_agent(monkeypatch)
    context = build_context(
        "maverick_spend_check", {"minimum_value_gbp": 120}
=======
    findings = [
        f for f in output.data["findings"] if f["detector_type"] == "Maverick Spend Detection"
    ]
    assert findings
    assert findings[0]["supplier_id"] == "SI0002"


def test_category_overspend_detection(monkeypatch):
    agent = create_agent(monkeypatch)
    context = build_context(
        "category_overspend_check", {"category_budgets": {"CatA": 90}}
>>>>>>> 15280e70
    )

    output = agent.run(context)

<<<<<<< HEAD
    findings = [
        f for f in output.data["findings"] if f["detector_type"] == "Maverick Spend Detection"
    ]
    assert findings
    assert findings[0]["supplier_id"] == "SI0002"


def test_category_overspend_detection(monkeypatch):
    agent = create_agent(monkeypatch)
    context = build_context(
        "category_overspend_check", {"category_budgets": {"CatA": 90}}
    )

    output = agent.run(context)

    overspend = [
        f for f in output.data["findings"] if f["detector_type"] == "Category Overspend"
    ]
    assert overspend
    assert overspend[0]["supplier_id"] == "SI0001"


def test_unused_contract_value_detection(monkeypatch):
    agent = create_agent(monkeypatch)
    context = build_context(
        "unused_contract_value_check", {"minimum_unused_value_gbp": 50}
=======
    overspend = [
        f for f in output.data["findings"] if f["detector_type"] == "Category Overspend"
    ]
    assert overspend
    assert overspend[0]["supplier_id"] == "SI0001"


def test_unused_contract_value_detection(monkeypatch):
    agent = create_agent(monkeypatch)
    context = build_context(
        "unused_contract_value_check", {"minimum_unused_value_gbp": 50}
    )

    output = agent.run(context)

    unused = [
        f for f in output.data["findings"] if f["detector_type"] == "Unused Contract Value"
    ]
    assert unused
    assert unused[0]["supplier_id"] == "SI0002"
    assert unused[0]["supplier_name"] == "Supplier Two"


def test_esg_opportunity_creates_event(monkeypatch):
    agent = create_agent(monkeypatch)
    context = build_context(
        "esg_opportunity_check",
        {
            "esg_scores": [{"supplier_id": "SI0003", "score": 0.9}],
            "incumbent_score": 0.6,
            "esg_threshold": 0.8,
            "estimated_switch_savings_gbp": 2000,
            "category_id": "CatA",
        },
>>>>>>> 15280e70
    )

    output = agent.run(context)

<<<<<<< HEAD
    unused = [
        f for f in output.data["findings"] if f["detector_type"] == "Unused Contract Value"
    ]
    assert unused
    assert unused[0]["supplier_id"] == "SI0002"
    assert unused[0]["supplier_name"] == "Supplier Two"


def test_esg_opportunity_creates_event(monkeypatch):
    agent = create_agent(monkeypatch)
    context = build_context(
        "esg_opportunity_check",
        {
            "esg_scores": [{"supplier_id": "SI0003", "score": 0.9}],
            "incumbent_score": 0.6,
            "esg_threshold": 0.8,
            "estimated_switch_savings_gbp": 2000,
            "category_id": "CatA",
        },
    )

    output = agent.run(context)

=======
>>>>>>> 15280e70
    esg = [f for f in output.data["findings"] if f["detector_type"] == "ESG Opportunity"]
    assert esg
    assert esg[0]["supplier_id"] == "SI0003"
    assert any(evt["status"] == "escalated" for evt in output.data["policy_events"])


def test_inflation_passthrough_detection(monkeypatch):
    agent = create_agent(monkeypatch)
    context = build_context(
        "inflation_passthrough_check",
        {"market_inflation_pct": 0.02, "tolerance_pct": 0.0},
    )

    output = agent.run(context)

    inflation = [
        f for f in output.data["findings"] if f["detector_type"] == "Inflation Pass-Through"
    ]
    assert inflation
    assert inflation[0]["supplier_id"] == "SI0001"<|MERGE_RESOLUTION|>--- conflicted
+++ resolved
@@ -19,7 +19,6 @@
         self.settings = SimpleNamespace(script_user="tester")
 
 
-<<<<<<< HEAD
 def _sample_tables() -> Dict[str, Any]:
     purchase_orders = pd.DataFrame(
         [
@@ -139,20 +138,6 @@
             },
         ]
     )
-=======
-def create_agent(monkeypatch, tables: Optional[Dict[str, Any]] = None):
-    nick = DummyNick()
-    agent = OpportunityMinerAgent(nick, min_financial_impact=0)
-    monkeypatch.setattr(agent, "_output_excel", lambda findings: None)
-    monkeypatch.setattr(agent, "_output_feed", lambda findings: None)
-    data = tables if tables is not None else agent._mock_data()
-    monkeypatch.setattr(
-        agent,
-        "_ingest_data",
-        lambda: {name: df.copy() for name, df in data.items()},
-    )
-    return agent
->>>>>>> 15280e70
 
     contracts = pd.DataFrame(
         [
@@ -185,7 +170,6 @@
         ]
     )
 
-<<<<<<< HEAD
     indices = pd.DataFrame(
         [
             {
@@ -239,27 +223,6 @@
         "shipments": shipments,
         "supplier_master": supplier_master,
     }
-=======
-def build_context(workflow: str, conditions: Optional[Dict[str, Any]]) -> AgentContext:
-    return AgentContext(
-        workflow_id="wf-test",
-        agent_id="opportunity_miner",
-        user_id="tester",
-        input_data={"workflow": workflow, "conditions": conditions or {}},
-    )
-
-
-def test_missing_workflow_blocks_detection(monkeypatch):
-    agent = create_agent(monkeypatch)
-    context = AgentContext(
-        workflow_id="wf-missing",
-        agent_id="opportunity_miner",
-        user_id="tester",
-        input_data={"conditions": {}},
-    )
-
-    output = agent.run(context)
->>>>>>> 15280e70
 
     assert output.status == AgentStatus.FAILED
     assert output.data["blocked_reason"]
@@ -280,7 +243,6 @@
         },
     )
 
-<<<<<<< HEAD
 def create_agent(monkeypatch, tables: Optional[Dict[str, Any]] = None):
     nick = DummyNick()
     agent = OpportunityMinerAgent(nick, min_financial_impact=0)
@@ -347,20 +309,7 @@
     agent = create_agent(monkeypatch)
     context = build_context(
         "volume_consolidation_check", {"minimum_volume_gbp": 50}
-=======
-    output = agent.run(context)
-
-    assert output.status == AgentStatus.SUCCESS
-    pb = [f for f in output.data["findings"] if f["detector_type"] == "Price Benchmark Variance"]
-    assert pb
-    assert pb[0]["supplier_name"] == "Supplier One"
-    assert any(evt["status"] == "escalated" for evt in output.data["policy_events"])
-
-
-def test_volume_consolidation_identifies_costlier_supplier(monkeypatch):
-    agent = create_agent(monkeypatch)
-    context = build_context(
-        "volume_consolidation_check", {"minimum_volume_gbp": 50}
+
     )
 
     output = agent.run(context)
@@ -375,23 +324,11 @@
     context = build_context(
         "supplier_risk_check",
         {"risk_threshold": 0.5, "risk_weight": 1000},
->>>>>>> 15280e70
-    )
-
-    output = agent.run(context)
-
-<<<<<<< HEAD
-    vc = [f for f in output.data["findings"] if f["detector_type"] == "Volume Consolidation"]
-    assert vc
-    assert all(f["supplier_id"] for f in vc)
-
-
-def test_supplier_risk_alert_threshold(monkeypatch):
-    agent = create_agent(monkeypatch)
-    context = build_context(
-        "supplier_risk_check",
-        {"risk_threshold": 0.5, "risk_weight": 1000},
-=======
+
+    )
+
+    output = agent.run(context)
+
     alerts = [f for f in output.data["findings"] if f["detector_type"] == "Supplier Risk Alert"]
     assert alerts
     assert alerts[0]["supplier_id"] == "SI0001"
@@ -402,23 +339,11 @@
     agent = create_agent(monkeypatch)
     context = build_context(
         "maverick_spend_check", {"minimum_value_gbp": 120}
->>>>>>> 15280e70
-    )
-
-    output = agent.run(context)
-
-<<<<<<< HEAD
-    alerts = [f for f in output.data["findings"] if f["detector_type"] == "Supplier Risk Alert"]
-    assert alerts
-    assert alerts[0]["supplier_id"] == "SI0001"
-    assert any(evt["status"] == "escalated" for evt in output.data["policy_events"])
-
-
-def test_maverick_spend_detection_flags_po(monkeypatch):
-    agent = create_agent(monkeypatch)
-    context = build_context(
-        "maverick_spend_check", {"minimum_value_gbp": 120}
-=======
+
+    )
+
+    output = agent.run(context)
+
     findings = [
         f for f in output.data["findings"] if f["detector_type"] == "Maverick Spend Detection"
     ]
@@ -430,23 +355,6 @@
     agent = create_agent(monkeypatch)
     context = build_context(
         "category_overspend_check", {"category_budgets": {"CatA": 90}}
->>>>>>> 15280e70
-    )
-
-    output = agent.run(context)
-
-<<<<<<< HEAD
-    findings = [
-        f for f in output.data["findings"] if f["detector_type"] == "Maverick Spend Detection"
-    ]
-    assert findings
-    assert findings[0]["supplier_id"] == "SI0002"
-
-
-def test_category_overspend_detection(monkeypatch):
-    agent = create_agent(monkeypatch)
-    context = build_context(
-        "category_overspend_check", {"category_budgets": {"CatA": 90}}
     )
 
     output = agent.run(context)
@@ -462,18 +370,7 @@
     agent = create_agent(monkeypatch)
     context = build_context(
         "unused_contract_value_check", {"minimum_unused_value_gbp": 50}
-=======
-    overspend = [
-        f for f in output.data["findings"] if f["detector_type"] == "Category Overspend"
-    ]
-    assert overspend
-    assert overspend[0]["supplier_id"] == "SI0001"
-
-
-def test_unused_contract_value_detection(monkeypatch):
-    agent = create_agent(monkeypatch)
-    context = build_context(
-        "unused_contract_value_check", {"minimum_unused_value_gbp": 50}
+
     )
 
     output = agent.run(context)
@@ -497,37 +394,10 @@
             "estimated_switch_savings_gbp": 2000,
             "category_id": "CatA",
         },
->>>>>>> 15280e70
-    )
-
-    output = agent.run(context)
-
-<<<<<<< HEAD
-    unused = [
-        f for f in output.data["findings"] if f["detector_type"] == "Unused Contract Value"
-    ]
-    assert unused
-    assert unused[0]["supplier_id"] == "SI0002"
-    assert unused[0]["supplier_name"] == "Supplier Two"
-
-
-def test_esg_opportunity_creates_event(monkeypatch):
-    agent = create_agent(monkeypatch)
-    context = build_context(
-        "esg_opportunity_check",
-        {
-            "esg_scores": [{"supplier_id": "SI0003", "score": 0.9}],
-            "incumbent_score": 0.6,
-            "esg_threshold": 0.8,
-            "estimated_switch_savings_gbp": 2000,
-            "category_id": "CatA",
-        },
-    )
-
-    output = agent.run(context)
-
-=======
->>>>>>> 15280e70
+    )
+
+    output = agent.run(context)
+
     esg = [f for f in output.data["findings"] if f["detector_type"] == "ESG Opportunity"]
     assert esg
     assert esg[0]["supplier_id"] == "SI0003"
