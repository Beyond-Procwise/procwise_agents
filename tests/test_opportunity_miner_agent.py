import json
import logging
import os
import sys
from datetime import datetime, timezone
from decimal import Decimal
from types import SimpleNamespace
from typing import Any, Dict, Optional

import pandas as pd
import pytest

sys.path.append(os.path.abspath(os.path.join(os.path.dirname(__file__), "..")))

from agents.opportunity_miner_agent import (
    OpportunityMinerAgent,
    Finding,
    _PURCHASE_LINE_VALUE_COLUMNS,
)
from agents.base_agent import AgentContext, AgentStatus
from engines.policy_engine import PolicyEngine


def _opportunity_policy_rows():
    def row(pid: int, identifier: str, name: str, parameters: Dict[str, Any], defaults: Optional[Dict[str, Any]] = None):
        details: Dict[str, Any] = {
            "policy_identifier": identifier,
            "rules": {"parameters": parameters},
        }
        if defaults:
            details["rules"]["default_conditions"] = defaults
        return {
            "policy_id": pid,
            "policy_name": name,
            "policy_type": "opportunity_mining",
            "policy_desc": identifier,
            "policy_details": json.dumps(details),
        }

    return [
        row(
            1,
            "oppfinderpolicy_001_price_benchmark_variance_detection",
            "Price Benchmark Variance",
            {"variance_threshold_pct": 0.05},
        ),
        row(
            3,
            "oppfinderpolicy_003_volume_consolidation",
            "Volume Consolidation",
            {"minimum_volume_gbp": 1000},
        ),
        row(
            4,
            "oppfinderpolicy_004_contract_expiry_opportunity",
            "Contract Expiry Opportunity",
            {"negotiation_window_days": 90},
            {"negotiation_window_days": 90},
        ),
        row(
            5,
            "oppfinderpolicy_005_supplier_risk_alert",
            "Supplier Risk Alert",
            {"risk_threshold": 0.7},
        ),
        row(
            6,
            "oppfinderpolicy_006_maverick_spend_detection",
            "Maverick Spend Detection",
            {"minimum_value_gbp": 5000},
        ),
        row(
            7,
            "oppfinderpolicy_007_duplicate_supplier",
            "Duplicate Supplier",
            {"minimum_overlap_gbp": 10000},
        ),
        row(
            8,
            "oppfinderpolicy_008_category_overspend",
            "Category Overspend",
            {"category_budgets": {"CatA": 100000}},
        ),
        row(
            9,
            "oppfinderpolicy_009_inflation_pass-through",
            "Inflation Pass-Through",
            {"market_inflation_pct": 0.02},
        ),
        row(
            10,
            "oppfinderpolicy_010_unused_contract_value",
            "Unused Contract Value",
            {"minimum_unused_value_gbp": 1000},
        ),
        row(
            11,
            "oppfinderpolicy_011_supplier_performance_deviation",
            "Supplier Performance Deviation",
            {"performance_records": {}},
        ),
        row(
            12,
            "oppfinderpolicy_012_esg_opportunity",
            "ESG Opportunity",
            {"esg_scores": []},
        ),
    ]


class DummyNick:
    def __init__(self):
        self.policy_engine = PolicyEngine(policy_rows=_opportunity_policy_rows())
        self.settings = SimpleNamespace(script_user="tester")


def test_price_expression_falls_back_to_unit_price(monkeypatch):
    nick = DummyNick()
    nick.query_engine = None
    agent = OpportunityMinerAgent(nick)

    monkeypatch.setattr(
        agent, "_get_table_columns", lambda schema, table: {"unit_price"}
    )

    expr = agent._price_expression("proc", "po_line_items_agent", "li")
    assert expr == "li.unit_price"


def test_build_finding_includes_policy_identifier():
    nick = DummyNick()
    nick.query_engine = None
    agent = OpportunityMinerAgent(nick)

    finding_a = agent._build_finding(
        "VolumeDiscountOpportunity",
        "SI0001",
        "CatA",
        "Item-1",
        100.0,
        {},
        ["PO1"],
        policy_id="policy_9",
        policy_name="Volume Discount Opportunity",
    )
    finding_b = agent._build_finding(
        "VolumeDiscountOpportunity",
        "SI0001",
        "CatA",
        "Item-1",
        100.0,
        {},
        ["PO1"],
        policy_id="policy_10",
        policy_name="Volume Discount Opportunity",
    )

    assert finding_a.policy_id == "policy_9"
    assert finding_b.policy_id == "policy_10"
    assert finding_a.opportunity_id != finding_b.opportunity_id
    assert finding_a.opportunity_id == "1"
    assert finding_b.opportunity_id == "2"
    assert "policy_9" in finding_a.opportunity_ref_id
    assert "policy_10" in finding_b.opportunity_ref_id


def test_policy_category_limits_deduplicate_same_supplier():
    nick = DummyNick()
    agent = OpportunityMinerAgent(nick)

    observed = datetime.now(timezone.utc)
    finding_low = Finding(
        opportunity_id="OPP-001",
        opportunity_ref_id="OPP-REF-001",
        detector_type="Volume Discount",
        supplier_id="SUP-1",
        category_id="CAT-1",
        item_id="ITEM-1",
        financial_impact_gbp=100.0,
        calculation_details={"source": "policy_a"},
        source_records=["rec-1"],
        detected_on=observed,
        policy_id="POL-A",
    )
    finding_high = Finding(
        opportunity_id="OPP-001",
        opportunity_ref_id="OPP-REF-001",
        detector_type="Supplier Consolidation",
        supplier_id="SUP-1",
        category_id="CAT-1",
        item_id="ITEM-1",
        financial_impact_gbp=250.0,
        calculation_details={"source": "policy_b"},
        source_records=["rec-2"],
        detected_on=observed,
        policy_id="POL-B",
    )

    per_policy = {
        "Volume Discount": [finding_low],
        "Supplier Consolidation": [finding_high],
    }

    aggregated, category_map = agent._apply_policy_category_limits(per_policy)

    assert len(aggregated) == 1
    chosen = aggregated[0]
    assert chosen.financial_impact_gbp == pytest.approx(250.0)
    assert sorted(chosen.source_records) == ["rec-1", "rec-2"]
    assert chosen.calculation_details.get("related_policies") == ["POL-A", "POL-B"]

    assert category_map["Volume Discount"]["all"] == [finding_low]
    assert category_map["Supplier Consolidation"]["all"] == [finding_high]


<<<<<<< HEAD
def test_policy_category_limits_caps_suppliers_to_two():
    nick = DummyNick()
    agent = OpportunityMinerAgent(nick)

    observed = datetime.now(timezone.utc)
    findings = [
        Finding(
            opportunity_id=f"OPP-{index}",
            opportunity_ref_id=f"OPP-REF-{index}",
            detector_type="Duplicate Supplier",
            supplier_id=supplier,
            category_id="CAT-1",
            item_id=f"ITEM-{index}",
            financial_impact_gbp=impact,
            calculation_details={"source": f"policy_{index}"},
            source_records=[f"rec-{index}"],
            detected_on=observed,
            policy_id=f"POL-{index}",
        )
        for index, (supplier, impact) in enumerate(
            [
                ("SUP-PRIMARY", 400.0),
                ("SUP-PRIMARY", 325.0),
                ("SUP-ALT-1", 210.0),
                ("SUP-ALT-2", 150.0),
            ],
            start=1,
        )
    ]

    per_policy = {"Duplicate Supplier": findings}

    aggregated, category_map = agent._apply_policy_category_limits(per_policy)

    assert len(aggregated) == 2
    assert {f.supplier_id for f in aggregated} == {"SUP-PRIMARY", "SUP-ALT-1"}
    assert category_map["Duplicate Supplier"]["all"] == aggregated


=======
>>>>>>> 6aaeb6d6
def test_build_finding_normalises_decimal_inputs():
    nick = DummyNick()
    nick.query_engine = None
    agent = OpportunityMinerAgent(nick)

    details = {"savings": Decimal("12.34"), "nested": {"delta": Decimal("1.23")}}
    sources = ["PO-1", Decimal("2")]

    finding = agent._build_finding(
        "SupplierConsolidationOpportunity",
        "SI0001",
        "Category-1",
        "Item-1",
        Decimal("99.50"),
        details,
        sources,
        policy_id="policy_12",
        policy_name="Supplier Consolidation",
    )

    assert isinstance(finding.financial_impact_gbp, float)
    assert finding.financial_impact_gbp == pytest.approx(99.5)
    assert isinstance(finding.calculation_details["savings"], float)
    assert finding.calculation_details["nested"]["delta"] == pytest.approx(1.23)
    assert all(isinstance(src, str) for src in finding.source_records)


def test_normalise_numeric_dataframe_converts_decimals():
    nick = DummyNick()
    nick.query_engine = None
    agent = OpportunityMinerAgent(nick)

    df = pd.DataFrame(
        {
            "line_total": [Decimal("10.50"), Decimal("5.25"), None],
            "po_id": ["PO-1", "PO-2", "PO-3"],
            "line_number": [1, 2, None],
        }
    )

    normalised = agent._normalise_numeric_dataframe(df.copy())

    assert normalised["line_total"].dtype == float
    assert normalised["line_total"].iloc[0] == pytest.approx(10.5)
    assert normalised["line_number"].dtype == float
    assert normalised["line_number"].iloc[1] == pytest.approx(2.0)


def test_normalise_currency_handles_decimal_sources():
    nick = DummyNick()
    nick.query_engine = None
    agent = OpportunityMinerAgent(nick)

    tables = {
        "purchase_orders": pd.DataFrame(
            [
                {
                    "po_id": "PO-1",
                    "currency": "USD",
                    "total_amount": Decimal("100.00"),
                }
            ]
        ),
        "indices": pd.DataFrame([
            {"currency": "USD", "value": Decimal("0.80")}
        ]),
    }

    normalised = agent._normalise_currency(tables)
    purchase_orders = normalised["purchase_orders"]

    assert "total_amount_gbp" in purchase_orders.columns
    assert pytest.approx(80.0) == purchase_orders.loc[0, "total_amount_gbp"]


def _sample_tables() -> Dict[str, Any]:
    purchase_orders = pd.DataFrame(
        [
            {
                "po_id": "PO000001",
                "supplier_id": "SI0001",
                "currency": "GBP",
                "total_amount": 100.0,
                "payment_terms": "15",
                "contract_id": "CO000001",
            },
            {
                "po_id": "PO000002",
                "supplier_id": "SI0002",
                "currency": "GBP",
                "total_amount": 80.0,
                "payment_terms": "30",
                "contract_id": "CO000002",
            },
            {
                "po_id": "PO000003",
                "supplier_id": "SI0002",
                "currency": "GBP",
                "total_amount": 150.0,
                "payment_terms": "45",
                "contract_id": None,
            },
        ]
    )

    invoices = pd.DataFrame(
        [
            {
                "invoice_id": "IN000001",
                "po_id": "PO000001",
                "supplier_id": "SI0001",
                "currency": "GBP",
                "invoice_amount": 110.0,
                "invoice_total_incl_tax": 110.0,
                "payment_terms": "15",
            },
            {
                "invoice_id": "IN000002",
                "po_id": "PO000002",
                "supplier_id": "SI0002",
                "currency": "GBP",
                "invoice_amount": 96.0,
                "invoice_total_incl_tax": 96.0,
                "payment_terms": "30",
            },
        ]
    )

    purchase_order_lines = pd.DataFrame(
        [
            {
                "po_line_id": "POL000001",
                "po_id": "PO000001",
                "item_id": "ITM-001",
                "item_description": "Logistics Support",
                "quantity": 10,
                "unit_price": 10.0,
                "line_amount": 100.0,
                "total_amount_incl_tax": 100.0,
                "currency": "GBP",
            },
            {
                "po_line_id": "POL000002",
                "po_id": "PO000002",
                "item_id": "ITM-001",
                "item_description": "Logistics Support",
                "quantity": 5,
                "unit_price": 12.0,
                "line_amount": 60.0,
                "total_amount_incl_tax": 60.0,
                "currency": "GBP",
            },
            {
                "po_line_id": "POL000003",
                "po_id": "PO000003",
                "item_id": "ITM-002",
                "item_description": "Adhoc Consulting",
                "quantity": 3,
                "unit_price": 50.0,
                "line_amount": 150.0,
                "total_amount_incl_tax": 150.0,
                "currency": "GBP",
            },
        ]
    )

    invoice_lines = pd.DataFrame(
        [
            {
                "invoice_line_id": "INL000001",
                "invoice_id": "IN000001",
                "po_id": "PO000001",
                "item_id": "ITM-001",
                "item_description": "Logistics Support",
                "quantity": 10,
                "unit_price": 11.0,
                "line_amount": 110.0,
                "total_amount_incl_tax": 110.0,
                "currency": "GBP",
            },
            {
                "invoice_line_id": "INL000002",
                "invoice_id": "IN000002",
                "po_id": "PO000002",
                "item_id": "ITM-001",
                "item_description": "Logistics Support",
                "quantity": 5,
                "unit_price": 13.0,
                "line_amount": 65.0,
                "total_amount_incl_tax": 65.0,
                "currency": "GBP",
            },
        ]
    )

    contracts = pd.DataFrame(
        [
            {
                "contract_id": "CO000001",
                "contract_title": "Contract 1",
                "contract_type": "Services",
                "supplier_id": "SI0001",
                "buyer_org_id": "BUY1",
                "contract_start_date": pd.Timestamp("2024-01-01"),
                "contract_end_date": pd.Timestamp("2024-09-30"),
                "currency": "GBP",
                "total_contract_value": 100.0,
                "spend_category": "CatA",
                "payment_terms": "15",
            },
            {
                "contract_id": "CO000002",
                "contract_title": "Contract 2",
                "contract_type": "Goods",
                "supplier_id": "SI0002",
                "buyer_org_id": "BUY1",
                "contract_start_date": pd.Timestamp("2024-01-01"),
                "contract_end_date": pd.Timestamp("2024-12-31"),
                "currency": "GBP",
                "total_contract_value": 300.0,
                "spend_category": "CatA",
                "payment_terms": "30",
            },
        ]
    )

    indices = pd.DataFrame(
        [
            {
                "index_name": "FX_GBP",
                "value": 1.0,
                "effective_date": "2024-01-01",
                "currency": "GBP",
            }
        ]
    )

    shipments = pd.DataFrame(
        [
            {
                "shipment_id": "SH1",
                "po_id": "PO1",
                "logistics_cost": 5.0,
                "currency": "GBP",
                "delivery_date": "2024-01-10",
            }
        ]
    )

    supplier_master = pd.DataFrame(
        [
            {
                "supplier_id": "SI0001",
                "supplier_name": "Supplier One",
                "risk_score": 0.8,
            },
            {
                "supplier_id": "SI0002",
                "supplier_name": "Supplier Two",
                "risk_score": 0.2,
            },
            {
                "supplier_id": "SI0003",
                "supplier_name": "Supplier Three",
                "risk_score": 0.65,
            },
        ]
    )

    product_mapping = pd.DataFrame(
        [
            {
                "product": "Logistics Support - Catalog",
                "category_level_1": "Logistics",
                "category_level_2": "Support",
                "category_level_3": None,
                "category_level_4": None,
                "category_level_5": None,
            },
            {
                "product": "Adhoc Consulting Services",
                "category_level_1": "Professional Services",
                "category_level_2": "Consulting",
                "category_level_3": None,
                "category_level_4": None,
                "category_level_5": None,
            },
        ]
    )

    return {
        "purchase_orders": purchase_orders,
        "purchase_order_lines": purchase_order_lines,
        "invoices": invoices,
        "invoice_lines": invoice_lines,
        "product_mapping": product_mapping,
        "contracts": contracts,
        "indices": indices,
        "shipments": shipments,
        "supplier_master": supplier_master,
    }


def test_resolve_supplier_id_matches_supplier_aliases():
    nick = DummyNick()
    agent = OpportunityMinerAgent(nick)

    tables = {
        "supplier_master": pd.DataFrame(
            [
                {
                    "supplier_id": "SI0001",
                    "supplier_name": "Acme Industrial Ltd",
                    "trading_name": "ACME LTD",
                },
                {
                    "supplier_id": "SI0002",
                    "supplier_name": "Beta Manufacturing",
                },
            ]
        ),
        "contracts": pd.DataFrame(),
        "purchase_orders": pd.DataFrame(),
        "invoices": pd.DataFrame(),
    }

    agent._build_supplier_lookup(tables)

    assert agent._resolve_supplier_id("SI0001") == "SI0001"
    assert agent._resolve_supplier_id("acme industrial ltd") == "SI0001"
    assert agent._resolve_supplier_id("ACME LTD") == "SI0001"
    assert agent._resolve_supplier_id("Beta Manufacturing") == "SI0002"
    assert agent._resolve_supplier_id("Unknown Supplier") is None


def test_choose_first_column_handles_line_total_column():
    nick = DummyNick()
    agent = OpportunityMinerAgent(nick)

    df = pd.DataFrame({"po_id": ["PO1"], "item_id": ["Item"], "line_total": [100.0]})

    selected = agent._choose_first_column(df, _PURCHASE_LINE_VALUE_COLUMNS)
    assert selected == "line_total"


def test_price_variance_detection_generates_finding(monkeypatch):
    agent = create_agent(monkeypatch)
    context = build_context(
        "price_variance_check",
        {
            "supplier_id": "SI0001",
            "item_id": "ITM-001",
            "actual_price": 11.0,
            "benchmark_price": 9.0,
            "quantity": 10,
            "variance_threshold_pct": 0.05,
        },
    )

def test_instruction_overrides_populate_price_variance_fields(monkeypatch):
    agent = create_agent(monkeypatch)
    context = build_context("price_variance_check", {})

    instructions = {
        "supplier_id": "SI0001",
        "item_id": "ITM-001",
        "actual_price": "11.25",
        "benchmark_price": "9.50",
        "variance_threshold_pct": "0.10",
        "quantity": "15",
    }

    agent._apply_instruction_overrides(context, instructions)

    conditions = context.input_data["conditions"]
    assert conditions["supplier_id"] == "SI0001"
    assert conditions["item_id"] == "ITM-001"
    assert conditions["actual_price"] == 11.25
    assert conditions["benchmark_price"] == 9.50
    assert conditions["variance_threshold_pct"] == 0.10
    assert conditions["quantity"] == 15


def test_price_variance_uses_top_level_fields_when_conditions_missing(monkeypatch):
    agent = create_agent(monkeypatch)
    context = build_context("price_variance_check", {})

    context.input_data.update(
        {
            "supplier_id": "SI0001",
            "item_id": "ITM-001",
            "actual_price": 11.0,
            "benchmark_price": 9.0,
            "quantity": 10,
            "variance_threshold_pct": 0.05,
        }
    )

    output = agent.run(context)

    assert output.status == AgentStatus.SUCCESS
    conditions = context.input_data["conditions"]
    assert conditions["supplier_id"] == "SI0001"
    assert conditions["item_id"] == "ITM-001"
    assert conditions["actual_price"] == 11.0


def test_price_variance_accepts_camel_case_conditions(monkeypatch):
    agent = create_agent(monkeypatch)
    context = AgentContext(
        workflow_id="wf-camel",
        agent_id="opportunity_miner",
        user_id="tester",
        input_data={
            "workflow": "price_variance_check",
            "conditions": {},
            "supplierId": "SI0001",
            "itemId": "ITM-001",
            "actualPrice": "11.50",
            "benchmarkPrice": "9.25",
            "quantity": "12",
            "varianceThresholdPct": "0.05",
        },
    )

    output = agent.run(context)

    assert output.status == AgentStatus.SUCCESS
    conditions = context.input_data["conditions"]
    assert conditions["supplier_id"] == "SI0001"
    assert conditions["item_id"] == "ITM-001"
    assert conditions["actual_price"] == 11.5
    assert conditions["benchmark_price"] == 9.25
    assert conditions["quantity"] == 12.0
    assert conditions["variance_threshold_pct"] == 0.05


def test_policy_conditions_merge_into_context(monkeypatch):
    agent = create_agent(monkeypatch)
    policy_payload = {
        "policyId": 9,
        "policyName": "Price Benchmark Variance",
        "policy_desc": "oppfinderpolicy_001_price_benchmark_variance_detection",
        "conditions": {
            "supplierId": "SI0001",
            "itemId": "ITM-001",
            "actualPrice": 11.0,
            "benchmarkPrice": 9.0,
            "quantity": 10,
            "varianceThresholdPct": 0.05,
        },
    }

    context = AgentContext(
        workflow_id="wf-policy",
        agent_id="opportunity_miner",
        user_id="tester",
        input_data={
            "workflow": "price_variance_check",
            "conditions": {},
            "policies": [policy_payload],
        },
    )

    output = agent.run(context)

    assert output.status == AgentStatus.SUCCESS
    conditions = context.input_data["conditions"]
    assert conditions["supplier_id"] == "SI0001"
    assert conditions["benchmark_price"] == 9.0
    assert any(
        f["detector_type"] == "Price Benchmark Variance"
        for f in output.data["findings"]
    )
    assert conditions["benchmark_price"] == 9.0


def create_agent(monkeypatch, tables: Optional[Dict[str, Any]] = None):
    nick = DummyNick()
    agent = OpportunityMinerAgent(nick, min_financial_impact=0)
    monkeypatch.setattr(agent, "_output_excel", lambda findings: None)
    monkeypatch.setattr(agent, "_output_feed", lambda findings: None)
    data = tables if tables is not None else _sample_tables()
    monkeypatch.setattr(
        agent,
        "_ingest_data",
        lambda: {name: df.copy() for name, df in data.items()},
    )
    return agent


def build_context(workflow: str, conditions: Optional[Dict[str, Any]]) -> AgentContext:
    return AgentContext(
        workflow_id="wf-test",
        agent_id="opportunity_miner",
        user_id="tester",
        input_data={"workflow": workflow, "conditions": conditions or {}},
    )


def test_missing_workflow_blocks_detection(monkeypatch):
    agent = create_agent(monkeypatch)
    context = AgentContext(
        workflow_id="wf-missing",
        agent_id="opportunity_miner",
        user_id="tester",
        input_data={"conditions": {"actual_price": 1.0}},
    )

    output = agent.run(context)

    assert output.status == AgentStatus.FAILED
    assert output.data["blocked_reason"]
    assert output.data["policy_events"]


def test_price_variance_detection_generates_finding(monkeypatch):
    agent = create_agent(monkeypatch)
    context = build_context(
        "price_variance_check",
        {
            "supplier_id": "SI0001",
            "item_id": "ITM-001",
            "actual_price": 11.0,
            "benchmark_price": 9.0,
            "quantity": 10,
            "variance_threshold_pct": 0.05,
        },
    )

    output = agent.run(context)

    assert output.status == AgentStatus.SUCCESS
    pb = [f for f in output.data["findings"] if f["detector_type"] == "Price Benchmark Variance"]
    assert pb
    assert pb[0]["supplier_name"] == "Supplier One"
    assert "supplier_directory" not in output.data
    assert "policy_metadata" not in output.data
    assert "policy_top_opportunities" not in output.data
    assert "data_profile" not in output.data
    assert "data_flow_snapshot" not in output.data

    assert any(evt["status"] == "escalated" for evt in output.data["policy_events"])


def test_price_variance_blocks_when_supplier_missing(monkeypatch):
    agent = create_agent(monkeypatch)
    context = build_context(
        "price_variance_check",
        {
            "actual_price": 12.5,
            "benchmark_price": 9.5,
        },
    )

    output = agent.run(context)

    assert output.status == AgentStatus.SUCCESS
    assert not output.data["findings"]
    events = output.data.get("policy_events") or []
    assert events
    blocked = [evt for evt in events if evt["status"] == "blocked"]
    assert blocked
    message = blocked[0]["message"]
    assert "supplier" in message.lower()
    details = blocked[0].get("details", {})
    assert "supplier_id" in details.get("missing_fields", [])


def test_price_variance_infers_supplier_from_contract(monkeypatch):
    tables = _sample_tables()
    agent = create_agent(monkeypatch, tables)
    context = build_context(
        "price_variance_check",
        {
            "contract_id": "CO000001",
            "item_id": "ITM-001",
            "actual_price": 11.0,
            "benchmark_price": 9.0,
            "quantity": 10,
            "variance_threshold_pct": 0.05,
        },
    )

    output = agent.run(context)

    assert output.status == AgentStatus.SUCCESS
    findings = [
        f for f in output.data["findings"] if f["detector_type"] == "Price Benchmark Variance"
    ]
    assert findings
    assert findings[0]["supplier_id"] == "SI0001"
    assert context.input_data["conditions"]["supplier_id"] == "SI0001"


def test_price_variance_infers_supplier_from_item(monkeypatch):
    tables = _sample_tables()
    agent = create_agent(monkeypatch, tables)
    context = build_context(
        "price_variance_check",
        {
            "item_id": "ITM-001",
            "actual_price": 11.0,
            "benchmark_price": 9.0,
            "quantity": 10,
            "variance_threshold_pct": 0.05,
        },
    )

    output = agent.run(context)

    assert output.status == AgentStatus.SUCCESS
    findings = [
        f
        for f in output.data["findings"]
        if f["detector_type"] == "Price Benchmark Variance"
    ]
    assert findings
    assert findings[0]["supplier_id"] == "SI0001"
    assert context.input_data["conditions"]["supplier_id"] == "SI0001"


def test_price_variance_infers_supplier_from_description(monkeypatch):
    tables = _sample_tables()
    agent = create_agent(monkeypatch, tables)
    context = build_context(
        "price_variance_check",
        {
            "item_description": "Logistics Support",
            "actual_price": 11.0,
            "benchmark_price": 9.0,
            "quantity": 10,
            "variance_threshold_pct": 0.05,
        },
    )

    output = agent.run(context)

    assert output.status == AgentStatus.SUCCESS
    findings = [
        f
        for f in output.data["findings"]
        if f["detector_type"] == "Price Benchmark Variance"
    ]
    assert findings
    assert findings[0]["supplier_id"] == "SI0001"
    assert context.input_data["conditions"]["supplier_id"] == "SI0001"


def test_candidate_supplier_lookup_uses_original_item(monkeypatch):
    agent = create_agent(monkeypatch)
    calls: list[Any] = []

    def fake_find(item_id, supplier_id, sources):  # pragma: no cover - simple stub
        calls.append(item_id)
        return []

    monkeypatch.setattr(agent, "_find_candidate_suppliers", fake_find)

    context = build_context(
        "price_variance_check",
        {
            "supplier_id": "SI0001",
            "item_id": "ITM-001",
            "actual_price": 11.0,
            "benchmark_price": 9.0,
            "quantity": 10,
            "variance_threshold_pct": 0.05,
        },
    )

    output = agent.run(context)

    assert calls
    assert all(call == "ITM-001" for call in calls)
    finding = next(
        f for f in output.data["findings"] if f["detector_type"] == "Price Benchmark Variance"
    )
    assert finding["item_id"] == "Logistics Support - Catalog"
    assert finding.get("item_reference") == "ITM-001"


def test_min_financial_impact_override_filters_findings(monkeypatch):
    agent = create_agent(monkeypatch)
    context = build_context(
        "price_variance_check",
        {
            "supplier_id": "SI0001",
            "item_id": "ITM-001",
            "actual_price": 11.0,
            "benchmark_price": 9.0,
            "quantity": 10,
            "variance_threshold_pct": 0.05,
        },
    )
    context.input_data["min_financial_impact"] = 50.0

    output = agent.run(context)

    assert output.status == AgentStatus.SUCCESS
    assert output.data["opportunity_count"] == 0


def test_dynamic_policies_surface_opportunities(monkeypatch):
    tables = _sample_tables()
    agent = create_agent(monkeypatch, tables)
    policies = [
        {
            "policyId": 201,
            "policyName": "VolumeDiscountOpportunity",
            "details": {
                "rules": {
                    "parameters": {
                        "minimum_quantity_threshold": 5,
                        "minimum_spend_threshold": 50,
                        "target_discount_pct": 10,
                    }
                }
            },
        },
        {
            "policyId": 202,
            "policyName": "SupplierConsolidationOpportunity",
            "details": {
                "rules": {
                    "parameters": {
                        "minimum_supplier_count": 2,
                        "consolidation_savings_pct": 8,
                    }
                }
            },
        },
    ]
    context = AgentContext(
        workflow_id="wf-dynamic",
        agent_id="opportunity_miner",
        user_id="tester",
        input_data={"policies": policies},
    )

    output = agent.run(context)

    assert output.status == AgentStatus.SUCCESS
    detectors = {finding["detector_type"] for finding in output.data["findings"]}
    assert "VolumeDiscountOpportunity" in detectors
    assert "SupplierConsolidationOpportunity" in detectors
    policy_suppliers = output.data.get("policy_suppliers")
    assert policy_suppliers
    for name in ("VolumeDiscountOpportunity", "SupplierConsolidationOpportunity"):
        suppliers = policy_suppliers.get(name)
        assert suppliers
        assert any(supplier.startswith("SI") for supplier in suppliers)
    supplier_gaps = output.data.get("policy_supplier_gaps")
    assert supplier_gaps is not None
    for name, suppliers in policy_suppliers.items():
        if suppliers:
            assert name not in supplier_gaps
    assert output.data.get("policy_opportunities")
    category_map = output.data.get("policy_category_opportunities")
    assert category_map
    for categories in category_map.values():
        for entries in categories.values():
            if entries:
                assert 1 <= len(entries) <= 2
    assert output.data.get("supplier_candidates")
    assert "policy_top_opportunities" not in output.data
    assert "data_flow_snapshot" not in output.data


def test_policy_supplier_gap_reason_when_no_suppliers(monkeypatch):
    tables = _sample_tables()
    agent = create_agent(monkeypatch, tables)
    context = build_context(
        "price_variance_check",
        {
            "supplier_id": "SI9999",
            "item_id": "ITM-999",
            "actual_price": 10.0,
            "benchmark_price": 9.0,
            "quantity": 5,
            "variance_threshold_pct": 0.05,
        },
    )

    output = agent.run(context)

    assert output.status == AgentStatus.SUCCESS
    suppliers_by_policy = output.data.get("policy_suppliers")
    assert suppliers_by_policy
    for suppliers in suppliers_by_policy.values():
        assert isinstance(suppliers, list)
        assert len(suppliers) == 0
    supplier_gaps = output.data.get("policy_supplier_gaps")
    assert supplier_gaps
    reason = next(iter(supplier_gaps.values()))
    assert isinstance(reason, str)
    assert reason



def test_policy_category_limits_caps_results():
    agent = OpportunityMinerAgent(DummyNick())
    now = datetime.utcnow()

    per_policy = {
        "PolicyA": [
            Finding(
                opportunity_id="a1",
                detector_type="Test",
                supplier_id="SI001",
                category_id="CatA",
                item_id="Item1",
                financial_impact_gbp=120.0,
                calculation_details={},
                source_records=["PO1"],
                detected_on=now,
            ),
            Finding(
                opportunity_id="a2",
                detector_type="Test",
                supplier_id="SI002",
                category_id="CatA",
                item_id="Item2",
                financial_impact_gbp=110.0,
                calculation_details={},
                source_records=["PO2"],
                detected_on=now,
            ),
            Finding(
                opportunity_id="a3",
                detector_type="Test",
                supplier_id="SI003",
                category_id="CatA",
                item_id="Item3",
                financial_impact_gbp=90.0,
                calculation_details={},
                source_records=["PO3"],
                detected_on=now,
            ),
            Finding(
                opportunity_id="b1",
                detector_type="Test",
                supplier_id="SI004",
                category_id="CatB",
                item_id="Item4",
                financial_impact_gbp=150.0,
                calculation_details={},
                source_records=["PO4"],
                detected_on=now,
            ),
        ]
    }

    aggregated, category_map = agent._apply_policy_category_limits(per_policy)

    assert "PolicyA" in category_map
    categories = category_map["PolicyA"]
    assert set(categories.keys()) == {"all", "CatA", "CatB"}
    assert [f.opportunity_id for f in categories["all"]] == ["b1", "a1"]
    assert len(categories["CatA"]) == 3
    assert len(categories["CatB"]) == 1
    aggregated_ids = {finding.opportunity_id for finding in aggregated}
    assert aggregated_ids == {"a1", "b1"}
    retained_ids = {finding.opportunity_id for finding in per_policy["PolicyA"]}
    assert retained_ids == aggregated_ids


def test_volume_consolidation_identifies_costlier_supplier(monkeypatch):
    agent = create_agent(monkeypatch)
    context = build_context(
        "volume_consolidation_check", {"minimum_volume_gbp": 50}

    )

    output = agent.run(context)

    vc = [f for f in output.data["findings"] if f["detector_type"] == "Volume Consolidation"]
    assert vc
    assert all(f["supplier_id"] for f in vc)


def test_volume_consolidation_uses_line_level_supplier_ids(monkeypatch):
    tables = _sample_tables()
    purchase_orders = tables["purchase_orders"].drop(columns=["supplier_id"])
    purchase_orders = purchase_orders.assign(contract_id=None)
    tables["purchase_orders"] = purchase_orders
    po_lines = tables["purchase_order_lines"].copy()
    po_lines["supplier_id"] = ["SI0001", "SI0002", "SI0002"]
    tables["purchase_order_lines"] = po_lines

    agent = create_agent(monkeypatch, tables)
    context = build_context(
        "volume_consolidation_check", {"minimum_volume_gbp": 50}
    )

    output = agent.run(context)

    assert output.status == AgentStatus.SUCCESS
    vc = [
        f
        for f in output.data["findings"]
        if f["detector_type"] == "Volume Consolidation"
    ]
    assert vc
    assert all(f["supplier_id"] for f in vc)


def test_volume_consolidation_handles_misaligned_po_ids(monkeypatch):
    tables = _sample_tables()
    po_lines = tables["purchase_order_lines"].copy()
    po_lines["po_id"] = po_lines["po_id"].str.lower() + "  "
    tables["purchase_order_lines"] = po_lines

    agent = create_agent(monkeypatch, tables)
    context = build_context(
        "volume_consolidation_check", {"minimum_volume_gbp": 50}
    )

    output = agent.run(context)

    assert output.status == AgentStatus.SUCCESS
    vc = [
        f
        for f in output.data["findings"]
        if f["detector_type"] == "Volume Consolidation"
    ]
    assert vc
    assert all(f["supplier_id"] for f in vc)


def test_contract_expiry_injects_default_window(monkeypatch):
    agent = create_agent(monkeypatch)
    context = build_context(
        "contract_expiry_check", {"reference_date": "2024-07-02"}
    )
    context.input_data["conditions"].pop("negotiation_window_days", None)

    output = agent.run(context)

    assert output.status == AgentStatus.SUCCESS
    findings = [
        f
        for f in output.data["findings"]
        if f["detector_type"] == "Contract Expiry Opportunity"
    ]
    assert findings
    assert context.input_data["conditions"]["negotiation_window_days"] == 90


def test_contract_expiry_fallback_surfaces_top_suppliers(monkeypatch):
    agent = create_agent(monkeypatch)
    context = build_context(
        "contract_expiry_check",
        {"reference_date": "2030-01-01", "negotiation_window_days": 30},
    )
    context.input_data["ranking"] = [
        {"supplier_id": "SI0001", "final_score": 19.5, "justification": "Top"},
        {"supplier_id": "SI0002", "final_score": 18.7, "justification": "Strong"},
    ]

    output = agent.run(context)

    assert output.status == AgentStatus.SUCCESS
    findings = [
        f
        for f in output.data["findings"]
        if f["detector_type"] == "Contract Expiry Opportunity - Portfolio"
    ]
    assert findings
    assert all(
        f["calculation_details"].get("analysis_type") == "contract_portfolio_fallback"
        for f in findings
    )
    assert any(evt["status"] == "fallback" for evt in output.data["policy_events"])


def test_supplier_risk_alert_threshold(monkeypatch):
    agent = create_agent(monkeypatch)
    context = build_context(
        "supplier_risk_check",
        {"risk_threshold": 0.5, "risk_weight": 1000},

    )

    output = agent.run(context)

    alerts = [f for f in output.data["findings"] if f["detector_type"] == "Supplier Risk Alert"]
    assert alerts
    assert alerts[0]["supplier_id"] == "SI0001"

    assert any(evt["status"] == "escalated" for evt in output.data["policy_events"])


def test_maverick_spend_detection_flags_po(monkeypatch):
    agent = create_agent(monkeypatch)
    context = build_context(
        "maverick_spend_check", {"minimum_value_gbp": 120}

    )

    output = agent.run(context)

    findings = [
        f for f in output.data["findings"] if f["detector_type"] == "Maverick Spend Detection"
    ]
    assert findings
    assert findings[0]["supplier_id"] == "SI0002"


def test_category_overspend_detection(monkeypatch):
    agent = create_agent(monkeypatch)
    context = build_context(
        "category_overspend_check", {"category_budgets": {"CatA": 90}}
    )

    output = agent.run(context)

    overspend = [
        f for f in output.data["findings"] if f["detector_type"] == "Category Overspend"
    ]
    assert overspend
    assert overspend[0]["supplier_id"] == "SI0001"


def test_unused_contract_value_detection(monkeypatch):
    agent = create_agent(monkeypatch)
    context = build_context(
        "unused_contract_value_check", {"minimum_unused_value_gbp": 50}

    )

    output = agent.run(context)

    unused = [
        f for f in output.data["findings"] if f["detector_type"] == "Unused Contract Value"
    ]
    assert unused
    assert unused[0]["supplier_id"] == "SI0002"
    assert unused[0]["supplier_name"] == "Supplier Two"


def test_esg_opportunity_creates_event(monkeypatch):
    agent = create_agent(monkeypatch)
    context = build_context(
        "esg_opportunity_check",
        {
            "esg_scores": [{"supplier_id": "SI0003", "score": 0.9}],
            "incumbent_score": 0.6,
            "esg_threshold": 0.8,
            "estimated_switch_savings_gbp": 2000,
            "category_id": "CatA",
        },
    )

    output = agent.run(context)

    esg = [f for f in output.data["findings"] if f["detector_type"] == "ESG Opportunity"]
    assert esg
    assert esg[0]["supplier_id"] == "SI0003"

    assert any(evt["status"] == "escalated" for evt in output.data["policy_events"])


def test_inflation_passthrough_detection(monkeypatch):
    agent = create_agent(monkeypatch)
    context = build_context(
        "inflation_passthrough_check",
        {"market_inflation_pct": 0.02, "tolerance_pct": 0.0},
    )

    output = agent.run(context)

    inflation = [
        f for f in output.data["findings"] if f["detector_type"] == "Inflation Pass-Through"
    ]
    assert inflation
    assert inflation[0]["supplier_id"] == "SI0001"


def test_apply_instruction_settings_updates_context():
    nick = DummyNick()
    agent = OpportunityMinerAgent(nick)

    context = AgentContext(
        workflow_id="wf",
        agent_id="opportunity_miner",
        user_id="tester",
        input_data={
            "prompts": [
                {
                    "promptId": 1,
                    "prompts_desc": "workflow: custom_flow\nmin_financial_impact: 2500\nlookback_period_days: 45",
                }
            ],
            "policies": [
                {
                    "policyId": 4,
                    "policy_desc": "{\"parameters\": {\"negotiation_window_days\": 60}}",
                }
            ],
        },
    )

    agent._apply_instruction_settings(context)

    assert context.input_data["workflow"] == "custom_flow"
    assert context.input_data["min_financial_impact"] == 2500
    assert context.input_data["conditions"]["lookback_period_days"] == 45
    assert context.input_data["conditions"]["negotiation_window_days"] == 60


def test_assemble_policy_registry_filters_static_entries():
    nick = DummyNick()
    agent = OpportunityMinerAgent(nick)

    input_data = {
        "policies": [
            {
                "policyId": "oppfinderpolicy_004_contract_expiry_opportunity",
                "policyName": "Contract Expiry",
                "policy_desc": "{\"parameters\": {\"negotiation_window_days\": 75}}",
            }
        ]
    }

    registry, provided = agent._assemble_policy_registry(input_data)
    assert len(provided) == 1
    assert list(registry.keys()) == ["contract_expiry_check"]
    entry = registry["contract_expiry_check"]
    assert entry["policy_id"] == "oppfinderpolicy_004_contract_expiry_opportunity"
    assert entry.get("parameters", {}).get("negotiation_window_days") == 75


def test_registry_matches_numeric_policy_identifiers_without_catalog():
    class CataloglessNick:
        def __init__(self):
            self.settings = SimpleNamespace(script_user="tester")
            self.prompt_engine = SimpleNamespace()
            self.policy_engine = None
            self.process_routing_service = SimpleNamespace(
                log_process=lambda **kwargs: None,
                log_run_detail=lambda **kwargs: None,
                log_action=lambda **kwargs: None,
                update_process_status=lambda **kwargs: None,
            )

    agent = OpportunityMinerAgent(CataloglessNick())

    input_data = {
        "policies": [
            {
                "policyId": 9,
                "policyName": "oppfinderpolicy_001_price_benchmark_variance_detection",
                "policy_desc": "Identify suppliers charging above benchmark.",
            },
            {
                "policyId": 10,
                "policyName": "oppfinderpolicy_003_volume_consolidation",
                "policy_desc": "Identify consolidation opportunities across multiple suppliers.",
            },
        ]
    }

    registry, provided = agent._assemble_policy_registry(dict(input_data))

    assert {"price_variance_check", "volume_consolidation_check"} == set(registry.keys())
    first_entry = registry["price_variance_check"]
    assert first_entry["policy_id"] == "oppfinderpolicy_001_price_benchmark_variance_detection"
    assert first_entry["policy_slug"] == "price_variance_check"
    second_entry = registry["volume_consolidation_check"]
    assert second_entry["policy_id"] == "oppfinderpolicy_003_volume_consolidation"
    assert second_entry["policy_slug"] == "volume_consolidation_check"
    assert len(provided) == 2

def test_opportunity_miner_resolves_supplier_from_db(monkeypatch):
    nick = DummyNick()
    agent = OpportunityMinerAgent(nick)

    draft_calls = {"count": 0}

    def fake_lookup(rfq_id):
        draft_calls["count"] += 1
        return "SUP-DB"

    monkeypatch.setattr(agent, "_lookup_supplier_from_drafts", fake_lookup)
    monkeypatch.setattr(agent, "_lookup_supplier_from_processed", lambda rfq: None)

    def boom_ingest():
        raise RuntimeError("ingest stop")

    monkeypatch.setattr(agent, "_ingest_data", boom_ingest)

    context = AgentContext(
        workflow_id="wf1",
        agent_id="opportunity_miner",
        user_id="tester",
        input_data={"rfq_id": "RFQ-20240101-XYZ", "conditions": {}},
    )

    output = agent.run(context)

    assert draft_calls["count"] == 1
    assert context.input_data["supplier_id"] == "SUP-DB"
    assert output.status == AgentStatus.FAILED
    assert "skipped" not in output.data
    assert output.error == "ingest stop"


def test_opportunity_miner_skips_without_supplier(monkeypatch, caplog):
    nick = DummyNick()
    agent = OpportunityMinerAgent(nick)

    monkeypatch.setattr(agent, "_lookup_supplier_from_drafts", lambda rfq: None)
    monkeypatch.setattr(agent, "_lookup_supplier_from_processed", lambda rfq: None)

    ingest_called = {"value": False}

    def mark_ingest():
        ingest_called["value"] = True
        return {}

    monkeypatch.setattr(agent, "_ingest_data", mark_ingest)

    context = AgentContext(
        workflow_id="wf-skip",
        agent_id="opportunity_miner",
        user_id="tester",
        input_data={"rfq_id": "RFQ-20240101-MISS"},
    )

    with caplog.at_level(logging.INFO):
        output = agent.run(context)

    assert output.status == AgentStatus.SUCCESS
    assert output.data == {"skipped": True, "reason": "missing_supplier_id"}
    assert ingest_called["value"] is False
    assert not any(record.levelno >= logging.WARNING for record in caplog.records)<|MERGE_RESOLUTION|>--- conflicted
+++ resolved
@@ -213,7 +213,6 @@
     assert category_map["Supplier Consolidation"]["all"] == [finding_high]
 
 
-<<<<<<< HEAD
 def test_policy_category_limits_caps_suppliers_to_two():
     nick = DummyNick()
     agent = OpportunityMinerAgent(nick)
@@ -253,8 +252,7 @@
     assert category_map["Duplicate Supplier"]["all"] == aggregated
 
 
-=======
->>>>>>> 6aaeb6d6
+
 def test_build_finding_normalises_decimal_inputs():
     nick = DummyNick()
     nick.query_engine = None
