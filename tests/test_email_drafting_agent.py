import os
import sys
from types import SimpleNamespace

os.environ.setdefault("CUDA_VISIBLE_DEVICES", "0")
os.environ.setdefault("OLLAMA_USE_GPU", "1")
os.environ.setdefault("OLLAMA_NUM_PARALLEL", "4")
os.environ.setdefault("OMP_NUM_THREADS", "8")

sys.path.append(os.path.abspath(os.path.join(os.path.dirname(__file__), "..")))

from agents.email_drafting_agent import EmailDraftingAgent
from agents.base_agent import AgentContext, AgentStatus


class DummyNick:
    def __init__(self):
        self.settings = SimpleNamespace(ses_default_sender="sender@example.com", qdrant_collection_name="dummy", extraction_model="llama3", script_user="tester")
        self.process_routing_service = SimpleNamespace(
            log_process=lambda **_: None,
            log_action=lambda **_: None,
        )
        self.ollama_options = lambda: {}


class DummyEmailService:
    def send_email(self, *args, **kwargs):
        return True


def test_email_drafting_agent(monkeypatch):
    nick = DummyNick()
    agent = EmailDraftingAgent(nick)

    sent = {}

    def fake_send(subject, body, recipients, sender, attachments=None):
        sent.update(
            {
                "subject": subject,
                "body": body,
                "recipients": recipients,
                "sender": sender,
                "attachments": attachments,
            }
        )
        return True

    monkeypatch.setattr(agent.email_service, "send_email", fake_send)

    context = AgentContext(
        workflow_id="wf1",
        agent_id="email_drafting",
        user_id="u1",
        input_data={
            "recipients": ["to@example.com", "cc@example.com"],
            "supplier_contact_name": "John",
            "submission_deadline": "01/01/2025",
            "category_manager_name": "Cat",
            "category_manager_title": "Mgr",
            "category_manager_email": "cat@example.com",
            "your_name": "Buyer",
            "your_title": "Procurement",
            "your_company": "Your Company",
            "attachments": [(b"data", "file.txt")],
        },
    )

    output = agent.run(context)
    assert output.status == AgentStatus.SUCCESS
    assert "<html>" in sent["body"]
    assert sent["subject"] == "Request for Quotation (RFQ) – Office Furniture"
    assert sent["attachments"] == [(b"data", "file.txt")]
    assert sent["recipients"] == ["to@example.com", "cc@example.com"]
    assert output.data["sent"] is True
    assert output.data["body"] == sent["body"]
    assert output.data["recipients"] == ["to@example.com", "cc@example.com"]
    assert "Request for Quotation (RFQ) – Office Furniture" in output.data["prompt"]
    assert "Deadline for submission: 01/01/2025" in output.data["prompt"]


def test_email_drafting_uses_template_from_previous_agent(monkeypatch):
    nick = DummyNick()
    agent = EmailDraftingAgent(nick)
    monkeypatch.setattr(agent, "email_service", DummyEmailService())
    context = AgentContext(
        workflow_id="wf3",
        agent_id="email_drafting",
        user_id="u1",
        input_data={
<<<<<<< HEAD
            "recipients": ["to@example.com"],
=======
            "recipient": "to@example.com",
>>>>>>> bae787bc
            "body": "<p>{{ summary }}</p>",
            "summary": "All good",
        },
    )
    output = agent.run(context)
    assert output.status == AgentStatus.SUCCESS
    assert "<p>All good</p>" in output.data["body"]


def test_email_drafting_handles_missing_recipient(monkeypatch):
    nick = DummyNick()
    agent = EmailDraftingAgent(nick)
    monkeypatch.setattr(agent, "email_service", DummyEmailService())
    context = AgentContext(
        workflow_id="wf2",
        agent_id="email_drafting",
        user_id="u1",
        input_data={},
    )
    output = agent.run(context)
    assert output.status == AgentStatus.SUCCESS
    assert output.data["sent"] is False<|MERGE_RESOLUTION|>--- conflicted
+++ resolved
@@ -88,11 +88,8 @@
         agent_id="email_drafting",
         user_id="u1",
         input_data={
-<<<<<<< HEAD
             "recipients": ["to@example.com"],
-=======
-            "recipient": "to@example.com",
->>>>>>> bae787bc
+
             "body": "<p>{{ summary }}</p>",
             "summary": "All good",
         },
