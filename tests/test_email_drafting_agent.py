--- conflicted
+++ resolved
@@ -50,45 +50,4 @@
     assert output.status == AgentStatus.SUCCESS
     assert sent['body'] == 'draft'
     assert sent['subject'] == 'Sub'
-<<<<<<< HEAD
-    assert sent['attachments'] == [(b'data', 'file.txt')]
-
-
-def test_email_drafting_agent_without_attachments(monkeypatch):
-    nick = DummyNick()
-    agent = EmailDraftingAgent(nick)
-
-    monkeypatch.setattr(agent, 'call_ollama', lambda prompt=None, **kwargs: {'response': 'draft'})
-
-    sent = {}
-
-    def fake_send(subject, body, recipient, sender, attachments=None):
-        sent.update({
-            'subject': subject,
-            'body': body,
-            'recipient': recipient,
-            'sender': sender,
-            'attachments': attachments,
-        })
-        return True
-
-    monkeypatch.setattr(agent.email_service, 'send_email', fake_send)
-
-    context = AgentContext(
-        workflow_id='wf2',
-        agent_id='email_drafting',
-        user_id='u1',
-        input_data={
-            'prompt': 'hi',
-            'subject': 'Sub',
-            'recipient': 'to@example.com',
-        },
-    )
-
-    output = agent.run(context)
-    assert output.status == AgentStatus.SUCCESS
-    assert sent['subject'] == 'Sub'
-    assert sent['attachments'] is None
-=======
-    assert sent['attachments'] == [(b'data', 'file.txt')]
->>>>>>> 13936754
+    assert sent['attachments'] == [(b'data', 'file.txt')]