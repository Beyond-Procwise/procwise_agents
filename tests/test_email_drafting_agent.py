--- conflicted
+++ resolved
@@ -1,16 +1,9 @@
 import json
 import os
 import sys
-<<<<<<< HEAD
-
 import pytest
 
 sys.path.append(os.path.abspath(os.path.join(os.path.dirname(__file__), "..")))
-
-=======
-import pytest
-sys.path.append(os.path.abspath(os.path.join(os.path.dirname(__file__), "..")))
->>>>>>> 0b3dfa11
 from agents import email_drafting_agent as module
 from agents.base_agent import AgentContext, AgentStatus
 from agents.email_drafting_agent import DecisionContext, EmailDraftingAgent, ThreadHeaders
@@ -146,37 +139,10 @@
             }
         }
     )
-<<<<<<< HEAD
 
     result = agent.execute(context)
 
     assert result.status == AgentStatus.SUCCESS
-    assert result.data["drafts"]
-    draft = result.data["drafts"][0]
-    assert draft["subject"] == "Update"
-    assert draft["metadata"]["counter_price"] == 42.5
-
-
-def test_execute_falls_back_to_prompt(monkeypatch):
-    monkeypatch.setattr(module, "_chat", lambda *_, **__: "Subject: Follow-up\nBody")
-
-    agent = EmailDraftingAgent()
-    context = _make_context({"prompt": "Please follow up", "rfq_id": "RFQ-XYZ"})
-=======
->>>>>>> 0b3dfa11
-
-    result = agent.execute(context)
-
-    assert result.status == AgentStatus.SUCCESS
-<<<<<<< HEAD
-    assert result.data["drafts"][0]["subject"] == "Follow-up"
-
-
-def test_execute_infers_recipients_and_counter_price(monkeypatch):
-    monkeypatch.setattr(module, "_chat", lambda *_, **__: "Subject: Hello\nBody")
-
-    agent = EmailDraftingAgent()
-=======
     assert result.data["drafts"]
     draft = result.data["drafts"][0]
     assert draft["subject"] == "Update"
@@ -199,7 +165,6 @@
     monkeypatch.setattr(module, "_chat", lambda *_, **__: "Subject: Hello\nBody")
 
     agent = EmailDraftingAgent()
->>>>>>> 0b3dfa11
     payload = {
         "rfq_id": "RFQ-321",
         "recipients": ["primary@example.com", "cc1@example.com"],
