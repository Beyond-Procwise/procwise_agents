import json
import os
import sys
<<<<<<< HEAD

import pytest

sys.path.append(os.path.abspath(os.path.join(os.path.dirname(__file__), "..")))

=======
import pytest
sys.path.append(os.path.abspath(os.path.join(os.path.dirname(__file__), "..")))
>>>>>>> 0bc4904c
from agents import email_drafting_agent as module
from agents.base_agent import AgentContext, AgentStatus
from agents.email_drafting_agent import DecisionContext, EmailDraftingAgent, ThreadHeaders


@pytest.fixture(autouse=True)
def restore_env(monkeypatch):
    monkeypatch.delenv("EMAIL_POLISH_ENABLED", raising=False)
    yield


def test_from_decision_formats_payload(monkeypatch):
    calls = []

    def fake_chat(model, system, user, **kwargs):
        calls.append({"model": model, "system": system, "payload": json.loads(user.split("Context (JSON):\n", 1)[1].split("\n\nWrite", 1)[0])})
        return (
            "Subject: Re: RFQ RFQ-001\n"
            "Hello Acme team,\n"
            "RFQ RFQ-001 relates to your current offer of 47.5 GBP.\n"
            "- Please confirm if 44.8 GBP is workable.\n"
            "- Advise if you can deliver within 3 weeks.\n"
            "Regards,\n"
        )

    monkeypatch.setattr(module, "_chat", fake_chat)

    agent = EmailDraftingAgent()
    decision = {
        "rfq_id": "RFQ-001",
        "supplier_id": "S-1",
        "supplier_name": "Acme",
        "to": "sales@acme.test",
        "cc": ["buyer@test"],
        "current_offer": 47.50,
        "currency": "GBP",
        "lead_time_weeks": 4,
        "counter_price": 44.80,
        "asks": ["Confirm revised pricing", "Update on lead time"],
        "thread": {"message_id": "<msg1>", "references": ["<msg0>"]},
    }

    result = agent.from_decision(decision)

    assert result["subject"] == "Re: RFQ RFQ-001"
    assert "Please confirm if 44.8 GBP is workable." in result["text"]
    assert "<ul>" in result["html"] and "<li>Please confirm if 44.8 GBP is workable.</li>" in result["html"]
    assert result["headers"]["In-Reply-To"] == "<msg1>"
    assert result["headers"]["References"] == "<msg0>"
    assert result["metadata"]["supplier_id"] == "S-1"
    assert calls[0]["payload"]["rfq_id"] == "RFQ-001"


def test_from_decision_subject_fallback(monkeypatch):
    monkeypatch.setattr(module, "_chat", lambda *_, **__: "Body without explicit subject")
    agent = EmailDraftingAgent()
    result = agent.from_decision({"rfq_id": "ABC"})
<<<<<<< HEAD
    assert result["subject"] == "ABC – Counter Offer & Next Steps"
    assert result["text"] == "Body without explicit subject"


def test_subject_fallback_does_not_duplicate_rfq_prefix(monkeypatch):
    monkeypatch.setattr(module, "_chat", lambda *_, **__: "Body without explicit subject")
    agent = EmailDraftingAgent()
    rfq_id = "RFQ-20250930-84d44c85"
    result = agent.from_decision({"rfq_id": rfq_id})
    assert result["subject"] == f"{rfq_id} – Counter Offer & Next Steps"


=======
    assert result["subject"] == "RFQ ABC – Counter Offer & Next Steps"
    assert result["text"] == "Body without explicit subject"


>>>>>>> 0bc4904c
def test_prompt_mode_with_polish(monkeypatch):
    responses = iter([
        "Subject: RFQ XYZ follow-up\nInitial draft",  # compose
        "Subject: RFQ XYZ follow-up\nPolished draft referencing RFQ XYZ",  # polish
    ])

    def fake_chat(*_, **__):
        return next(responses)

    monkeypatch.setattr(module, "_chat", fake_chat)

    agent = EmailDraftingAgent()
    agent.polish_model = "gemma3"

    result = agent.from_prompt("Please follow up on RFQ XYZ")

    assert result["subject"] == "RFQ XYZ follow-up"
    assert result["text"] == "Polished draft referencing RFQ XYZ"
    assert result["rfq_id"].lower().startswith("rfq xyz".replace(" ", ""))


def test_decision_context_to_public_json():
    ctx = DecisionContext(
        rfq_id="R1",
        supplier_id="S",
        supplier_name="Name",
        current_offer=12.3,
        currency="GBP",
        lead_time_weeks=2.0,
        target_price=11.5,
        round=2,
        strategy="midpoint",
        counter_price=11.8,
        asks=["item"],
        lead_time_request="3 weeks",
        rationale="alignment",
        thread=ThreadHeaders(message_id="m"),
    )
    data = ctx.to_public_json()
    assert data["rfq_id"] == "R1"
    assert data["asks"] == ["item"]


def _make_context(payload: dict) -> AgentContext:
    return AgentContext(
        workflow_id="wf-1",
        agent_id="email_drafting",
        user_id="tester",
        input_data=payload,
    )


def test_execute_uses_decision_payload(monkeypatch):
    monkeypatch.setattr(module, "_chat", lambda *_, **__: "Subject: Update\nBody line")

    agent = EmailDraftingAgent()
    context = _make_context(
        {
            "decision": {
                "rfq_id": "RFQ-900",
                "supplier_id": "S-900",
                "to": "buyer@example.com",
                "counter_price": 42.5,
            }
        }
    )
<<<<<<< HEAD

    result = agent.execute(context)

    assert result.status == AgentStatus.SUCCESS
    assert result.data["drafts"]
    draft = result.data["drafts"][0]
    assert draft["subject"] == "Update"
    assert draft["metadata"]["counter_price"] == 42.5


def test_execute_falls_back_to_prompt(monkeypatch):
    monkeypatch.setattr(module, "_chat", lambda *_, **__: "Subject: Follow-up\nBody")

    agent = EmailDraftingAgent()
    context = _make_context({"prompt": "Please follow up", "rfq_id": "RFQ-XYZ"})
=======
>>>>>>> 0bc4904c

    result = agent.execute(context)

    assert result.status == AgentStatus.SUCCESS
<<<<<<< HEAD
    assert result.data["drafts"][0]["subject"] == "Follow-up"


def test_execute_infers_recipients_and_counter_price(monkeypatch):
    monkeypatch.setattr(module, "_chat", lambda *_, **__: "Subject: Hello\nBody")

    agent = EmailDraftingAgent()
=======
    assert result.data["drafts"]
    draft = result.data["drafts"][0]
    assert draft["subject"] == "Update"
    assert draft["metadata"]["counter_price"] == 42.5


def test_execute_falls_back_to_prompt(monkeypatch):
    monkeypatch.setattr(module, "_chat", lambda *_, **__: "Subject: Follow-up\nBody")

    agent = EmailDraftingAgent()
    context = _make_context({"prompt": "Please follow up", "rfq_id": "RFQ-XYZ"})

    result = agent.execute(context)

    assert result.status == AgentStatus.SUCCESS
    assert result.data["drafts"][0]["subject"] == "Follow-up"


def test_execute_infers_recipients_and_counter_price(monkeypatch):
    monkeypatch.setattr(module, "_chat", lambda *_, **__: "Subject: Hello\nBody")

    agent = EmailDraftingAgent()
>>>>>>> 0bc4904c
    payload = {
        "rfq_id": "RFQ-321",
        "recipients": ["primary@example.com", "cc1@example.com"],
        "counter_proposals": [{"price": 11.75}],
        "decision_log": "Request revision",
    }
    result = agent.execute(_make_context(payload))

    draft = result.data["drafts"][0]
    assert draft["to"] == "primary@example.com"
    assert draft["cc"] == ["cc1@example.com"]
<<<<<<< HEAD
    assert draft["metadata"]["counter_price"] == 11.75
=======
    assert draft["metadata"]["counter_price"] == 11.75
>>>>>>> 0bc4904c
<|MERGE_RESOLUTION|>--- conflicted
+++ resolved
@@ -1,16 +1,8 @@
 import json
 import os
 import sys
-<<<<<<< HEAD
-
-import pytest
-
-sys.path.append(os.path.abspath(os.path.join(os.path.dirname(__file__), "..")))
-
-=======
 import pytest
 sys.path.append(os.path.abspath(os.path.join(os.path.dirname(__file__), "..")))
->>>>>>> 0bc4904c
 from agents import email_drafting_agent as module
 from agents.base_agent import AgentContext, AgentStatus
 from agents.email_drafting_agent import DecisionContext, EmailDraftingAgent, ThreadHeaders
@@ -68,7 +60,6 @@
     monkeypatch.setattr(module, "_chat", lambda *_, **__: "Body without explicit subject")
     agent = EmailDraftingAgent()
     result = agent.from_decision({"rfq_id": "ABC"})
-<<<<<<< HEAD
     assert result["subject"] == "ABC – Counter Offer & Next Steps"
     assert result["text"] == "Body without explicit subject"
 
@@ -80,13 +71,6 @@
     result = agent.from_decision({"rfq_id": rfq_id})
     assert result["subject"] == f"{rfq_id} – Counter Offer & Next Steps"
 
-
-=======
-    assert result["subject"] == "RFQ ABC – Counter Offer & Next Steps"
-    assert result["text"] == "Body without explicit subject"
-
-
->>>>>>> 0bc4904c
 def test_prompt_mode_with_polish(monkeypatch):
     responses = iter([
         "Subject: RFQ XYZ follow-up\nInitial draft",  # compose
@@ -153,37 +137,10 @@
             }
         }
     )
-<<<<<<< HEAD
 
     result = agent.execute(context)
 
     assert result.status == AgentStatus.SUCCESS
-    assert result.data["drafts"]
-    draft = result.data["drafts"][0]
-    assert draft["subject"] == "Update"
-    assert draft["metadata"]["counter_price"] == 42.5
-
-
-def test_execute_falls_back_to_prompt(monkeypatch):
-    monkeypatch.setattr(module, "_chat", lambda *_, **__: "Subject: Follow-up\nBody")
-
-    agent = EmailDraftingAgent()
-    context = _make_context({"prompt": "Please follow up", "rfq_id": "RFQ-XYZ"})
-=======
->>>>>>> 0bc4904c
-
-    result = agent.execute(context)
-
-    assert result.status == AgentStatus.SUCCESS
-<<<<<<< HEAD
-    assert result.data["drafts"][0]["subject"] == "Follow-up"
-
-
-def test_execute_infers_recipients_and_counter_price(monkeypatch):
-    monkeypatch.setattr(module, "_chat", lambda *_, **__: "Subject: Hello\nBody")
-
-    agent = EmailDraftingAgent()
-=======
     assert result.data["drafts"]
     draft = result.data["drafts"][0]
     assert draft["subject"] == "Update"
@@ -206,7 +163,6 @@
     monkeypatch.setattr(module, "_chat", lambda *_, **__: "Subject: Hello\nBody")
 
     agent = EmailDraftingAgent()
->>>>>>> 0bc4904c
     payload = {
         "rfq_id": "RFQ-321",
         "recipients": ["primary@example.com", "cc1@example.com"],
@@ -218,8 +174,4 @@
     draft = result.data["drafts"][0]
     assert draft["to"] == "primary@example.com"
     assert draft["cc"] == ["cc1@example.com"]
-<<<<<<< HEAD
-    assert draft["metadata"]["counter_price"] == 11.75
-=======
-    assert draft["metadata"]["counter_price"] == 11.75
->>>>>>> 0bc4904c
+    assert draft["metadata"]["counter_price"] == 11.75