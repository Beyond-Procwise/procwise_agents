--- conflicted
+++ resolved
@@ -133,8 +133,5 @@
     assert drafts[0]["supplier_name"] == "Acme"
     assert drafts[1]["action_id"] == "email-action"
     assert drafts[1]["supplier_name"] == "Beta"
-<<<<<<< HEAD
-=======
-    assert drafts[1]["action_id"] == "email-action"
->>>>>>> b04aa653
+
     assert output.pass_fields["action_id"] == "email-action"
