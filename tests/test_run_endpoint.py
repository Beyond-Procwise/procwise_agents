--- conflicted
+++ resolved
@@ -87,16 +87,9 @@
         time.sleep(0.01)
 
     assert prs.status_updates == [(5, 1)]
-<<<<<<< HEAD
     assert prs.details_updates[0]["status"] == 0
     assert prs.details_updates[1]["status"] == 100
-=======
-    # First update marks the run as started
-    assert prs.details_updates[0]["status"] == "started"
-    # Final update contains completion information
-    assert prs.details_updates[1]["status"] == "completed"
-    assert orchestrator.received_flow["agent_type"] == "1"
->>>>>>> 55b68f83
+
     assert orchestrator.received_payload == {"foo": "bar"}
 
 
@@ -146,13 +139,7 @@
             break
         time.sleep(0.01)
 
-<<<<<<< HEAD
     saved = prs.details_updates[-1]
     assert saved["status"] == 100
     assert saved["onSuccess"]["status"] == 100
-=======
-    saved = prs.details_updates[1]
-    assert saved["status"] == "completed"
-    assert saved["onSuccess"]["status"] == "completed"
->>>>>>> 55b68f83
     assert saved["onFailure"]["status"] == "saved"