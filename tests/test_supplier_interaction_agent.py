--- conflicted
+++ resolved
@@ -103,11 +103,7 @@
     assert calls["count"] == 1
 
 
-<<<<<<< HEAD
 def test_wait_for_response_waits_until_payload_ready(monkeypatch):
-=======
-def test_wait_for_response_returns_first_rfq_match_even_when_supplier_diff():
->>>>>>> b61aed16
     nick = DummyNick()
     agent = SupplierInteractionAgent(nick)
 
@@ -115,7 +111,6 @@
         [
             {
                 "rfq_id": "RFQ-20240101-abcd1234",
-<<<<<<< HEAD
                 "supplier_id": "S1",
                 "supplier_status": "processing",
                 "supplier_output": None,
@@ -125,17 +120,6 @@
             {
                 "rfq_id": "RFQ-20240101-abcd1234",
                 "supplier_id": "S1",
-=======
-                "supplier_id": "OTHER",
-                "supplier_status": "success",
-                "supplier_output": {"price": 1200},
-            }
-        ],
-        [
-            {
-                "rfq_id": "RFQ-20240101-eeeeffff",
-                "supplier_id": "S2",
->>>>>>> b61aed16
                 "supplier_status": "success",
                 "supplier_output": {"price": 900},
             }
@@ -150,32 +134,20 @@
 
     watcher = SimpleNamespace(poll_once=poll_once)
 
-<<<<<<< HEAD
     monkeypatch.setattr("agents.supplier_interaction_agent.time.sleep", lambda *_args, **_kwargs: None)
 
     result = agent.wait_for_response(
         watcher=watcher,
         timeout=5,
-=======
-    result = agent.wait_for_response(
-        watcher=watcher,
-        timeout=1,
->>>>>>> b61aed16
         poll_interval=0,
         rfq_id="RFQ-20240101-abcd1234",
         supplier_id="S1",
     )
 
     assert result is not None
-<<<<<<< HEAD
     assert result["supplier_status"] == "success"
     assert result["supplier_output"]["price"] == 900
     assert calls["count"] == 2
-=======
-    assert result["rfq_id"] == "RFQ-20240101-abcd1234"
-    assert calls["count"] == 1
->>>>>>> b61aed16
-
 
 def test_supplier_interaction_wait_for_response_respects_attempt_limit(monkeypatch):
     nick = DummyNick()
