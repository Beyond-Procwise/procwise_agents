import os
import sys
import types
import pandas as pd

sys.path.append(os.path.abspath(os.path.join(os.path.dirname(__file__), "..")))

from engines.query_engine import QueryEngine


class DummyCursor:
    def __init__(self, cols):
        self._cols = cols

    def execute(self, sql, params):
        pass

    def fetchall(self):
        return [(c,) for c in self._cols]

    def __enter__(self):
        return self

    def __exit__(self, exc_type, exc, tb):
        pass


class DummyConn:
    def __init__(self, cols):
        self._cols = cols

    def cursor(self):
        return DummyCursor(self._cols)


def test_quantity_expression_defaults_to_one_when_missing():
    engine = QueryEngine(agent_nick=types.SimpleNamespace())
    conn = DummyConn(["supplier_id"])  # no quantity column
    assert engine._quantity_expression(conn, "schema", "table", "li") == "1"


def test_quantity_expression_detects_quantity_column():
    engine = QueryEngine(agent_nick=types.SimpleNamespace())
    conn = DummyConn(["quantity", "other"])
    assert (
        engine._quantity_expression(conn, "schema", "table", "li")
        == "COALESCE(li.quantity, 1)"
    )


def test_fetch_supplier_data_uses_line_items(monkeypatch):
    calls = []
    engine = QueryEngine(
        agent_nick=types.SimpleNamespace(get_db_connection=lambda: DummyContext())
    )

    def fake_price(conn, schema, table, alias):
        calls.append(("price", schema, table, alias))
        return "0"

    def fake_qty(conn, schema, table, alias):
        calls.append(("qty", schema, table, alias))
        return "1"

    def fake_cols(conn, schema, table):
        if (schema, table) == ("proc", "supplier"):
            calls.append(("cols", schema, table))
        return []

    monkeypatch.setattr(engine, "_price_expression", fake_price)
    monkeypatch.setattr(engine, "_quantity_expression", fake_qty)
    monkeypatch.setattr(engine, "_get_columns", fake_cols)
    monkeypatch.setattr(
        pd, "read_sql", lambda sql, conn: pd.DataFrame({"supplier_id": []})
    )

    engine.fetch_supplier_data()

    assert ("price", "proc", "po_line_items_agent", "li") in calls
    assert ("qty", "proc", "po_line_items_agent", "li") in calls
    assert ("price", "proc", "invoice_line_items_agent", "ili") in calls
    assert ("qty", "proc", "invoice_line_items_agent", "ili") in calls
    assert ("cols", "proc", "supplier") in calls


def test_fetch_supplier_data_uses_delivery_lead_time(monkeypatch):
    engine = QueryEngine(
        agent_nick=types.SimpleNamespace(get_db_connection=lambda: DummyContext())
    )
    monkeypatch.setattr(engine, "_price_expression", lambda *a, **k: "0")
    monkeypatch.setattr(engine, "_quantity_expression", lambda *a, **k: "1")
    monkeypatch.setattr(
        engine,
        "_get_columns",
        lambda conn, schema, table: [
            "delivery_lead_time_days",
            "trading_name",
            "legal_structure",
        ],
    )
    captured = {}

    def fake_read_sql(sql, conn):
        captured["sql"] = sql
        return pd.DataFrame({"supplier_id": []})

    monkeypatch.setattr(pd, "read_sql", fake_read_sql)

    engine.fetch_supplier_data()

    assert "delivery_lead_time_days" in captured["sql"]
    assert "on_time_pct" in captured["sql"]
<<<<<<< HEAD
    # ensure string values are guarded by a numeric regex and cast
    assert "~ '^-?\\d+(\\.\\d+)?$'" in captured["sql"]
    assert "::numeric" in captured["sql"]
=======
>>>>>>> 7807f101
    # ensure additional supplier fields are projected explicitly
    assert "s.trading_name" in captured["sql"]
    assert "s.legal_structure" in captured["sql"]


def test_fetch_supplier_data_defaults_on_time_pct(monkeypatch):
    engine = QueryEngine(
        agent_nick=types.SimpleNamespace(get_db_connection=lambda: DummyContext())
    )
    monkeypatch.setattr(engine, "_price_expression", lambda *a, **k: "0")
    monkeypatch.setattr(engine, "_quantity_expression", lambda *a, **k: "1")
    monkeypatch.setattr(engine, "_get_columns", lambda conn, schema, table: [])
    captured = {}

    def fake_read_sql(sql, conn):
        captured["sql"] = sql
        return pd.DataFrame({"supplier_id": []})

    monkeypatch.setattr(pd, "read_sql", fake_read_sql)

    engine.fetch_supplier_data()

    assert "0.0 AS on_time_pct" in captured["sql"]


class DummyContext:
    def __enter__(self):
        return None

    def __exit__(self, exc_type, exc, tb):
        pass<|MERGE_RESOLUTION|>--- conflicted
+++ resolved
@@ -110,12 +110,10 @@
 
     assert "delivery_lead_time_days" in captured["sql"]
     assert "on_time_pct" in captured["sql"]
-<<<<<<< HEAD
     # ensure string values are guarded by a numeric regex and cast
     assert "~ '^-?\\d+(\\.\\d+)?$'" in captured["sql"]
     assert "::numeric" in captured["sql"]
-=======
->>>>>>> 7807f101
+
     # ensure additional supplier fields are projected explicitly
     assert "s.trading_name" in captured["sql"]
     assert "s.legal_structure" in captured["sql"]
