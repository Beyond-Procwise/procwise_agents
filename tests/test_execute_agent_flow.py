--- conflicted
+++ resolved
@@ -603,10 +603,7 @@
     assert any(p.get("policyId") == 9 for p in opportunity_policies)
     assert any(p.get("policyId") == 25 for p in ranking_policies)
 
-<<<<<<< HEAD
-=======
-
->>>>>>> 44472383
+
 def test_execute_agent_flow_passes_fields_to_children():
     class ParentAgent:
         def execute(self, context):
