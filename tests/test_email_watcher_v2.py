--- conflicted
+++ resolved
@@ -2,10 +2,7 @@
 
 import sys
 from datetime import datetime, timedelta, timezone
-<<<<<<< HEAD
 from email.message import EmailMessage
-=======
->>>>>>> 4375dd29
 from pathlib import Path
 from typing import List
 
@@ -164,30 +161,13 @@
     assert supplier_agent.contexts, "Supplier agent should be invoked"
     assert fetcher.calls >= 1
 
-<<<<<<< HEAD
     context = supplier_agent.contexts[0]
     assert context.input_data.get("rfq_id") == "RFQ-2024-0001"
     assert context.input_data["email_headers"].get("rfq_id") == "RFQ-2024-0001"
-=======
-    await_contexts = [
-        ctx
-        for ctx in supplier_agent.contexts
-        if isinstance(getattr(ctx, "input_data", None), dict)
-        and ctx.input_data.get("action") == "await_workflow_batch"
-    ]
-    assert len(await_contexts) >= 1
-
-    assert negotiation_agent.contexts, "Negotiation agent should be invoked"
-    neg_context = negotiation_agent.contexts[0]
-    assert neg_context.input_data.get("negotiation_batch") is True
-    assert neg_context.input_data.get("supplier_responses_count") == 1
-    assert neg_context.input_data.get("supplier_responses")[0]["unique_id"] == unique_id
->>>>>>> 4375dd29
 
     rows = supplier_response_repo.fetch_pending(workflow_id=workflow_id)
     assert rows == []
 
-<<<<<<< HEAD
 
 def test_parse_email_recovers_tracking_headers():
     message = EmailMessage()
@@ -210,33 +190,11 @@
 
 def test_email_watcher_matches_using_supplier_id_when_threshold_not_met(tmp_path):
     workflow_id = "wf-header-fallback"
-=======
-    stored = supplier_response_repo.fetch_all(workflow_id=workflow_id)
-    assert len(stored) == 1
-    record = stored[0]
-    assert record["processed"] is True
-    assert "Thanks for the opportunity" in record["response_text"]
-    assert record["response_message_id"] == "<reply-001>"
-    assert (
-        str(record.get("original_message_id", ""))
-        .replace("<", "")
-        .replace(">", "")
-        == str(original_message_id).replace("<", "").replace(">", "")
-    )
-    confidence = record.get("match_confidence")
-    if confidence is not None:
-        assert Decimal(str(confidence)) >= Decimal("0.50")
-
-
-def test_email_watcher_v2_persists_thread_headers_between_instances():
-    workflow_id = "wf-restart"
->>>>>>> 4375dd29
     supplier_response_repo.init_schema()
     workflow_email_tracking_repo.init_schema()
     supplier_response_repo.reset_workflow(workflow_id=workflow_id)
     workflow_email_tracking_repo.reset_workflow(workflow_id=workflow_id)
 
-<<<<<<< HEAD
     supplier_agent = StubSupplierAgent()
 
     now = datetime.now(timezone.utc)
@@ -277,26 +235,12 @@
         sleep=lambda _: None,
         now=lambda: now,
         match_threshold=0.7,
-=======
-    now = datetime.now(timezone.utc)
-    original_subject = "RFQ 1234"
-    original_message_id = "msg-root"
-
-    watcher = EmailWatcherV2(
-        dispatch_wait_seconds=0,
-        poll_interval_seconds=1,
-        max_poll_attempts=2,
-        email_fetcher=lambda since: [],
-        sleep=lambda _: None,
-        now=lambda: now,
->>>>>>> 4375dd29
     )
 
     watcher.register_workflow_dispatch(
         workflow_id,
         [
             {
-<<<<<<< HEAD
                 "unique_id": unique_id,
                 "supplier_id": "sup-55",
                 "supplier_email": "contact@acme.example",
@@ -326,30 +270,10 @@
     now = datetime.now(timezone.utc)
     unique_id = generate_unique_email_id(workflow_id, "sup-99")
     rfq_identifier = "RFQ-2024-0099"
-=======
-                "unique_id": "uid-123",
-                "supplier_id": "sup-1",
-                "supplier_email": "supplier@example.com",
-                "message_id": original_message_id,
-                "subject": original_subject,
-                "dispatched_at": now,
-                "thread_headers": {
-                    "references": ["thread-1", original_message_id],
-                    "in_reply_to": [original_message_id],
-                },
-            }
-        ],
-    )
-
-    stored_rows = workflow_email_tracking_repo.load_workflow_rows(workflow_id=workflow_id)
-    assert stored_rows[0].thread_headers
-    assert original_message_id in stored_rows[0].thread_headers.get("in_reply_to", ())
->>>>>>> 4375dd29
 
     responses = [
         EmailResponse(
             unique_id=None,
-<<<<<<< HEAD
             supplier_id=None,
             supplier_email="reply@vendor.example",
             from_address="reply@vendor.example",
@@ -358,17 +282,6 @@
             body="Here is our quote",
             received_at=now + timedelta(minutes=4),
             rfq_id=rfq_identifier,
-=======
-            supplier_id="sup-1",
-            supplier_email="supplier@example.com",
-            from_address="supplier@example.com",
-            message_id="reply-1",
-            subject=f"Re: {original_subject}",
-            body="Hello",
-            received_at=now + timedelta(minutes=10),
-            in_reply_to=(original_message_id,),
-            references=("thread-1",),
->>>>>>> 4375dd29
         )
     ]
 
@@ -385,19 +298,14 @@
 
     fetcher = _Fetcher(responses)
 
-<<<<<<< HEAD
     watcher = EmailWatcherV2(
         supplier_agent=supplier_agent,
-=======
-    restart_watcher = EmailWatcherV2(
->>>>>>> 4375dd29
         dispatch_wait_seconds=0,
         poll_interval_seconds=1,
         max_poll_attempts=2,
         email_fetcher=fetcher,
         sleep=lambda _: None,
         now=lambda: now,
-<<<<<<< HEAD
         match_threshold=0.8,
     )
 
@@ -422,14 +330,4 @@
     assert supplier_agent.contexts, "Supplier agent should run on RFQ fallback"
     context = supplier_agent.contexts[0]
     assert context.input_data.get("rfq_id") == rfq_identifier
-    assert context.input_data.get("unique_id") == unique_id
-=======
-    )
-
-    result = restart_watcher.wait_and_collect_responses(workflow_id)
-
-    assert result["responded_count"] == 1
-    assert result["matched_responses"]
-    matched = next(iter(result["matched_responses"].values()))
-    assert matched.message_id == "reply-1"
->>>>>>> 4375dd29
+    assert context.input_data.get("unique_id") == unique_id