--- conflicted
+++ resolved
@@ -709,7 +709,6 @@
         workflow_id, "awaiting_responses"
     )
     workflow_lifecycle_repo.record_negotiation_status(workflow_id, "completed")
-<<<<<<< HEAD
 
     now = datetime.now(timezone.utc)
     unique_id = generate_unique_email_id(workflow_id, "sup-outstanding")
@@ -740,38 +739,6 @@
 
     result = watcher.wait_and_collect_responses(workflow_id)
 
-=======
-
-    now = datetime.now(timezone.utc)
-    unique_id = generate_unique_email_id(workflow_id, "sup-outstanding")
-
-    watcher = EmailWatcherV2(
-        dispatch_wait_seconds=0,
-        poll_interval_seconds=1,
-        max_poll_attempts=1,
-        email_fetcher=lambda **_: [],
-        sleep=lambda _: None,
-        now=lambda: now,
-        max_total_wait_seconds=30,
-    )
-
-    watcher.register_workflow_dispatch(
-        workflow_id,
-        [
-            {
-                "unique_id": unique_id,
-                "supplier_id": "sup-outstanding",
-                "supplier_email": "pending@example.com",
-                "message_id": "<dispatch-pending>",
-                "subject": "Request for negotiation",
-                "dispatched_at": now,
-            }
-        ],
-    )
-
-    result = watcher.wait_and_collect_responses(workflow_id)
-
->>>>>>> 22b4376c
     assert result["complete"] is False
     assert result["workflow_status"] == "negotiation_completed_pending_responses"
     assert result["pending_unique_ids"] == [unique_id]
