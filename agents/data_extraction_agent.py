from __future__ import annotations
import logging
import re
import uuid
import os
from io import BytesIO
from typing import Any, Dict, List, Optional, Tuple
import gzip
import concurrent.futures
import pdfplumber
import pandas as pd
import numpy as np
import json

try:
    import fitz  # PyMuPDF (optional)
except Exception:
    fitz = None
try:
    import docx  # DOCX (optional)
except Exception:
    docx = None
try:
    from PIL import Image, UnidentifiedImageError  # OCR (optional)
    import pytesseract
except Exception:
    Image = None
    pytesseract = None
    UnidentifiedImageError = Exception  # type: ignore
try:
    import easyocr  # GPU OCR (optional)
except Exception:
    easyocr = None
_easyocr_reader = None

from qdrant_client import models
from sentence_transformers import util
import torch
from datetime import datetime, timedelta
from dateutil import parser

from agents.document_jsonifier import convert_document_to_json
from utils.nlp import extract_entities
from agents.base_agent import BaseAgent, AgentContext, AgentOutput, AgentStatus
from agents.discrepancy_detection_agent import DiscrepancyDetectionAgent
from utils.gpu import configure_gpu
<<<<<<< HEAD
from utils.procurement_schema import (
    DOC_TYPE_TO_TABLE,
    PROCUREMENT_SCHEMAS,
    TableSchema,
    extract_structured_content,
)
=======
from utils.procurement_schema import extract_structured_content
>>>>>>> 7b1af0ff

logger = logging.getLogger(__name__)
logging.getLogger("pdfminer").setLevel(logging.ERROR)
configure_gpu()

HITL_CONFIDENCE_THRESHOLD = 0.85

# ---------------------------------------------------------------------------
# SCHEMAS
# ---------------------------------------------------------------------------
INVOICE_SCHEMA = {
    "invoice_id": "text",
    "po_id": "text",
    "supplier_id": "text",
    "buyer_id": "text",
    "requisition_id": "text",
    "requested_by": "text",
    "requested_date": "date",
    "invoice_date": "date",
    "due_date": "date",
    "invoice_paid_date": "date",
    "payment_terms": "text",
    "currency": "character varying(3)",
    "invoice_amount": "numeric(18,2)",
    "tax_percent": "numeric(5,2)",
    "tax_amount": "numeric(18,2)",
    "invoice_total_incl_tax": "numeric(18,2)",
    "exchange_rate_to_usd": "numeric(10,4)",
    "converted_amount_usd": "numeric(18,2)",
    "country": "text",
    "region": "text",
    "invoice_status": "text",
    "ai_flag_required": "text",
    "trigger_type": "text",
    "trigger_context_description": "text",
    "created_date": "timestamp without time zone",
    "vendor_name": "text",
}

INVOICE_LINE_ITEMS_SCHEMA = {
    "invoice_line_id": "text",
    "invoice_id": "text",
    "line_no": "integer",
    "item_id": "text",
    "item_description": "text",
    "quantity": "integer",
    "unit_of_measure": "text",
    "unit_price": "numeric(10,2)",
    "line_amount": "numeric(18,2)",
    "tax_percent": "numeric(5,2)",
    "tax_amount": "numeric(18,2)",
    "total_amount_incl_tax": "numeric(18,2)",
    "po_id": "text",
    "delivery_date": "date",
    "country": "text",
    "region": "text",
    "created_date": "timestamp without time zone",
    "created_by": "text",
    "last_modified_by": "text",
    "last_modified_date": "timestamp without time zone",
}

PURCHASE_ORDER_SCHEMA = {
    "po_id": "text",
    "supplier_id": "text",
    "buyer_id": "text",
    "requisition_id": "text",
    "requested_by": "text",
    "requested_date": "date",
    "currency": "character varying(3)",
    "order_date": "date",
    "expected_delivery_date": "date",
    "ship_to_country": "text",
    "delivery_region": "text",
    "incoterm": "text",
    "incoterm_responsibility": "text",
    "total_amount": "numeric(18,2)",
    "delivery_address_line1": "text",
    "delivery_address_line2": "text",
    "delivery_city": "text",
    "postal_code": "text",
    "default_currency": "character varying(3)",
    "po_status": "character varying(20)",
    "payment_terms": "character varying(30)",
    "exchange_rate_to_usd": "numeric(18,4)",
    "converted_amount_usd": "numeric(18,4)",
    "ai_flag_required": "character varying(5)",
    "trigger_type": "character varying(30)",
    "trigger_context_description": "text",
    "created_date": "timestamp without time zone",
    "created_by": "text",
    "last_modified_by": "text",
    "last_modified_date": "timestamp without time zone",
    "contract_id": "text",
}

PO_LINE_ITEMS_SCHEMA = {
    "po_line_id": "text",
    "po_id": "text",
    "line_number": "integer",
    "item_id": "text",
    "item_description": "text",
    "quantity": "integer",
    "unit_price": "numeric(18,2)",
    "unit_of_measue": "text",
    "currency": "character varying(3)",
    "line_total": "numeric(18,2)",
    "tax_percent": "smallint",
    "tax_amount": "numeric(18,2)",
    "total_amount": "numeric(18,2)",
    "created_date": "timestamp without time zone",
    "created_by": "text",
    "last_modified_by": "text",
    "last_modified_date": "timestamp without time zone",
}

QUOTE_SCHEMA = {
    "quote_id": "text",
    "supplier_id": "text",
    "buyer_id": "text",
    "quote_date": "date",
    "validity_date": "date",
    "currency": "character varying(3)",
    "total_amount": "numeric(18,2)",
    "tax_percent": "numeric(5,2)",
    "tax_amount": "numeric(18,2)",
    "total_amount_incl_tax": "numeric(18,2)",
    "po_id": "text",
    "country": "text",
    "region": "text",
    "ai_flag_required": "character varying(5)",
    "trigger_type": "character varying(30)",
    "trigger_context_description": "text",
    "created_date": "timestamp without time zone",
    "created_by": "text",
    "last_modified_by": "text",
    "last_modified_date": "timestamp without time zone",
}

QUOTE_LINE_ITEMS_SCHEMA = {
    "quote_line_id": "text",
    "quote_id": "text",
    "line_number": "integer",
    "item_id": "text",
    "item_description": "text",
    "quantity": "integer",
    "unit_of_measure": "text",
    "unit_price": "numeric(18,2)",
    "line_total": "numeric(18,2)",
    "tax_percent": "numeric(5,2)",
    "tax_amount": "numeric(18,2)",
    "total_amount": "numeric(18,2)",
    "currency": "character varying(3)",
    "created_date": "timestamp without time zone",
    "created_by": "text",
    "last_modified_by": "text",
    "last_modified_date": "timestamp without time zone",
}

CONTRACT_SCHEMA = {
    "contract_id": "text",
    "contract_title": "text",
    "contract_type": "text",
    "supplier_id": "text",
    "buyer_org_id": "text",
    "contract_start_date": "date",
    "contract_end_date": "date",
    "currency": "text",
    "total_contract_value": "numeric(18,2)",
    "spend_category": "text",
    "business_unit_id": "text",
    "cost_centre_id": "text",
    "is_amendment": "text",
    "parent_contract_id": "text",
    "auto_renew_flag": "text",
    "renewal_term": "text",
    "contract_lifecycle_status": "text",
    "jurisdiction": "text",
    "governing_law": "text",
    "contract_signatory_name": "text",
    "contract_signatory_role": "text",
    "payment_terms": "text",
    "risk_assessment_completed": "text",
    "created_date": "timestamp without time zone",
    "created_by": "text",
    "last_modified_by": "text",
    "last_modified_date": "timestamp without time zone",
}


SCHEMA_MAP = {
    "Invoice": {"header": INVOICE_SCHEMA, "line_items": INVOICE_LINE_ITEMS_SCHEMA},
    "Purchase_Order": {"header": PURCHASE_ORDER_SCHEMA, "line_items": PO_LINE_ITEMS_SCHEMA},
    "Quote": {"header": QUOTE_SCHEMA, "line_items": QUOTE_LINE_ITEMS_SCHEMA},
    "Contract": {"header": CONTRACT_SCHEMA, "line_items": {}},  # no line items
}
# ---------------------------------------------------------------------------
# DOC CONTEXT / KEYWORDS
# ---------------------------------------------------------------------------
PRODUCT_KEYWORDS = {
    "it hardware": ["laptop", "desktop", "notebook", "printer", "server", "monitor", "keyboard", "mouse"],
    "it software": ["software", "license", "subscription", "saas"],
    "office supplies": ["paper", "pen", "stapler", "notebook", "folder"],
}

DOC_TYPE_CONTEXT = {
    "Purchase_Order": ("Purchase Order: A buyer sends a purchase order to a vendor to procure goods or services. "
                       "Once the vendor accepts, the PO becomes a binding agreement."),
    "Invoice": ("Invoice: After fulfilling the PO, the vendor sends an invoice to the buyer. The invoice details the "
                "goods/services delivered and requests payment."),
    "Quote": ("A vendor sends a quote to a potential buyer or client offering goods or services at a specific price "
              "and under certain conditions before a purchase is agreed."),
    "Contract": ("A contract is sent by the party proposing the agreement—often the seller, service provider, or their "
                 "representative—for review and signature by the other parties."),
}
DOC_CONTEXT_TEXT = "\n".join(DOC_TYPE_CONTEXT.values())

DOC_TYPE_KEYWORDS = {
    "Invoice": ["invoice", "amount due", "bill"],
    "Purchase_Order": ["purchase order", "po number", "purchase requisition"],
    "Quote": ["quote", "quotation", "estimate"],
    "Contract": ["contract", "agreement", "terms"],
}

UNIQUE_ID_PATTERNS = {
    "Invoice": r"invoice\s*(?:number|no\.|#)?\s*[:#-]?\s*([A-Za-z0-9-]+)",
    "Purchase_Order": r"(?:purchase order|po)\s*(?:number|no\.|#)?\s*[:#-]?\s*([A-Za-z0-9-]+)",
    "Quote": r"quote\s*(?:number|no\.|#)?\s*[:#-]?\s*([A-Za-z0-9-]+)",
    "Contract": r"contract\s*(?:number|no\.|#)?\s*[:#-]?\s*([A-Za-z0-9-]+)",
}

# ---------------------------------------------------------------------------
# NEW: robust alias maps + supplier profiles + totals stop
# ---------------------------------------------------------------------------
FIELD_ALIASES = {
    "invoice_id": [r"\bInvoice\s*(?:No\.?|#|Number)\b", r"\bTax\s*Invoice\s*No\b", r"\bBill\s*No\b"],
    "po_id": [r"\bPO\s*(?:No\.?|#|Number)\b", r"\bPurchase\s*Order\s*(?:No|Number)\b"],
    "invoice_date": [r"\bInvoice\s*Date\b", r"\bInv\s*Date\b", r"\bBilling\s*Date\b"],
    "due_date": [r"\bDue\s*Date\b", r"\bPayment\s*Due\b"],
    "invoice_paid_date": [r"\bPaid\s*Date\b", r"\bPayment\s*Date\b"],
    "payment_terms": [r"\bPayment\s*Terms\b", r"\bTerms\b"],
    "currency": [r"\bCurrency\b"],
    "invoice_amount": [r"\bAmount\s*Due\b", r"\bInvoice\s*Amount\b"],
    "tax_percent": [r"\bTax\s*%\b", r"\bVAT\s*%\b", r"\bGST\s*%\b"],
    "tax_amount": [r"\bTax\s*Amount\b", r"\bVAT\b", r"\bGST\b"],
    "invoice_total_incl_tax": [r"\bGrand\s*Total\b", r"\bInvoice\s*Total\b", r"\bTotal\s*\(Incl\.?\s*Tax\)\b", r"\bTotal\s*Amount\b"],
    "requested_date": [r"\bRequested\s*Date\b"],
    "requested_by": [r"\bRequested\s*By\b", r"\bRequester\b"],
    "buyer_id": [r"\bBuyer\s*(?:ID|No)\b"],
    "supplier_id": [r"\bSupplier\s*(?:ID|No)\b"],
    "country": [r"\bCountry\b"],
    "region": [r"\bRegion\b"]
}
LINE_HEADERS_ALIASES = {
    "line_no": [r"\bLine\s*#\b", r"\bLine\b", r"\bItem\s*#\b"],
    "item_id": [r"\bItem\s*(?:Code|ID)\b", r"\bSKU\b", r"\bPart\s*No\b", r"\bProduct\s*Code\b"],
    "item_description": [r"\bDescription\b", r"\bItem\s*Description\b"],
    "quantity": [r"\bQty\b", r"\bQuantity\b"],
    "unit_of_measure": [r"\bUOM\b", r"\bUnit\b", r"\bUnit\s*of\s*Measure\b"],
    "unit_price": [r"\bUnit\s*Price\b", r"\bRate\b", r"\bPrice\b", r"\bUnit\s*Cost\b"],
    "line_amount": [r"\bLine\s*Total\b", r"\bLine\s*Amount\b", r"\bAmount\b"],
    "tax_percent": [r"\bTax\s*%\b", r"\bVAT\s*%\b"],
    "tax_amount": [r"\bTax\s*Amt\b", r"\bTax\b", r"\bVAT\b"],
    "total_amount_incl_tax": [r"\bTotal\b", r"\bTotal\s*Incl\s*Tax\b", r"\bGross\b"],
    "currency": [r"\bCurrency\b"],
    "line_total": [r"\bLine\s*Total\b", r"\bAmount\b", r"\bTotal\b"],
    "total_amount": [r"\bTotal\b", r"\bTotal\s*Amount\b"]
}
TOTALS_STOP_WORDS = re.compile(r"\b(Subtotal|Tax|VAT|GST|Total|Amount\s*Due)\b", re.I)

SUPPLIER_PROFILES = {
    # Example profile – extend as you learn templates
    "ACME-UK": {
        "date_format_hint": "DD/MM/YYYY",
        "currency_hint": "GBP",
        "label_overrides": {
            "invoice_total_incl_tax": [r"\bGrand\s*Total\b", r"\bTotal\s*Invoice\b"]
        },
        "table_header_regex": [r"^Line\s*#\s+Item\s+Description\s+Qty\s+Rate\s+Amount$"]
    }
}

# ---------------------------------------------------------------------------
# UTILS
# ---------------------------------------------------------------------------
def _get_easyocr_reader():
    """Lazily initialise an EasyOCR reader if the library is installed."""
    global _easyocr_reader
    if easyocr is None:
        return None
    if _easyocr_reader is None:
        try:
            _easyocr_reader = easyocr.Reader(["en"], gpu=torch.cuda.is_available())
        except Exception:
            _easyocr_reader = None
    return _easyocr_reader
# === QDRANT: Idempotent collection initialization ===
def _initialize_qdrant_collection_idempotent(
    qdrant_client,
    collection_name: str,
    vector_size: int,
    distance: str = "COSINE",
) -> None:
    """
    Create the collection only if it doesn't already exist.
    Works across qdrant-client versions. No-op if exists.
    """
    from qdrant_client.http.exceptions import UnexpectedResponse
    try:
        # Fast existence check:
        try:
            _ = qdrant_client.get_collection(collection_name)
            return  # Already exists
        except Exception:
            # If the get_collection not available/failed, list as fallback
            try:
                coll_list = qdrant_client.get_collections().collections
                if any(getattr(c, "name", None) == collection_name for c in coll_list):
                    return
            except Exception:
                # proceed to attempt creation
                pass

        # Create collection with correct Distance enum (uppercase)
        qdrant_client.create_collection(
            collection_name=collection_name,
            vectors_config=models.VectorParams(
                size=int(vector_size),
                distance=getattr(models.Distance, distance.upper()),
            ),
        )
    except UnexpectedResponse as e:
        # 409 Conflict (already exists) -> safe to ignore
        if getattr(e, "status_code", None) == 409:
            return
        # Anything else: re-raise to be handled by caller
        raise
    except Exception:
        # Quietly allow caller to attempt upsert (and handle 404 there)
        import logging
        logging.warning("Qdrant init skipped or failed (will handle on upsert).", exc_info=True)

def _normalize_point_id(raw_id: str) -> int | str:
    if not isinstance(raw_id, str):
        raw_id = str(raw_id)
    if raw_id.isdigit():
        return int(raw_id)
    return str(uuid.uuid5(uuid.NAMESPACE_DNS, raw_id))

def _normalize_label(value: Any) -> str:
    if isinstance(value, list):
        value = value[0] if value else ""
    if value is None:
        return ""
    return str(value).lower()

def _maybe_decompress(content: bytes) -> bytes:
    try:
        if content[:2] == b"\x1f\x8b":
            return gzip.decompress(content)
    except Exception:
        logger.warning("Failed to decompress gzip content")
    return content

def _dict_to_text(data: Dict[str, Any]) -> str:
    return "\n".join(f"{k}: {v}" for k, v in data.items() if v not in (None, ""))

# ---------------------------------------------------------------------------
# NEW: Idempotent Qdrant collection initializer (fixes 409 Conflict)
# ---------------------------------------------------------------------------
def _initialize_qdrant_collection_idempotent(client, collection_name: str, vector_size: int, distance: str = "Cosine"):
    """Create collection only if it doesn't already exist."""
    try:
        existing = [c.name for c in client.get_collections().collections]
        if collection_name in existing:
            return
        client.create_collection(
            collection_name=collection_name,
            vectors_config=models.VectorParams(size=vector_size, distance=getattr(models.Distance, distance)),
        )
    except Exception as e:
        # Non-fatal; skip creation if race/exists, log for visibility
        logger.warning(f"Qdrant init skipped or failed: {e}")

# ---------------------------------------------------------------------------
# AGENT
# ---------------------------------------------------------------------------
class DataExtractionAgent(BaseAgent):
    def __init__(self, agent_nick):
        super().__init__(agent_nick)
        self.extraction_model = self.settings.extraction_model

    # ============================ PUBLIC API ==============================
    def run(self, context: AgentContext) -> AgentOutput:
        try:
            s3_prefix = context.input_data.get("s3_prefix")
            s3_object_key = context.input_data.get("s3_object_key")
            data = self._process_documents(s3_prefix, s3_object_key)
            docs = data.get("details", [])
            processing_issues = [
                {
                    "doc_type": doc.get("doc_type", "Unknown"),
                    "record_id": doc.get("invoice_id")
                    or doc.get("po_id")
                    or doc.get("id")
                    or doc.get("object_key"),
                    "reason": "; ".join(doc.get("issues", [])) or "document not converted",
                }
                for doc in docs
                if doc.get("status") in {"error", "failed"}
            ]
            if processing_issues:
                discrepancy_result = self._run_discrepancy_detection(
                    docs, context, processing_issues
                )
            else:
                discrepancy_result = self._run_discrepancy_detection(docs, context)

            if discrepancy_result.status != AgentStatus.SUCCESS:
                err = discrepancy_result.error or "discrepancy detection failed"
                data["summary"] = {
                    "documents_provided": len(docs),
                    "documents_valid": 0,
                    "documents_with_discrepancies": len(docs),
                }
                return AgentOutput(status=AgentStatus.FAILED, data=data, error=err)

            mismatches = discrepancy_result.data.get("mismatches", [])
            data["summary"] = {
                "documents_provided": len(docs),
                "documents_valid": len(docs) - len(mismatches),
                "documents_with_discrepancies": len(mismatches)
                + len(processing_issues),
            }
            if mismatches:
                data["mismatches"] = mismatches
            return AgentOutput(status=AgentStatus.SUCCESS, data=data)

        except Exception as exc:
            logger.error("DataExtractionAgent failed: %s", exc)
            return AgentOutput(status=AgentStatus.FAILED, data={}, error=str(exc))

    def _run_discrepancy_detection(
        self,
        docs: List[Dict[str, Any]],
        context: AgentContext,
        processing_issues: List[Dict[str, str]] | None = None,
    ) -> AgentOutput:
        if not docs:
            return AgentOutput(status=AgentStatus.SUCCESS, data={"mismatches": []})
        disc_agent = DiscrepancyDetectionAgent(self.agent_nick)
        disc_context = AgentContext(
            workflow_id=context.workflow_id,
            agent_id="discrepancy_detection",
            user_id=context.user_id,
            input_data={
                "extracted_docs": docs,
                "processing_issues": processing_issues or [],
            },
            parent_agent=context.agent_id,
            routing_history=context.routing_history.copy(),
        )
        return disc_agent.execute(disc_context)

    def _process_documents(self, s3_prefix: str | None = None, s3_object_key: str | None = None) -> Dict:
        results: List[Dict[str, str]] = []
        prefixes = [s3_prefix] if s3_prefix else self.settings.s3_prefixes
        keys: List[str] = []
        for prefix in prefixes:
            if s3_object_key and s3_object_key.startswith(prefix):
                keys.append(s3_object_key)
            else:
                resp = self.agent_nick.s3_client.list_objects_v2(
                    Bucket=self.settings.s3_bucket_name, Prefix=prefix
                )
                keys.extend(obj["Key"] for obj in resp.get("Contents", []))

        supported_exts = {".pdf", ".doc", ".docx", ".png", ".jpg", ".jpeg"}
        keys = [k for k in keys if os.path.splitext(k)[1].lower() in supported_exts]

        with concurrent.futures.ThreadPoolExecutor(max_workers=os.cpu_count() or 4) as executor:
            futures = [executor.submit(self._process_single_document, k) for k in keys]
            for fut in concurrent.futures.as_completed(futures):
                res = fut.result()
                if res:
                    results.append(res)

        return {"status": "completed", "details": results}

    def _process_single_document(self, object_key: str) -> Optional[Dict[str, str]]:
        if not object_key:
            return None
        logger.info("Processing %s", object_key)
        try:
            obj = self.agent_nick.s3_client.get_object(Bucket=self.settings.s3_bucket_name, Key=object_key)
            file_bytes = obj["Body"].read()
        except Exception as exc:
            logger.error("Failed downloading %s: %s", object_key, exc)
            return None

        text = self._extract_text(file_bytes, object_key)
        doc_type = self._classify_doc_type(text)
        product_type = self._classify_product_type(text)
        unique_id = self._extract_unique_id(text, doc_type)
        vendor_name = self._infer_vendor_name(text, object_key)
        if not unique_id:
            unique_id = uuid.uuid4().hex[:8]

        # Consult vector database for related documents to leverage prior context
        similar_docs = self.vector_search(text, top_k=1)
        if similar_docs:
            logger.debug(
                "Found similar document %s while processing %s",
                similar_docs[0].id,
                object_key,
            )

        # Vectorize raw document content for search regardless of type
        self._vectorize_document(text, unique_id, doc_type, product_type, object_key)

        header: Dict[str, Any] = {"doc_type": doc_type, "product_type": product_type}
        if vendor_name:
            header["vendor_name"] = vendor_name
        line_items: List[Dict[str, Any]] = []
        pk_value = unique_id
        data: Optional[Dict[str, Any]] = None

        if doc_type in {"Purchase_Order", "Invoice", "Quote", "Contract"}:
            header, line_items = self._extract_structured_data(text, file_bytes, doc_type)
            header["doc_type"] = doc_type
            header["product_type"] = product_type

            if doc_type == "Invoice" and not header.get("invoice_id"):
                header["invoice_id"] = unique_id
            elif doc_type == "Purchase_Order" and not header.get("po_id"):
                header["po_id"] = unique_id
            elif doc_type == "Quote" and not header.get("quote_id"):
                header["quote_id"] = unique_id
            elif doc_type == "Contract" and not header.get("contract_id"):
                header["contract_id"] = unique_id

            header = self._sanitize_party_names(header)
            pk_value = (
                header.get("invoice_id")
                or header.get("po_id")
                or header.get("quote_id")
                or header.get("contract_id")
                or unique_id
            )

            if not header.get("supplier_id") and header.get("vendor_name"):
                header["supplier_id"] = header.get("vendor_name")

            ok = header.get("_validation", {}).get("ok", True)
            conf = header.get("_validation", {}).get("confidence", 0.8)
            notes = header.get("_validation", {}).get("notes", [])

            data = {
                "header_data": header,
                "line_items": line_items,
                "validation": {
                    "is_valid": bool(ok),
                    "confidence_score": float(conf),
                    "notes": "; ".join(notes) if notes else "ok",
                },
            }

            self._persist_to_postgres(header, line_items, doc_type, pk_value)
            self._vectorize_structured_data(header, line_items, doc_type, pk_value, product_type)

        result = {"object_key": object_key, "id": pk_value or object_key, "doc_type": doc_type or "", "status": "success"}
        if data:
            result["data"] = data
        return result

    # ============================ EXTRACTION HELPERS ======================
    def _extract_text_from_pdf(self, file_bytes: bytes) -> str:
        file_bytes = _maybe_decompress(file_bytes)
        if not file_bytes.startswith(b"%PDF"):
            logger.warning("Provided bytes do not look like a PDF; attempting image extraction")
            return self._extract_text_from_image(file_bytes, allow_pdf_fallback=False)

        lines: List[str] = []
        try:
            with pdfplumber.open(BytesIO(file_bytes)) as pdf:
                for page in pdf.pages:
                    words = page.extract_words() or []
                    row_dict: Dict[float, Dict[str, List[str]]] = {}
                    for word in words:
                        row_y = round(word["top"], 0)
                        x_center = (word["x0"] + word["x1"]) / 2
                        if row_y not in row_dict:
                            row_dict[row_y] = {"left": [], "right": []}
                        side = "left" if x_center < page.width / 2 else "right"
                        row_dict[row_y][side].append(word["text"])
                    if row_dict:
                        for y in sorted(row_dict.keys()):
                            left_text = " ".join(row_dict[y]["left"]).strip()
                            right_text = " ".join(row_dict[y]["right"]).strip()
                            if right_text:
                                lines.append(f"{left_text} | {right_text}".strip())
                            elif left_text:
                                lines.append(left_text)
                        for table in page.extract_tables() or []:
                            for row in table:
                                row_text = " ".join(cell or "" for cell in row).strip()
                                if row_text:
                                    lines.append(row_text)
                    else:
                        # OCR fallback
                        if easyocr is not None:
                            try:
                                page_image = page.to_image(resolution=300).original
                                img_arr = np.array(page_image)
                                reader = _get_easyocr_reader()
                                ocr_lines = reader.readtext(img_arr, detail=0, paragraph=True)
                                lines.extend(ln.strip() for ln in ocr_lines if ln.strip())
                            except Exception as ocr_exc:
                                logger.warning("EasyOCR failed: %s", ocr_exc)
                        elif Image is not None and pytesseract is not None:
                            try:
                                page_image = page.to_image(resolution=300).original
                                ocr_text = pytesseract.image_to_string(page_image)
                                lines.extend(ln.strip() for ln in ocr_text.splitlines() if ln.strip())
                            except Exception as ocr_exc:
                                logger.warning("OCR failed: %s", ocr_exc)
        except Exception as exc:
            logger.warning("pdfplumber failed: %s", exc)

        if not lines and fitz is not None:
            try:
                with fitz.open(stream=file_bytes, filetype="pdf") as doc:
                    text = "\n".join(page.get_text() for page in doc)
                    lines = [ln.strip() for ln in text.splitlines() if ln.strip()]
            except Exception as exc:
                logger.error("PyMuPDF failed extracting text: %s", exc)
                img_text = self._extract_text_from_image(file_bytes, allow_pdf_fallback=False)
                return img_text
        elif not lines:
            logger.warning("No text extracted from PDF; PyMuPDF not installed")
            return ""

        return "\n".join(lines)

    def _extract_text_from_docx(self, file_bytes: bytes) -> str:
        if docx is None:
            logger.warning("python-docx not installed; cannot extract DOCX text")
            return ""
        try:
            document = docx.Document(BytesIO(file_bytes))
            return "\n".join(par.text for par in document.paragraphs)
        except Exception as exc:
            logger.error("Failed extracting DOCX text: %s", exc)
            return ""

    def _extract_text_from_image(self, file_bytes: bytes, allow_pdf_fallback: bool = True) -> str:
        if Image is None:
            logger.warning("PIL not installed; cannot OCR image")
            return ""
        try:
            img = Image.open(BytesIO(file_bytes))
        except UnidentifiedImageError:
            if allow_pdf_fallback:
                logger.warning("Not a valid image; attempting PDF extraction fallback")
                return self._extract_text_from_pdf(file_bytes)
            logger.warning("Provided bytes are not a valid image")
            return ""
        except Exception as exc:
            logger.error("Failed OCR on image: %s", exc)
            return ""
        if easyocr is not None:
            try:
                arr = np.array(img)
                reader = _get_easyocr_reader()
                ocr_lines = reader.readtext(arr, detail=0, paragraph=True)
                return "\n".join(ocr_lines)
            except Exception as exc:
                logger.warning("EasyOCR failed: %s", exc)
        if pytesseract is not None:
            try:
                return pytesseract.image_to_string(img)
            except Exception as exc:
                logger.error("Failed OCR on image: %s", exc)
                return ""
        logger.warning("pytesseract not installed; cannot OCR image")
        return ""

    def _extract_text(self, file_bytes: bytes, object_key: str) -> str:
        ext = os.path.splitext(object_key)[1].lower()
        if ext == ".pdf":
            return self._extract_text_from_pdf(file_bytes)
        if ext in {".doc", ".docx"}:
            return self._extract_text_from_docx(file_bytes)
        if ext in {".png", ".jpg", ".jpeg"}:
            return self._extract_text_from_image(file_bytes)
        logger.warning("Unsupported document type '%s' for %s", ext, object_key)
        return ""

    # ============================ NEW LAYOUT HELPERS ======================
    def _extract_layout_blocks(self, file_bytes: bytes) -> List[Dict[str, Any]]:
        blocks: List[Dict[str, Any]] = []
        try:
            with pdfplumber.open(BytesIO(file_bytes)) as pdf:
                for pageno, page in enumerate(pdf.pages, start=1):
                    words = page.extract_words() or []
                    for w in words:
                        blocks.append({
                            "text": w.get("text", "").strip(),
                            "x0": w.get("x0", 0.0),
                            "y0": w.get("top", 0.0),
                            "x1": w.get("x1", 0.0),
                            "y1": w.get("bottom", 0.0),
                            "page": pageno,
                            "width": page.width,
                            "height": page.height,
                        })
        except Exception as exc:
            logger.debug("Layout extraction failed: %s", exc)
        return blocks

    def _nearest_value_by_label(self, blocks: List[Dict[str, Any]], label_res: List[str], search_dx: float = 180.0, search_dy: float = 45.0) -> Optional[str]:
        if not blocks:
            return None
        patterns = [re.compile(pat, re.I) for pat in label_res]
        candidates = []
        for b in blocks:
            bt = b["text"]
            if not bt:
                continue
            if any(p.search(bt) for p in patterns):
                x0, y0 = b["x1"], b["y0"] - 4
                x1, y1 = b["x1"] + search_dx, b["y0"] + search_dy
                region_words = [w["text"] for w in blocks if (w["x0"] >= x0 and w["x1"] <= x1 and w["y0"] >= y0 and w["y1"] <= y1 and w["page"] == b["page"])]
                text = " ".join(region_words).strip(" :#-")
                if text:
                    dist = min(abs((w["x0"] - x0)) + abs((w["y0"] - y0)) for w in blocks if w["text"] in region_words) if region_words else 1e9
                    candidates.append((dist, text))
        if not candidates:
            return None
        candidates.sort(key=lambda z: z[0])
        return candidates[0][1]

    def _apply_supplier_profile_overrides(self, header: Dict[str, Any]) -> Dict[str, Any]:
        key = (header.get("supplier_id") or header.get("vendor_name") or "").strip()
        profile = SUPPLIER_PROFILES.get(key) if key else None
        if not profile:
            return header
        overrides = profile.get("label_overrides") or {}
        for fld, res in overrides.items():
            if fld in FIELD_ALIASES:
                FIELD_ALIASES[fld] = list(set(FIELD_ALIASES[fld] + res))
        header.setdefault("_currency_hint", profile.get("currency_hint"))
        header.setdefault("_date_format_hint", profile.get("date_format_hint"))
        return header

    def _confidence_from_method(self, method: str) -> float:
        base = {
            "layout_label_proximity": 0.92,
            "semantic_regex": 0.80,
            "table_detector": 0.85,
            "llm_fill": 0.70,
            "ner": 0.60
        }.get(method, 0.50)
        return base

    def _record_conf(self, conf: Dict[str, float], key: str, method: str, value_present: bool):
        if not value_present:
            return
        conf[key] = max(conf.get(key, 0.0), self._confidence_from_method(method))

    def _validate_business_rules(self, doc_type: str, header: Dict[str, Any], line_items: List[Dict[str, Any]]) -> Tuple[bool, float, List[str]]:
        notes = []
        conf = 0.0
        if doc_type == "Invoice":
            try:
                la = sum(float(self._clean_numeric(li.get("line_amount") or 0) or 0) for li in line_items)
                ta = sum(float(self._clean_numeric(li.get("tax_amount") or 0) or 0) for li in line_items)
                total = self._clean_numeric(header.get("invoice_total_incl_tax"))
                if total is not None:
                    ok = abs((la + ta) - total) <= 0.02
                    if ok:
                        conf += 0.08
                    else:
                        notes.append("Line totals + tax do not match invoice_total_incl_tax (±0.02).")
                else:
                    notes.append("invoice_total_incl_tax missing.")
            except Exception:
                notes.append("Failed total reconciliation.")
        try:
            due = self._clean_date(header.get("due_date"))
            paid = self._clean_date(header.get("invoice_paid_date"))
            if due and not paid and due < datetime.utcnow().date():
                header["invoice_status"] = header.get("invoice_status") or "Overdue"
                conf += 0.02
        except Exception:
            pass
        overall_ok = len([n for n in notes if "do not match" in n]) == 0
        return overall_ok, min(1.0, conf), notes

    # ============================ HEADER PARSING ==========================
    def _parse_header(self, text: str, file_bytes: bytes | None = None) -> Dict[str, Any]:
        header: Dict[str, Any] = {}
        conf: Dict[str, float] = {}

        # 1) Layout: label → proximity (precise)
        blocks = self._extract_layout_blocks(file_bytes) if file_bytes else []
        if blocks:
            for field, regexes in FIELD_ALIASES.items():
                val = self._nearest_value_by_label(blocks, regexes)
                if val:
                    if field in {"invoice_amount", "tax_amount", "tax_percent", "invoice_total_incl_tax"}:
                        header[field] = self._clean_numeric(val)
                    else:
                        header[field] = val
                    self._record_conf(conf, field, "layout_label_proximity", True)

        # 2) Semantic fallback
        lines = [ln.strip() for ln in text.splitlines() if ln.strip()]
        if lines:
            try:
                line_vecs = self.agent_nick.embedding_model.encode(lines, convert_to_tensor=True, show_progress_bar=False)
                field_synonyms = {
                    "invoice_id": ["invoice number", "invoice id", "invoice no"],
                    "po_id": ["purchase order", "po number", "po id"],
                    "requested_by": ["requested by", "requester"],
                    "requested_date": ["requested date", "request date"],
                    "invoice_date": ["invoice date"],
                    "due_date": ["due date"],
                    "invoice_paid_date": ["paid date", "payment date", "invoice paid date"],
                    "payment_terms": ["payment terms", "terms"],
                    "currency": ["currency"],
                    "invoice_amount": ["invoice amount", "amount due"],
                    "tax_percent": ["tax rate", "tax percent"],
                    "tax_amount": ["tax amount", "tax"],
                    "invoice_total_incl_tax": ["total including tax", "grand total", "invoice total", "total amount"],
                    "country": ["country"],
                    "region": ["region"],
                }
                for field, synonyms in field_synonyms.items():
                    if field in header and header[field]:
                        continue
                    try:
                        syn_vec = self.agent_nick.embedding_model.encode(synonyms, convert_to_tensor=True, show_progress_bar=False)
                        field_vec = torch.mean(syn_vec, dim=0, keepdim=True)
                        sims = util.cos_sim(field_vec, line_vecs)[0]
                        score, idx = torch.max(sims, dim=0)
                        idx = int(idx.item())
                        if score.item() >= 0.52:
                            candidate = lines[idx]
                            lower_candidate = candidate.lower()
                            value = candidate
                            for syn in synonyms:
                                syn_l = syn.lower()
                                if syn_l in lower_candidate:
                                    value = candidate[lower_candidate.index(syn_l) + len(syn_l):]
                                    break
                            value = value.split(":")[-1].strip(" -#")
                            if field in {"invoice_amount", "tax_percent", "tax_amount", "invoice_total_incl_tax"}:
                                header[field] = self._clean_numeric(value)
                            else:
                                header[field] = value
                            self._record_conf(conf, field, "semantic_regex", True)
                    except Exception:
                        continue
            except Exception:
                pass

        # 3) NER supplement
        ner_header = self._extract_header_with_ner(text)
        for k, v in ner_header.items():
            header.setdefault(k, v)
            if k in ner_header:
                self._record_conf(conf, k, "ner", True)

        # doc type
        if "invoice_id" in header:
            header["doc_type"] = "Invoice"
        elif "po_id" in header:
            header["doc_type"] = "Purchase_Order"
        else:
            header["doc_type"] = self._classify_doc_type(text)

        # normalize numerics
        for f in {"invoice_amount", "tax_percent", "tax_amount", "invoice_total_incl_tax", "exchange_rate_to_usd", "converted_amount_usd"}:
            if f in header:
                header[f] = self._clean_numeric(header[f])

        # supplier profile
        header = self._apply_supplier_profile_overrides(header)
        header["_field_confidence"] = conf
        return header

    def _extract_header_with_ner(self, text: str) -> Dict[str, Any]:
        entities = extract_entities(text)
        header: Dict[str, Any] = {}
        for ent in entities:
            label = ent.get("entity_group")
            word = ent.get("word", "").strip()
            if not word:
                continue
            if label == "ORG" and "vendor_name" not in header:
                header["vendor_name"] = word
            elif label == "DATE":
                if "invoice_date" not in header:
                    header["invoice_date"] = word
                elif "due_date" not in header:
                    header["due_date"] = word
            elif label == "MONEY" and "invoice_total_incl_tax" not in header:
                header["invoice_total_incl_tax"] = self._clean_numeric(word)
        return header

    # ============================ LINE ITEMS ==============================
    def _extract_line_items_from_pdf_tables(self, file_bytes: bytes, doc_type: str) -> List[Dict]:
        items: List[Dict] = []
        try:
            with pdfplumber.open(BytesIO(file_bytes)) as pdf:
                for page in pdf.pages:
                    words = page.extract_words() or []
                    if not words:
                        continue
                    # find header row
                    header_row = None
                    for y in sorted(set(round(w["top"], 0) for w in words)):
                        row_words = [w for w in words if round(w["top"], 0) == y]
                        header_text = " ".join(w["text"].strip().lower() for w in row_words)
                        hits = 0
                        required = ["item_description", "quantity", "unit_price"]
                        for req in required:
                            aliases = LINE_HEADERS_ALIASES.get(req, [])
                            if any(re.search(p, header_text, re.I) for p in aliases):
                                hits += 1
                        if hits >= 2:
                            header_row = row_words
                            break
                    if not header_row:
                        continue

                    # columns spans
                    header_spans: List[Tuple[float, float, str]] = []
                    for logical_col, aliases in LINE_HEADERS_ALIASES.items():
                        for w in header_row:
                            txt = w["text"].lower()
                            if any(re.search(p, txt, re.I) for p in aliases):
                                header_spans.append((w["x0"], w["x1"], logical_col))
                                break
                    header_spans = sorted(header_spans, key=lambda t: (t[0] + t[1]) / 2.0)
                    if not header_spans:
                        continue

                    # rows below header
                    below_rows = [w for w in words if w["top"] > min(w["top"] for w in header_row) + 2]
                    by_y: Dict[int, List[Dict[str, Any]]] = {}
                    for w in below_rows:
                        y = int(round(w["top"], 0))
                        by_y.setdefault(y, []).append(w)

                    pending_desc = None
                    for y in sorted(by_y.keys()):
                        row = by_y[y]
                        row_text = " ".join(w["text"] for w in row).strip()
                        if TOTALS_STOP_WORDS.search(row_text):
                            break
                        row_obj: Dict[str, Any] = {}
                        for w in row:
                            mid = (w["x0"] + w["x1"]) / 2.0
                            best = None
                            bestd = 1e9
                            for (x0, x1, label) in header_spans:
                                cx = (x0 + x1) / 2.0
                                d = abs(mid - cx)
                                if d < bestd:
                                    bestd = d
                                    best = label
                            if best:
                                row_obj.setdefault(best, [])
                                row_obj[best].append(w["text"])
                        row_obj = {k: " ".join(v).strip() for k, v in row_obj.items()}

                        non_desc_keys = [k for k in row_obj.keys() if k != "item_description" and row_obj[k]]
                        if ("item_description" in row_obj and row_obj.get("item_description") and not non_desc_keys):
                            if items:
                                items[-1]["item_description"] = f'{items[-1].get("item_description","")} {row_obj["item_description"]}'.strip()
                            else:
                                pending_desc = row_obj["item_description"]
                            continue
                        if pending_desc and "item_description" in row_obj:
                            row_obj["item_description"] = f'{pending_desc} {row_obj["item_description"]}'.strip()
                            pending_desc = None

                        row_norm = self._normalize_line_item_fields([row_obj], doc_type)[0]
                        for k in ["quantity", "unit_price", "line_amount", "tax_percent", "tax_amount", "total_amount_incl_tax", "line_total", "total_amount"]:
                            if k in row_norm:
                                row_norm[k] = self._clean_numeric(row_norm[k])
                        items.append(row_norm)
        except Exception as exc:
            logger.warning("Layout line-item extraction failed: %s", exc)
        return items

    # ============================ STRUCTURED FLOW =========================
    def _normalize_header_fields(self, header: Dict[str, Any], doc_type: str) -> Dict[str, Any]:
        if isinstance(header, str):
            try:
                header = json.loads(header)
            except Exception:
                header = {}
        elif not isinstance(header, dict):
            header = {}
        alias_map = {
            "Invoice": {
                "invoice_total": "invoice_amount",
                "total_amount": "invoice_amount",
                "total": "invoice_total_incl_tax",
                "grand_total": "invoice_total_incl_tax",
                "vendor": "vendor_name",
                "supplier": "supplier_name",
                "recipient": "receiver_name",
                "bill_to": "buyer_id",
                "to": "supplier_id",
            },
            "Purchase_Order": {
                "po_number": "po_id",
                "po_no": "po_id",
                "purchase_order_id": "po_id",
                "order_number": "po_id",
                "vendor": "vendor_name",
                "supplier": "supplier_name",
                "recipient": "receiver_name",
                "ship_to": "delivery_address_line1",
                "bill_to": "buyer_id",
                "to": "supplier_id",
            },
            "Quote": {
                "quote_number": "quote_id",
                "quote_no": "quote_id",
                "quote#": "quote_id",
                "quotation": "quote_id",
                "supplier": "supplier_id",
                "vendor": "supplier_id",
                "vendor_name": "supplier_id",
                "bill_to": "buyer_id",
                "buyer": "buyer_id",
                "valid_until": "validity_date",
                "validity": "validity_date",
                "expiry_date": "validity_date",
                "total": "total_amount",
                "grand_total": "total_amount_incl_tax",
                "amount_due": "total_amount_incl_tax",
            },
            "Contract": {
                "title": "contract_title",
                "contract name": "contract_title",
                "start date": "contract_start_date",
                "effective date": "contract_start_date",
                "end date": "contract_end_date",
                "expiry date": "contract_end_date",
                "expiration date": "contract_end_date",
                "supplier": "supplier_id",
                "vendor": "supplier_id",
                "category": "spend_category",
                "business unit": "business_unit_id",
                "cost center": "cost_centre_id",
                "signatory": "contract_signatory_name",
                "signatory name": "contract_signatory_name",
                "signatory role": "contract_signatory_role",
                "payment terms": "payment_terms",
            },
        }
        mapping_raw = alias_map.get(doc_type, {})
        def _norm_alias(name: str) -> str:
            return re.sub(r"[^a-z0-9]", "", name.lower())

        mapping: Dict[str, str] = {}
        for alias, target in mapping_raw.items():
            mapping[_norm_alias(alias)] = target
            mapping.setdefault(_norm_alias(target), target)

        normalised: Dict[str, Any] = {}
        for key, value in header.items():
            norm_key = _norm_alias(key)
            target = mapping.get(norm_key, key)
            normalised[target] = value
        if normalised.get("vendor_name") and not normalised.get("supplier_id"):
            normalised["supplier_id"] = normalised["vendor_name"]
        return normalised

    def _sanitize_party_names(self, header: Dict[str, Any]) -> Dict[str, Any]:
        for field in ("vendor_name", "supplier_id", "supplier_name"):
            val = header.get(field)
            if val and "purchase" in str(val).lower():
                header[field] = ""
        if header.get("vendor_name") and not header.get("supplier_id"):
            header["supplier_id"] = header["vendor_name"]
        return header

    def _reconcile_header_from_lines(
        self, header: Dict[str, Any], line_items: List[Dict[str, Any]], doc_type: str
    ) -> Dict[str, Any]:
        if not line_items:
            return header

        reconciled = dict(header)

        def _sum_field(fields: List[str]) -> Optional[float]:
            values: List[float] = []
            for field in fields:
                for item in line_items:
                    raw = item.get(field)
                    if raw in (None, ""):
                        continue
                    num = self._clean_numeric(raw)
                    if num is not None:
                        values.append(float(num))
                if values:
                    break
            if values:
                return float(sum(values))
            return None

        def _maybe_round(value: Optional[float]) -> Optional[float]:
            if value is None:
                return None
            return round(value, 2)

        currency_values = {
            str(item.get("currency")).strip()
            for item in line_items
            if item.get("currency") not in (None, "")
        }
        if len(currency_values) == 1 and not reconciled.get("currency"):
            reconciled["currency"] = currency_values.pop()

        if doc_type == "Invoice":
            subtotal = _sum_field(["line_amount", "line_total"])
            tax_total = _sum_field(["tax_amount"])
            gross = _sum_field(["total_amount_incl_tax", "total_amount"])
            if gross is None and subtotal is not None and tax_total is not None:
                gross = subtotal + tax_total
            if subtotal is not None and not reconciled.get("invoice_amount"):
                reconciled["invoice_amount"] = _maybe_round(subtotal)
            if tax_total is not None and not reconciled.get("tax_amount"):
                reconciled["tax_amount"] = _maybe_round(tax_total)
            if gross is not None and not reconciled.get("invoice_total_incl_tax"):
                reconciled["invoice_total_incl_tax"] = _maybe_round(gross)
            if (
                subtotal not in (None, 0)
                and tax_total is not None
                and not reconciled.get("tax_percent")
            ):
                try:
                    reconciled["tax_percent"] = _maybe_round((tax_total / subtotal) * 100.0)
                except ZeroDivisionError:
                    pass
        elif doc_type == "Purchase_Order":
            total = _sum_field(["total_amount", "line_total"])
            if total is not None and not reconciled.get("total_amount"):
                reconciled["total_amount"] = _maybe_round(total)
        elif doc_type == "Quote":
            line_total = _sum_field(["line_total", "total_amount"])
            if line_total is not None and not reconciled.get("total_amount"):
                reconciled["total_amount"] = _maybe_round(line_total)
            tax_total = _sum_field(["tax_amount"])
            if tax_total is not None and not reconciled.get("tax_amount"):
                reconciled["tax_amount"] = _maybe_round(tax_total)
            if (
                line_total not in (None, 0)
                and tax_total is not None
                and not reconciled.get("tax_percent")
            ):
                try:
                    reconciled["tax_percent"] = _maybe_round((tax_total / line_total) * 100.0)
                except ZeroDivisionError:
                    pass
            gross = _sum_field(["total_amount_incl_tax"])
            if gross is None and line_total is not None and tax_total is not None:
                gross = line_total + tax_total
            if gross is not None and not reconciled.get("total_amount_incl_tax"):
                reconciled["total_amount_incl_tax"] = _maybe_round(gross)

        return reconciled

    def _normalize_line_item_fields(self, items: List[Dict[str, Any]], doc_type: str) -> List[Dict[str, Any]]:
        alias_map = {
            "Invoice": {
                "line": "line_no",
                "lineno": "line_no",
                "linenumber": "line_no",
                "item": "item_description",
                "description": "item_description",
                "itemdescription": "item_description",
                "product": "item_description",
                "part": "item_id",
                "partno": "item_id",
                "itemcode": "item_id",
                "sku": "item_id",
                "qty": "quantity",
                "quantity": "quantity",
                "units": "quantity",
                "uom": "unit_of_measure",
                "unit": "unit_of_measure",
                "unitofmeasure": "unit_of_measure",
                "unitprice": "unit_price",
                "price": "unit_price",
                "rate": "unit_price",
                "amount": "line_amount",
                "lineamount": "line_amount",
                "extendedprice": "line_amount",
                "subtotal": "line_amount",
                "tax": "tax_amount",
                "taxamount": "tax_amount",
                "taxamt": "tax_amount",
                "vat": "tax_amount",
                "gst": "tax_amount",
                "taxpercent": "tax_percent",
                "taxrate": "tax_percent",
                "taxpercentage": "tax_percent",
                "total": "total_amount_incl_tax",
                "totalamount": "total_amount_incl_tax",
                "totalincltax": "total_amount_incl_tax",
                "totalwithtax": "total_amount_incl_tax",
                "totalamountincltax": "total_amount_incl_tax",
                "currency": "currency",
            },
            "Purchase_Order": {
                "line": "line_number",
                "lineno": "line_number",
                "linenumber": "line_number",
                "item": "item_description",
                "description": "item_description",
                "itemdescription": "item_description",
                "product": "item_description",
                "part": "item_id",
                "partno": "item_id",
                "itemcode": "item_id",
                "sku": "item_id",
                "qty": "quantity",
                "quantity": "quantity",
                "units": "quantity",
                "unitprice": "unit_price",
                "price": "unit_price",
                "rate": "unit_price",
                "uom": "unit_of_measue",
                "unit": "unit_of_measue",
                "unitofmeasure": "unit_of_measue",
                "amount": "line_total",
                "lineamount": "line_total",
                "linetotal": "line_total",
                "total": "total_amount",
                "totalamount": "total_amount",
                "currency": "currency",
                "quote": "quote_number",
                "quoteno": "quote_number",
            },
            "Quote": {
                "line": "line_number",
                "lineno": "line_number",
                "linenumber": "line_number",
                "item": "item_description",
                "description": "item_description",
                "itemdescription": "item_description",
                "product": "item_description",
                "part": "item_id",
                "partno": "item_id",
                "itemcode": "item_id",
                "sku": "item_id",
                "qty": "quantity",
                "quantity": "quantity",
                "units": "quantity",
                "uom": "unit_of_measure",
                "unit": "unit_of_measure",
                "unitofmeasure": "unit_of_measure",
                "unitprice": "unit_price",
                "price": "unit_price",
                "rate": "unit_price",
                "amount": "line_total",
                "lineamount": "line_total",
                "linetotal": "line_total",
                "total": "total_amount",
                "totalamount": "total_amount",
                "totalincltax": "total_amount",
                "currency": "currency",
            },
        }
        mapping_raw = alias_map.get(doc_type, {})

        def _norm_key(key: str) -> str:
            return re.sub(r"[^a-z0-9]", "", key.lower())

        mapping: Dict[str, str] = {}
        for alias, target in mapping_raw.items():
            mapping[_norm_key(alias)] = target
            mapping.setdefault(_norm_key(target), target)

        normalised_items: List[Dict[str, Any]] = []
        for item in items:
            if isinstance(item, str):
                try:
                    item = json.loads(item)
                except Exception:
                    continue
            if not isinstance(item, dict):
                continue
            normalised: Dict[str, Any] = {}
            for key, value in item.items():
                norm_key = _norm_key(str(key))
                target = mapping.get(norm_key)
                lower_key = str(key).lower()
                if not target and "tax" in lower_key:
                    if "%" in lower_key or "percent" in lower_key or "rate" in lower_key:
                        target = mapping.get(_norm_key("tax_percent"), "tax_percent")
                    else:
                        target = mapping.get(_norm_key("tax_amount"), "tax_amount")
                if not target and "total" in lower_key:
                    if "incl" in lower_key or "with" in lower_key:
                        target = mapping.get(_norm_key("total_amount_incl_tax"), "total_amount_incl_tax")
                    elif doc_type in {"Purchase_Order", "Quote"}:
                        target = mapping.get(_norm_key("total_amount"), "total_amount")
                    else:
                        target = mapping.get(_norm_key("line_amount"), "line_amount")
                if not target and "amount" in lower_key and doc_type == "Invoice":
                    target = mapping.get(_norm_key("line_amount"), "line_amount")
                normalised[target or key] = value
            normalised_items.append(normalised)
        return normalised_items

    def _enrich_contract_fields(self, text: str, header: Dict[str, Any]) -> Dict[str, Any]:
        # Best-effort patterns for common contract fields
        pairs = [
            (
                "contract_start_date",
                r"\b(?:Effective|Start)\s+Date[:\s]+([A-Za-z0-9,/\- ]{4,})",
            ),
            (
                "contract_end_date",
                r"(?:\bExpiry|Expiration|End)\s+Date[:\s]+([A-Za-z0-9,/\- ]{4,})",
            ),
            ("governing_law", r"\bGoverning\s+Law[:\s]+([A-Za-z ,&]{3,})"),
            ("jurisdiction", r"\bJurisdiction[:\s]+([A-Za-z ,&]{3,})"),
            (
                "contract_signatory_name",
                r"\bSigned\s+by[:\s]+([A-Za-z ,.'-]{3,})",
            ),
            ("contract_signatory_role", r"\bTitle[:\s]+([A-Za-z ,.'-]{3,})"),
            (
                "payment_terms",
                r"\bPayment\s+Terms[:\s]+([A-Za-z0-9 ,.'-]{3,})",
            ),
        ]
        low = text
        for key, pat in pairs:
            if header.get(key):
                continue
            m = re.search(pat, low, re.I | re.S)
            if m:
                group_idx = 1 if m.lastindex else 0
                header[key] = m.group(group_idx).strip()
        return header

    def _get_table_schema(self, doc_type: str, kind: str) -> TableSchema | None:
        header_table, line_table = DOC_TYPE_TO_TABLE.get(doc_type, (None, None))
        table = header_table if kind == "header" else line_table
        if not table:
            return None
        return PROCUREMENT_SCHEMAS.get(table)

    def _build_dataframe_from_records(
        self,
        data: Dict[str, Any] | List[Dict[str, Any]],
        doc_type: str,
        kind: str,
    ) -> Tuple[pd.DataFrame, List[str], List[str]]:
        schema = self._get_table_schema(doc_type, kind)
        schema_cols = list(schema.columns) if schema else []
        if isinstance(data, dict):
            records = [data]
        elif isinstance(data, list):
            records = [row for row in data if isinstance(row, dict)]
        else:
            records = []

        df = pd.DataFrame(records)
        if df.empty and schema_cols:
            df = pd.DataFrame(columns=schema_cols)
        elif not df.empty:
            df.columns = [str(col).strip() for col in df.columns]
            df = df.loc[:, ~df.columns.duplicated()]

        extra_cols: List[str] = []
        missing_cols: List[str] = []
        if schema_cols:
            extra_cols = [col for col in df.columns if col not in schema_cols]
            missing_cols = [col for col in schema_cols if col not in df.columns]
            if extra_cols:
                df = df.drop(columns=[col for col in extra_cols if col in df.columns])
            for col in missing_cols:
                df[col] = pd.NA
            df = df[schema_cols]
        return df, missing_cols, extra_cols

    def _dataframe_to_header(self, df: pd.DataFrame) -> Dict[str, Any]:
        if df.empty:
            return {}
        normalized = df.replace({pd.NA: None})
        record = normalized.iloc[0].to_dict()
        return {k: v for k, v in record.items() if v not in ({}, [])}

    def _dataframe_to_records(self, df: pd.DataFrame) -> List[Dict[str, Any]]:
        if df.empty:
            return []
        normalized = df.replace({pd.NA: None})
        return normalized.to_dict("records")

    def _is_substantial_value(self, value: Any) -> bool:
        if value is None:
            return False
        if isinstance(value, str):
            return bool(value.strip())
        if isinstance(value, (list, tuple, set, dict)):
            return bool(value)
        if isinstance(value, (int, float)):
            return True
        return value is not None

    def _merge_record_fields(
        self, base: Dict[str, Any] | None, override: Dict[str, Any] | None
    ) -> Dict[str, Any]:
        result: Dict[str, Any] = dict(base or {})
        if not override:
            return {k: v for k, v in result.items() if self._is_substantial_value(v)}
        for key, value in override.items():
            if not self._is_substantial_value(value):
                continue
            if not self._is_substantial_value(result.get(key)):
                result[key] = value
        return {k: v for k, v in result.items() if self._is_substantial_value(v)}

    def _merge_line_items(
        self, base: List[Dict[str, Any]] | None, override: List[Dict[str, Any]] | None
    ) -> List[Dict[str, Any]]:
        if not base and override:
            return [row for row in override if any(self._is_substantial_value(v) for v in row.values())]
        if base and not override:
            return [row for row in base if any(self._is_substantial_value(v) for v in row.values())]
        base = base or []
        override = override or []
        merged: List[Dict[str, Any]] = []
        max_len = max(len(base), len(override))
        for idx in range(max_len):
            base_row = base[idx] if idx < len(base) else {}
            override_row = override[idx] if idx < len(override) else {}
            merged_row = self._merge_record_fields(base_row, override_row)
            if merged_row:
                merged.append(merged_row)
        return merged

    def _schema_verification_notes(
        self,
        doc_type: str,
        header_missing: List[str],
        header_extra: List[str],
        line_missing: List[str],
        line_extra: List[str],
    ) -> List[str]:
        header_table, line_table = DOC_TYPE_TO_TABLE.get(doc_type, (None, None))
        notes: List[str] = []
        if header_missing:
            notes.append(
                f"Missing mapped columns for {header_table or 'header'}: {', '.join(sorted(header_missing))}"
            )
        if header_extra:
            notes.append(
                f"Unmapped values ignored for {header_table or 'header'}: {', '.join(sorted(header_extra))}"
            )
        if line_table and line_missing:
            notes.append(
                f"Missing mapped columns for {line_table}: {', '.join(sorted(line_missing))}"
            )
        if line_table and line_extra:
            notes.append(
                f"Unmapped values ignored for {line_table}: {', '.join(sorted(line_extra))}"
            )
        return notes

    def _llm_structured_dataframes(
        self,
        text: str,
        doc_type: str,
        header_seed: Dict[str, Any],
        line_items_seed: List[Dict[str, Any]],
    ) -> Tuple[pd.DataFrame, pd.DataFrame, List[str]]:
        schema = self._get_table_schema(doc_type, "header")
        line_schema = self._get_table_schema(doc_type, "line_items")
        header_columns = schema.columns if schema else []
        header_required = schema.required if schema else []
        line_columns = line_schema.columns if line_schema else []
        line_required = line_schema.required if line_schema else []

        if not header_columns and not line_columns:
            return pd.DataFrame(), pd.DataFrame(), []

        instructions = {
            "document_type": doc_type,
            "header_columns": header_columns,
            "header_required": header_required,
            "line_item_columns": line_columns,
            "line_item_required": line_required,
            "existing_header": header_seed,
            "existing_line_items": line_items_seed,
        }

        prompt = (
            "You are a procurement data expert. Convert the provided document text into structured tabular data. "
            "Output strict JSON with keys 'header_rows', 'line_item_rows', and 'discrepancies'. "
            "Use the column lists exactly as provided. Fill missing values with null instead of guessing. "
            "Include at most one header row. Preserve numeric precision (no currency symbols)."
        )

        payload: Dict[str, Any] = {}
        for _ in range(3):
            try:
                response = self.call_ollama(
                    prompt=prompt + "\n\nInstructions:\n" + json.dumps(instructions) + "\n\nDocument:\n" + text,
                    model=self.extraction_model,
                    format="json",
                )
                candidate = response.get("response", "{}")
                payload = json.loads(candidate)
                if isinstance(payload, dict):
                    break
            except Exception:
                continue

        header_rows = payload.get("header_rows", [])
        if isinstance(header_rows, dict):
            header_rows = [header_rows]
        header_df = pd.DataFrame(header_rows)
        if header_columns:
            for column in header_columns:
                if column not in header_df.columns:
                    header_df[column] = pd.NA
            header_df = header_df[header_columns]

        line_rows = payload.get("line_item_rows", [])
        if isinstance(line_rows, dict):
            line_rows = [line_rows]
        line_df = pd.DataFrame(line_rows)
        if line_columns:
            for column in line_columns:
                if column not in line_df.columns:
                    line_df[column] = pd.NA
            line_df = line_df[line_columns]

        notes = payload.get("discrepancies") or payload.get("notes") or []
        if isinstance(notes, str):
            notes = [notes]
        if not isinstance(notes, list):
            notes = []
        cleaned_notes = [str(n) for n in notes if str(n).strip()]

        return header_df, line_df, cleaned_notes

    def _extract_structured_data(self, text: str, file_bytes: bytes, doc_type: str) -> Tuple[Dict[str, Any], List[Dict[str, Any]]]:
        # Step 1: schema-aware extraction seeded from procurement reference
        structured = extract_structured_content(text, doc_type)
        header_seed = self._normalize_header_fields(structured.get("header", {}), doc_type)
        line_items_seed = self._normalize_line_item_fields(structured.get("line_items", []), doc_type)

        # Step 2: lightweight JSONifier to catch explicit key:value pairs
        data = convert_document_to_json(text, doc_type)
        header_seed.update(self._normalize_header_fields(data.get("header_data", {}), doc_type))

<<<<<<< HEAD
        llm_header_df, llm_line_df, llm_notes = self._llm_structured_dataframes(
            text, doc_type, header_seed, line_items_seed
        )
        if not llm_header_df.empty:
            llm_header = self._dataframe_to_header(llm_header_df)
            header_seed = self._merge_record_fields(header_seed, llm_header)
        if not llm_line_df.empty:
            llm_line_items = self._dataframe_to_records(llm_line_df)
            line_items_seed = self._merge_line_items(line_items_seed, llm_line_items)

=======
>>>>>>> 7b1af0ff
        # Step 3: layout-driven extraction for headers and line items
        header_layout = self._parse_header(text, file_bytes)
        header = {**header_layout, **header_seed}
        line_items = line_items_seed or self._extract_line_items_from_pdf_tables(file_bytes, doc_type)
        header = self._reconcile_header_from_lines(header, line_items, doc_type)

        # Step 4: LLM strict fill for any remaining gaps
        header, line_items = self._fill_missing_fields_with_llm(text, doc_type, header, line_items)
        header = self._reconcile_header_from_lines(header, line_items, doc_type)
        header = self._sanitize_party_names(header)
        if doc_type == "Contract":
            header = self._enrich_contract_fields(text, header)

        field_confidence = header.pop("_field_confidence", {})
        prior_validation = header.pop("_validation", None)

        header_df, header_missing, header_extra = self._build_dataframe_from_records(header, doc_type, "header")
        header = self._dataframe_to_header(header_df)
        if field_confidence:
            header["_field_confidence"] = field_confidence

        line_df, line_missing, line_extra = self._build_dataframe_from_records(line_items, doc_type, "line_items")
        line_items = self._dataframe_to_records(line_df)

        header, line_items = self._validate_and_cast(header, line_items, doc_type)

        # Ensure field confidence is retained for validation reporting
        if field_confidence and "_field_confidence" not in header:
            header["_field_confidence"] = field_confidence

        ok, conf_boost, business_notes = self._validate_business_rules(doc_type, header, line_items)
        field_conf = header.pop("_field_confidence", field_confidence if isinstance(field_confidence, dict) else {})
        base = np.mean(list(field_conf.values())) if field_conf else 0.75

        schema_notes = self._schema_verification_notes(
            doc_type, header_missing, header_extra, line_missing, line_extra
        )
        missing_penalty = 0.05 * (len(header_missing) + len(line_missing))
        combined_notes: List[str] = []
        if prior_validation and isinstance(prior_validation.get("notes"), list):
            combined_notes.extend(prior_validation["notes"])
        combined_notes.extend(business_notes)
        combined_notes.extend(llm_notes)
        combined_notes.extend(schema_notes)

        ok = ok and (prior_validation.get("ok", True) if isinstance(prior_validation, dict) else True)
        if header_missing or line_missing:
            ok = False

        overall_conf = float(min(1.0, max(0.0, base + conf_boost - missing_penalty)))
        if isinstance(prior_validation, dict) and prior_validation.get("confidence") is not None:
            try:
                overall_conf = min(overall_conf, float(prior_validation["confidence"]))
            except (TypeError, ValueError):
                pass

        header["_validation"] = {
            "ok": ok,
            "notes": combined_notes,
            "confidence": overall_conf,
            "field_confidence": field_conf,
        }
        return header, line_items

    def _fill_missing_fields_with_llm(self, text: str, doc_type: str, header: Dict[str, Any], line_items: List[Dict[str, Any]]) -> Tuple[Dict[str, Any], List[Dict[str, Any]]]:
        schema = SCHEMA_MAP.get(doc_type, {})
        header_fields = list(schema.get("header", {}).keys())
        missing_header = [f for f in header_fields if not header.get(f)]
        need_items = (not line_items) and bool(schema.get("line_items"))

        if not missing_header and not need_items:
            return header, line_items

        context_hint = DOC_TYPE_CONTEXT.get(doc_type, "")
        prompt = (
            f"You are an information extraction engine for {doc_type}. {context_hint} "
            "Return ONLY valid JSON. Do not include explanations.\n"
            "Rules:\n"
            "- Fill ONLY the missing header fields listed below; leave others as provided.\n"
            "- For dates, use YYYY-MM-DD.\n"
            "- Currency must be a 3-letter ISO code.\n"
            "- Numbers must be plain decimals without commas or symbols.\n"
            "- If unknown, set null (do not guess).\n\n"
            f"Missing header fields: {', '.join(missing_header) if missing_header else 'none'}\n"
        )
        if need_items:
            prompt += "Also extract 'line_items' as a list of objects. Include description/qty/price amounts when available.\n"
        prompt += "\nExisting data:\n" + json.dumps({"header_data": header, "line_items": line_items}) + "\n\nDocument:\n" + text

        payload = {}
        for _ in range(2):
            try:
                resp = self.call_ollama(prompt=prompt, model=self.extraction_model, format="json")
                payload = json.loads(resp.get("response", "{}"))
                if isinstance(payload, dict) and "header_data" in payload and "line_items" in payload:
                    break
            except Exception:
                continue

        llm_header = self._normalize_header_fields(payload.get("header_data", {}), doc_type)
        for key in missing_header:
            if key in llm_header and llm_header[key] not in (None, "", []):
                header[key] = llm_header[key]
                header.setdefault("_field_confidence", {})[key] = self._confidence_from_method("llm_fill")

        if need_items and isinstance(payload.get("line_items"), list) and payload["line_items"]:
            llm_items = self._normalize_line_item_fields(payload["line_items"], doc_type)
            if llm_items:
                line_items = llm_items

        return header, line_items

    # ============================ VECTORIZING =============================
    def _ensure_qdrant_collection(self) -> None:
        """
        Determine vector size reliably and ensure the Qdrant collection exists.
        """
        # Get target collection name
        collection = self.settings.qdrant_collection_name

        # Determine embedding dimension safely
        dim = None
        emb = getattr(self.agent_nick, "embedding_model", None)
        if emb is not None:
            # sentence-transformers usually has this:
            get_dim = getattr(emb, "get_sentence_embedding_dimension", None)
            if callable(get_dim):
                try:
                    dim = int(get_dim())
                except Exception:
                    dim = None
            if dim is None:
                # Fallback: encode a token and inspect shape
                try:
                    vec = emb.encode(["__dim_probe__"], normalize_embeddings=True, show_progress_bar=False)
                    # vec shape: (1, D)
                    dim = int(getattr(vec, "shape", [None, None])[1]) if hasattr(vec, "shape") else int(len(vec[0]))
                except Exception:
                    pass
        if not dim:
            # Sensible default if all else fails
            dim = 768

        # Initialize idempotently
        _initialize_qdrant_collection_idempotent(
            self.agent_nick.qdrant_client,
            collection_name=collection,
            vector_size=dim,
            distance="COSINE",
        )

    def _vectorize_document(
            self,
            full_text: str,
            pk_value: str | None,
            doc_type: Any,
            product_type: Any,
            object_key: str,
    ) -> None:
        """Store document chunks and metadata in the vector database."""
        if not full_text:
            return

        # Ensure collection exists (idempotent)
        try:
            self._ensure_qdrant_collection()
        except Exception:
            logger.warning("Qdrant init skipped or failed (will attempt upsert-retry).", exc_info=True)

        chunks = self._chunk_text(full_text)
        if not chunks:
            return

        vectors = self.agent_nick.embedding_model.encode(
            chunks, normalize_embeddings=True, show_progress_bar=False
        )

        summary = full_text[:200]
        record_id = pk_value or object_key

        points: List[models.PointStruct] = []
        for idx, (chunk, vector) in enumerate(zip(chunks, vectors)):
            payload = {
                "record_id": record_id,
                "document_type": _normalize_label(doc_type),
                "product_type": _normalize_label(product_type),
                "s3_key": object_key,
                "chunk_id": idx,
                "content": chunk,
                "summary": summary,
            }
            point_id = _normalize_point_id(f"{record_id}_{idx}")
            points.append(
                models.PointStruct(id=point_id, vector=vector.tolist(), payload=payload)
            )

        if not points:
            return

        # Upsert with create-on-404 retry
        try:
            self.agent_nick.qdrant_client.upsert(
                collection_name=self.settings.qdrant_collection_name,
                points=points,
                wait=True,
            )
        except Exception as e:
            # If collection missing, create then retry once
            msg = str(e)
            if "doesn't exist" in msg or "does not exist" in msg or "Not found" in msg:
                logger.info("Qdrant collection missing — creating and retrying upsert...")
                self._ensure_qdrant_collection()
                self.agent_nick.qdrant_client.upsert(
                    collection_name=self.settings.qdrant_collection_name,
                    points=points,
                    wait=True,
                )
            else:
                raise

    def _vectorize_structured_data(
            self,
            header: Dict[str, Any],
            line_items: List[Dict[str, Any]],
            doc_type: str,
            pk_value: str,
            product_type: Any,
    ) -> None:
        """Embed header and line-item content for retrieval."""
        if not pk_value:
            return

        # Ensure collection exists (idempotent)
        try:
            self._ensure_qdrant_collection()
        except Exception:
            logger.warning("Qdrant init skipped or failed (will attempt upsert-retry).", exc_info=True)

        texts: List[str] = []
        meta: List[Tuple[str, Dict[str, Any]]] = []

        # Header payload
        header_text = _dict_to_text(header)
        if header_text:
            texts.append(header_text)
            meta.append(
                (
                    _normalize_point_id(f"{pk_value}_header"),
                    {
                        "record_id": pk_value,
                        "document_type": _normalize_label(doc_type),
                        "product_type": _normalize_label(product_type),
                        "data_type": "header",
                        "content": header_text,
                    },
                )
            )

        # Line item payloads
        for idx, item in enumerate(line_items, start=1):
            if isinstance(item, str):
                try:
                    item = json.loads(item)
                except Exception:
                    continue
            if not isinstance(item, dict):
                continue
            item_text = _dict_to_text(item)
            if not item_text:
                continue
            texts.append(item_text)
            meta.append(
                (
                    _normalize_point_id(f"{pk_value}_line_{idx}"),
                    {
                        "record_id": pk_value,
                        "document_type": _normalize_label(doc_type),
                        "product_type": _normalize_label(product_type),
                        "data_type": "line_item",
                        "line_number": idx,
                        "content": item_text,
                    },
                )
            )

        if not texts:
            return

        vectors = self.agent_nick.embedding_model.encode(
            texts, normalize_embeddings=True, show_progress_bar=False
        )
        points = [
            models.PointStruct(id=pid, vector=vec.tolist(), payload=payload)
            for (pid, payload), vec in zip(meta, vectors)
        ]

        # Upsert with create-on-404 retry
        try:
            self.agent_nick.qdrant_client.upsert(
                collection_name=self.settings.qdrant_collection_name,
                points=points,
                wait=True,
            )
        except Exception as e:
            msg = str(e)
            if "doesn't exist" in msg or "does not exist" in msg or "Not found" in msg:
                logger.info("Qdrant collection missing — creating and retrying upsert...")
                self._ensure_qdrant_collection()
                self.agent_nick.qdrant_client.upsert(
                    collection_name=self.settings.qdrant_collection_name,
                    points=points,
                    wait=True,
                )
            else:
                raise

    # ============================ TEXT CHUNKING ===========================
    def _chunk_text(self, text: str, max_tokens: int = 256, overlap: int = 20) -> List[str]:
        text = re.sub(r"\s+", " ", text).strip()
        if not text:
            return []
        try:
            import tiktoken
            enc = tiktoken.get_encoding("cl100k_base")
            tokens = enc.encode(text)
            step = max_tokens - overlap if max_tokens > overlap else max_tokens
            chunks = []
            for i in range(0, len(tokens), step):
                chunk_tokens = tokens[i: i + max_tokens]
                chunks.append(enc.decode(chunk_tokens))
            return chunks
        except Exception:
            max_chars = max_tokens
            step = max_chars - overlap if max_chars > overlap else max_chars
            return [text[i: i + max_chars] for i in range(0, len(text), step)]

    # ============================ NORMALIZE / VALIDATE ====================
    def _clean_numeric(self, value: str | int | float) -> Optional[float]:
        if value is None:
            return None
        if isinstance(value, (int, float)):
            return float(value)
        value_str = str(value).strip()
        if not value_str:
            return None
        if not any(ch.isdigit() for ch in value_str):
            return None
        trimmed = value_str.strip()
        is_negative = trimmed.startswith("(") and trimmed.endswith(")")
        value_str = value_str.replace(",", "")
        numbers = re.findall(r"\d*\.\d+|\d+", value_str)
        if not numbers:
            logger.debug("Unable to parse numeric value '%s'", value)
            return None
        num_str = numbers[0] if "%" in value_str else numbers[-1]
        try:
            num = float(num_str)
            return -num if is_negative else num
        except ValueError:
            logger.debug("Unable to parse numeric value '%s'", value)
            return None

    def _clean_date(self, value: str) -> Optional[datetime.date]:
        try:
            value_str = str(value).strip()
            if not value_str:
                return None
            value_str = re.sub(r"[^\w\s:/\-.]", " ", value_str)
            if not any(ch.isdigit() for ch in value_str) and not re.search(
                r"\b(jan|feb|mar|apr|may|jun|jul|aug|sep|oct|nov|dec)\b", value_str, re.I,
            ):
                return None
            match_sub = re.search(r"(\d{1,2}\s+[A-Za-z]{3,9}\.?\s+\d{2,4}|\d{4}-\d{2}-\d{2})", value_str)
            if match_sub:
                value_str = match_sub.group(1)
            value_str = re.sub(r"([A-Za-z])\.\b", r"\1", value_str)
            match = re.match(r"(.+?)\s*\+\s*(\d+)\s*days", value_str, re.I)
            if match:
                base = parser.parse(match.group(1), fuzzy=True)
                offset = int(match.group(2))
                return (base + timedelta(days=offset)).date()
            return parser.parse(value_str, fuzzy=True).date()
        except Exception:
            logger.debug("Unable to parse date value '%s'", value)
            return None

    def _clean_text(self, value: str) -> str:
        if value is None:
            return ""
        cleaned = re.sub(r"[^\w\s\-.,:/@]", "", str(value))
        return re.sub(r"\s+", " ", cleaned).strip()

    def _sanitize_value(self, value, key: Optional[str] = None):
        if isinstance(value, str) and value.strip().lower() in {"", "null", "none"}:
            return None
        numeric_fields = {
            "quantity", "unit_price", "tax_percent", "tax_amount", "line_total", "line_amount",
            "total_with_tax", "total_amount", "total_amount_incl_tax", "total",
            "invoice_amount", "invoice_total_incl_tax", "exchange_rate_to_usd", "converted_amount_usd",
        }
        date_fields = {
            "invoice_date", "due_date", "po_date", "requested_date", "invoice_paid_date", "delivery_date",
            "order_date", "expected_delivery_date", "created_date", "last_modified_date",
        }
        currency_fields = {"currency", "default_currency"}
        if key:
            lower = key.lower()
            if lower in numeric_fields:
                return self._clean_numeric(value)
            if lower in date_fields:
                return self._clean_date(value)
            if lower in currency_fields:
                if isinstance(value, str):
                    val = value.strip().upper()
                    symbol_map = {"$": "USD", "£": "GBP", "€": "EUR"}
                    if val in symbol_map:
                        return symbol_map[val]
                    val = re.sub(r"[^A-Z]", "", val)
                    return val[:3] if val else None
                return None
        if isinstance(value, str):
            cleaned = self._clean_text(value)
            return cleaned or None
        return value

    def _cast_sql_type(self, value: Any, sql_type: str):
        if value is None:
            return None
        sql_type = sql_type.lower()
        try:
            if "numeric" in sql_type or sql_type in {"integer", "smallint"}:
                num = self._clean_numeric(value)
                if num is None:
                    return None
                # Handle precision/scale limits like numeric(5,2)
                m = re.match(r"numeric\((\d+),(\d+)\)", sql_type)
                if m:
                    precision, scale = map(int, m.groups())
                    limit = 10 ** (precision - scale)
                    if abs(num) >= limit:
                        logger.warning(
                            "Numeric overflow for value %s with type %s", value, sql_type
                        )
                        return None
                    num = round(num, scale)
                if sql_type in {"integer", "smallint"}:
                    return int(num)
                return float(num)
            if sql_type == "integer":
                return int(self._clean_numeric(value) or 0)
            if "date" in sql_type and "timestamp" not in sql_type:
                dt = self._clean_date(value)
                return dt.isoformat() if dt else None
            if "timestamp" in sql_type:
                dt = parser.parse(str(value))
                return dt.isoformat()
        except Exception:
            return None
        return value

    def _validate_and_cast(self, header: Dict[str, Any], line_items: List[Dict[str, Any]], doc_type: str) -> Tuple[Dict[str, Any], List[Dict[str, Any]]]:
        schemas = SCHEMA_MAP.get(doc_type, {})
        header_schema = schemas.get("header", {})
        line_schema = schemas.get("line_items", {})

        cast_header: Dict[str, Any] = {}
        for k, v in header.items():
            if k in header_schema:
                val = self._sanitize_value(v, k)
                cast_header[k] = self._cast_sql_type(val, header_schema[k])
            else:
                cast_header[k] = v

        cast_lines: List[Dict[str, Any]] = []
        for item in line_items:
            cast_item: Dict[str, Any] = {}
            for k, v in item.items():
                if k in line_schema:
                    val = self._sanitize_value(v, k)
                    cast_item[k] = self._cast_sql_type(val, line_schema[k])
                else:
                    cast_item[k] = v
            if cast_item:
                cast_lines.append(cast_item)

        return cast_header, cast_lines

    # ============================ PERSISTENCE =============================
    def _persist_to_postgres(self, header: Dict[str, str], line_items: List[Dict], doc_type: str, pk_value: str) -> None:
        pk_map = {
            "Invoice": "invoice_id",
            "Purchase_Order": "po_id",
            "Quote": "quote_id",
            "Contract": "contract_id",
        }
        if isinstance(pk_value, str):
            pk_value = self._clean_text(pk_value)
        pk_col = pk_map.get(doc_type)
        if pk_col and pk_value:
            header.setdefault(pk_col, pk_value)
        header, line_items = self._validate_and_cast(header, line_items, doc_type)
        pk_value = header.get(pk_col, pk_value) if pk_col else pk_value

        try:
            conn = self.agent_nick.get_db_connection()
            with conn:
                # Persist the header first; if it fails we do not attempt line items
                if not self._persist_header_to_postgres(header, doc_type, conn):
                    conn.rollback()
                    return
                self._persist_line_items_to_postgres(pk_value, line_items, doc_type, header, conn)
        except Exception as exc:
            logger.error("Failed to persist %s data: %s", doc_type, exc)

    def _has_unique_constraint(self, cur, schema: str, table: str, columns: List[str]) -> bool:
        if not columns:
            return False
        try:
            cur.execute(
                """
                SELECT tc.constraint_name, array_agg(ccu.column_name ORDER BY ccu.column_name)
                FROM information_schema.table_constraints tc
                JOIN information_schema.constraint_column_usage ccu
                  ON tc.constraint_name = ccu.constraint_name
                WHERE tc.table_schema=%s AND tc.table_name=%s
                  AND tc.constraint_type IN ('UNIQUE','PRIMARY KEY')
                GROUP BY tc.constraint_name
                """,
                (schema, table),
            )
            target = sorted(columns)
            for _name, cols in cur.fetchall():
                if sorted(cols) == target:
                    return True
        except Exception:
            return False
        return False

    def _persist_header_to_postgres(self, header: Dict[str, str], doc_type: str, conn=None) -> bool:
        table_map = {
            "Invoice": ("proc", "invoice_agent", "invoice_id"),
            "Purchase_Order": ("proc", "purchase_order_agent", "po_id"),
            "Quote": ("proc", "quote_agent", "quote_id"),
            "Contract": ("proc", "contracts", "contract_id"),
        }
        target = table_map.get(doc_type)
        if not target:
            return False
        schema, table, pk_col = target
        close_conn = False
        if conn is None:
            conn = self.agent_nick.get_db_connection()
            close_conn = True
        try:
            with conn.cursor() as cur:
                cur.execute(
                    "SELECT column_name, data_type FROM information_schema.columns "
                    "WHERE table_schema=%s AND table_name=%s",
                    (schema, table),
                )
                columns = {r[0]: r[1] for r in cur.fetchall()}
                payload = {}
                numeric_types = {"integer", "bigint", "smallint", "numeric", "decimal", "double precision", "real"}
                for k, v in header.items():
                    if k not in columns:
                        continue
                    sanitized = self._sanitize_value(v, k)
                    if sanitized is None:
                        continue
                    col_type = columns[k]
                    if col_type in numeric_types:
                        if isinstance(sanitized, str):
                            sanitized = self._clean_numeric(sanitized)
                        try:
                            if sanitized is None:
                                raise ValueError
                            sanitized = float(sanitized)
                            if col_type in {"integer", "bigint", "smallint"}:
                                sanitized = int(sanitized)
                        except (TypeError, ValueError):
                            logger.warning("Dropping %s due to type mismatch (%s)", k, v)
                            continue
                    payload[k] = sanitized
                if not payload:
                    return False
                cols = ", ".join(payload.keys())
                placeholders = ", ".join(["%s"] * len(payload))
                update_cols = ", ".join(f"{c}=EXCLUDED.{c}" for c in payload.keys() if c != pk_col)
                sql_base = f"INSERT INTO {schema}.{table} ({cols}) VALUES ({placeholders}) "
                if self._has_unique_constraint(cur, schema, table, [pk_col]):
                    if update_cols:
                        sql = sql_base + f"ON CONFLICT ({pk_col}) DO UPDATE SET {update_cols}"
                    else:
                        sql = sql_base + f"ON CONFLICT ({pk_col}) DO NOTHING"
                else:
                    sql = sql_base + "ON CONFLICT DO NOTHING"
                cur.execute(sql, list(payload.values()))
            if close_conn:
                conn.commit()
            return True
        except Exception as exc:
            logger.error("Failed to persist %s data: %s", doc_type, exc)
            if close_conn:
                conn.rollback()
            return False
        finally:
            if close_conn:
                conn.close()

    def _persist_line_items_to_postgres(self, pk_value: str, line_items: List[Dict], doc_type: str, header: Dict[str, str], conn=None) -> None:
        table_map = {
            "Invoice": ("proc", "invoice_line_items_agent", "invoice_id", "line_no"),
            "Purchase_Order": ("proc", "po_line_items_agent", "po_id", "line_number"),
            "Quote": ("proc", "quote_line_items_agent", "quote_id", "line_number"),
        }
        field_map = {
            "Invoice": {
                "item_id": "item_id",
                "item_description": "item_description",
                "quantity": "quantity",
                "unit_of_measure": "unit_of_measure",
                "unit_price": "unit_price",
                "line_amount": "line_amount",
                "tax_percent": "tax_percent",
                "tax_amount": "tax_amount",
                "total_amount_incl_tax": "total_amount_incl_tax",
            },
            "Purchase_Order": {
                "item_id": "item_id",
                "item_description": "item_description",
                "quantity": "quantity",
                "unit_price": "unit_price",
                "unit_of_measue": "unit_of_measure",
                "currency": "currency",
                "line_total": "line_total",
                "tax_percent": "tax_percent",
                "tax_amount": "tax_amount",
                "total_amount": "total_amount",
            },
            "Quote": {
                "item_id": "item_id",
                "item_description": "item_description",
                "quantity": "quantity",
                "unit_of_measure": "unit_of_measure",
                "unit_price": "unit_price",
                "line_total": "line_total",
                "tax_percent": "tax_percent",
                "tax_amount": "tax_amount",
                "total_amount": "total_amount",
                "currency": "currency",
            },
        }

        target = table_map.get(doc_type)
        field_map = field_map.get(doc_type, {})
        if not target or not line_items:
            return
        schema, table, fk_col, line_no_col = target
        close_conn = False
        if conn is None:
            conn = self.agent_nick.get_db_connection()
            close_conn = True
        try:
            with conn.cursor() as cur:
                cur.execute(
                    "SELECT column_name FROM information_schema.columns "
                    "WHERE table_schema=%s AND table_name=%s",
                    (schema, table),
                )
                columns = [r[0] for r in cur.fetchall()]
                numeric_fields = {
                    "quantity", "unit_price", "tax_percent", "tax_amount", "line_total", "line_amount",
                    "total_with_tax", "total_amount_incl_tax", "total_amount",
                }
                for idx, item in enumerate(line_items, start=1):
                    line_key = "line_no" if line_no_col == "line_no" else "line_number"
                    raw_line = item.get(line_key)
                    if raw_line in (None, ""):
                        line_value = idx
                    else:
                        cleaned = self._clean_numeric(raw_line)
                        line_value = int(cleaned) if cleaned is not None else idx
                    payload = {fk_col: pk_value, line_no_col: line_value}
                    if doc_type == "Invoice":
                        if "po_id" in columns and header.get("po_id"):
                            payload["po_id"] = header.get("po_id")
                        for extra in ["delivery_date", "country", "region"]:
                            if extra in columns and header.get(extra):
                                payload[extra] = header.get(extra)
                    if doc_type == "Purchase_Order" and "po_line_id" in columns:
                        payload.setdefault("po_line_id", f"{pk_value}-{line_value}")
                    if doc_type == "Invoice" and "invoice_line_id" in columns:
                        payload.setdefault("invoice_line_id", f"{pk_value}-{line_value}")
                    if doc_type == "Quote" and "quote_line_id" in columns:
                        payload.setdefault("quote_line_id", f"{pk_value}-{line_value}")
                    for col, source in field_map.items():
                        if col in payload:
                            continue
                        if col in columns and item.get(source) is not None:
                            payload[col] = item[source]
                    sanitized = {}
                    for k, v in payload.items():
                        val = self._sanitize_value(v, k)
                        if k in numeric_fields:
                            if val in (None, ""):
                                continue
                            if not isinstance(val, (int, float)):
                                val = self._clean_numeric(val)
                            if val in (None, "") or not isinstance(val, (int, float)):
                                logger.warning("Dropping field %s due to non-numeric value. Payload: %s", k, payload)
                                continue
                            val = float(val)
                        sanitized[k] = val

                    cols = ", ".join(sanitized.keys())
                    placeholders = ", ".join(["%s"] * len(sanitized))
                    update_cols = ", ".join(f"{c}=EXCLUDED.{c}" for c in sanitized.keys() if c not in {fk_col, line_no_col})
                    if doc_type == "Invoice" and "invoice_line_id" in columns:
                        conflict_cols = ["invoice_line_id"]
                    elif doc_type == "Purchase_Order" and "po_line_id" in columns:
                        conflict_cols = ["po_line_id"]
                    else:
                        conflict_cols = [fk_col, line_no_col]
                    if not self._has_unique_constraint(cur, schema, table, conflict_cols):
                        conflict_cols = []
                    sql = f"INSERT INTO {schema}.{table} ({cols}) VALUES ({placeholders})"
                    if conflict_cols:
                        target_cols = ", ".join(conflict_cols)
                        if update_cols:
                            sql += f" ON CONFLICT ({target_cols}) DO UPDATE SET {update_cols}"
                        else:
                            sql += f" ON CONFLICT ({target_cols}) DO NOTHING"
                    else:
                        sql += " ON CONFLICT DO NOTHING"
                    cur.execute(sql, list(sanitized.values()))
            if close_conn:
                conn.commit()
        except Exception as exc:
            logger.error("Failed to persist line items for %s: %s", doc_type, exc)
            if close_conn:
                conn.rollback()
        finally:
            if close_conn:
                conn.close()

    # ============================ CLASSIFICATION ==========================
    def _classify_doc_type(self, text: str) -> str:
        snippet = text[:2000].lower()
        scores = {dtype: sum(snippet.count(kw) for kw in kws) for dtype, kws in DOC_TYPE_KEYWORDS.items()}
        best_type, best_score = max(scores.items(), key=lambda kv: kv[1])
        if best_score > 0:
            return best_type
        prompt = ("Classify the following document as Invoice, Purchase_Order, Quote, Contract, or Other. "
                  "Respond with only the label.\n\nContext:\n" + DOC_CONTEXT_TEXT + "\n\nDocument:\n" + snippet)
        try:
            resp = self.call_ollama(prompt=prompt, model=self.extraction_model)
            label = resp.get("response", "").strip().lower()
            for canonical in DOC_TYPE_KEYWORDS:
                if canonical.replace("_", " ").lower() in label:
                    return canonical
            if "invoice" in label:
                return "Invoice"
            if "purchase" in label or "po" in label:
                return "Purchase_Order"
            if "quote" in label:
                return "Quote"
            if "contract" in label:
                return "Contract"
        except Exception:
            pass
        return "Other"

    def _classify_product_type(self, text: str) -> str:
        snippet = text.lower()
        for category, keywords in PRODUCT_KEYWORDS.items():
            for kw in keywords:
                if kw in snippet:
                    return category
        return "other"

    def _extract_unique_id(self, text: str, doc_type: str) -> str:
        pattern = UNIQUE_ID_PATTERNS.get(doc_type)
        if not pattern:
            return ""
        match = re.search(pattern, text, re.IGNORECASE)
        if not match:
            return ""
        candidate = re.sub(r"[^A-Za-z0-9-]", "", match.group(1))
        return candidate[:32]

    def _infer_vendor_name(self, text: str, object_key: str | None = None) -> str:
        lines = [ln.strip() for ln in text.splitlines() if ln.strip()]
        for line in lines[:5]:
            if not re.search(r"(invoice|purchase order|quote|bill|statement)", line, re.I):
                return line
        if object_key:
            base = object_key.split("/")[-1].rsplit(".", 1)[0]
            token = re.split(r"[-_]", base)[0]
            if token and not re.search(r"(invoice|po|purchase|quote)", token, re.I):
                return token
        return ""

    # ============================ TRAIN (optional) =======================
    def train_extraction_model(
        self, training_data: List[Tuple[str, str]], epochs: int = 1
    ) -> Optional[str]:
        """Fine-tune the embedding model using provided training data.

        Parameters
        ----------
        training_data: List[Tuple[str, str]]
            Pairs of text segments that should be close in embedding space.
        epochs: int
            Number of training epochs.

        Returns
        -------
        Optional[str]
            Path to the directory containing the fine-tuned model.
        """
        if not training_data:
            logger.info("No training data provided; skipping fine-tuning.")
            return None
        try:
            from sentence_transformers import InputExample, losses
            from torch.utils.data import DataLoader
        except Exception as exc:  # pragma: no cover - optional dependency
            logger.error("sentence-transformers training dependencies missing: %s", exc)
            return None
        device = "cuda" if torch.cuda.is_available() else "cpu"
        model = self.agent_nick.embedding_model
        examples = [InputExample(texts=[t, l]) for t, l in training_data]
        train_loader = DataLoader(examples, batch_size=8, shuffle=True)
        train_loss = losses.CosineSimilarityLoss(model)
        output_dir = os.path.join("/tmp", f"fine_tuned_{uuid.uuid4().hex[:8]}")
        model.fit(
            train_objectives=[(train_loader, train_loss)],
            epochs=epochs,
            output_path=output_dir,
            device=device,
        )
        logger.info("Fine-tuned extraction model saved to %s", output_dir)
        return output_dir

    # ------------------------------------------------------------------
    # End of class
    # ------------------------------------------------------------------

#
# if __name__ == "__main__":
#     # Simple manual invocation used during local development. The production
#     # system always provides an ``AgentContext`` via the orchestrator.
#     from agents.base_agent import AgentNick, AgentContext
#
#     agent_nick = AgentNick()
#     logging.basicConfig(level=logging.INFO)
#     agent = DataExtractionAgent(agent_nick)  # Replace with actual AgentNick instance
#
#     context = AgentContext(
#         workflow_id="manual-test",
#         agent_id="data_extraction",
#         user_id=agent_nick.settings.script_user,
#         input_data={"s3_prefix": "Invoices/"},
#     )

#     result = agent.run(context)
#     print(result)<|MERGE_RESOLUTION|>--- conflicted
+++ resolved
@@ -44,16 +44,13 @@
 from agents.base_agent import BaseAgent, AgentContext, AgentOutput, AgentStatus
 from agents.discrepancy_detection_agent import DiscrepancyDetectionAgent
 from utils.gpu import configure_gpu
-<<<<<<< HEAD
 from utils.procurement_schema import (
     DOC_TYPE_TO_TABLE,
     PROCUREMENT_SCHEMAS,
     TableSchema,
     extract_structured_content,
 )
-=======
-from utils.procurement_schema import extract_structured_content
->>>>>>> 7b1af0ff
+
 
 logger = logging.getLogger(__name__)
 logging.getLogger("pdfminer").setLevel(logging.ERROR)
@@ -1624,7 +1621,6 @@
         data = convert_document_to_json(text, doc_type)
         header_seed.update(self._normalize_header_fields(data.get("header_data", {}), doc_type))
 
-<<<<<<< HEAD
         llm_header_df, llm_line_df, llm_notes = self._llm_structured_dataframes(
             text, doc_type, header_seed, line_items_seed
         )
@@ -1635,8 +1631,7 @@
             llm_line_items = self._dataframe_to_records(llm_line_df)
             line_items_seed = self._merge_line_items(line_items_seed, llm_line_items)
 
-=======
->>>>>>> 7b1af0ff
+
         # Step 3: layout-driven extraction for headers and line items
         header_layout = self._parse_header(text, file_bytes)
         header = {**header_layout, **header_seed}
