from __future__ import annotations
import logging
import re
import uuid
import os
from io import BytesIO
from typing import Any, Dict, List, Optional, Tuple
import gzip
import concurrent.futures
import pdfplumber
import pandas as pd
import numpy as np
import json

try:
    import fitz  # PyMuPDF (optional)
except Exception:
    fitz = None
try:
    import docx  # DOCX (optional)
except Exception:
    docx = None
try:
    from PIL import Image, UnidentifiedImageError  # OCR (optional)
    import pytesseract
except Exception:
    Image = None
    pytesseract = None
    UnidentifiedImageError = Exception  # type: ignore
try:
    import easyocr  # GPU OCR (optional)
except Exception:
    easyocr = None
_easyocr_reader = None

from qdrant_client import models
from sentence_transformers import util
import torch
from datetime import datetime, timedelta
from dateutil import parser

from agents.document_jsonifier import convert_document_to_json
from utils.nlp import extract_entities
from agents.base_agent import BaseAgent, AgentContext, AgentOutput, AgentStatus
from agents.discrepancy_detection_agent import DiscrepancyDetectionAgent
from utils.gpu import configure_gpu

logger = logging.getLogger(__name__)
logging.getLogger("pdfminer").setLevel(logging.ERROR)
configure_gpu()

HITL_CONFIDENCE_THRESHOLD = 0.85

# ---------------------------------------------------------------------------
# SCHEMAS
# ---------------------------------------------------------------------------
INVOICE_SCHEMA = {
    "invoice_id": "text",
    "po_id": "text",
    "supplier_id": "text",
    "buyer_id": "text",
    "requisition_id": "text",
    "requested_by": "text",
    "requested_date": "date",
    "invoice_date": "date",
    "due_date": "date",
    "invoice_paid_date": "date",
    "payment_terms": "text",
    "currency": "character varying(3)",
    "invoice_amount": "numeric(18,2)",
    "tax_percent": "numeric(5,2)",
    "tax_amount": "numeric(18,2)",
    "invoice_total_incl_tax": "numeric(18,2)",
    "exchange_rate_to_usd": "numeric(10,4)",
    "converted_amount_usd": "numeric(18,2)",
    "country": "text",
    "region": "text",
    "invoice_status": "text",
    "ai_flag_required": "text",
    "trigger_type": "text",
    "trigger_context_description": "text",
    "created_date": "timestamp without time zone",
    "vendor_name": "text",
}

INVOICE_LINE_ITEMS_SCHEMA = {
    "invoice_line_id": "text",
    "invoice_id": "text",
    "line_no": "integer",
    "item_id": "text",
    "item_description": "text",
    "quantity": "integer",
    "unit_of_measure": "text",
    "unit_price": "numeric(10,2)",
    "line_amount": "numeric(18,2)",
    "tax_percent": "numeric(5,2)",
    "tax_amount": "numeric(18,2)",
    "total_amount_incl_tax": "numeric(18,2)",
    "po_id": "text",
    "delivery_date": "date",
    "country": "text",
    "region": "text",
    "created_date": "timestamp without time zone",
    "created_by": "text",
    "last_modified_by": "text",
    "last_modified_date": "timestamp without time zone",
}

PURCHASE_ORDER_SCHEMA = {
    "po_id": "text",
    "supplier_id": "text",
    "buyer_id": "text",
    "requisition_id": "text",
    "requested_by": "text",
    "requested_date": "date",
    "currency": "character varying(3)",
    "order_date": "date",
    "expected_delivery_date": "date",
    "ship_to_country": "text",
    "delivery_region": "text",
    "incoterm": "text",
    "incoterm_responsibility": "text",
    "total_amount": "numeric(18,2)",
    "delivery_address_line1": "text",
    "delivery_address_line2": "text",
    "delivery_city": "text",
    "postal_code": "text",
    "default_currency": "character varying(3)",
    "po_status": "character varying(20)",
    "payment_terms": "character varying(30)",
    "exchange_rate_to_usd": "numeric(18,4)",
    "converted_amount_usd": "numeric(18,4)",
    "ai_flag_required": "character varying(5)",
    "trigger_type": "character varying(30)",
    "trigger_context_description": "text",
    "created_date": "timestamp without time zone",
    "created_by": "text",
    "last_modified_by": "text",
    "last_modified_date": "timestamp without time zone",
    "contract_id": "text",
}

PO_LINE_ITEMS_SCHEMA = {
    "po_line_id": "text",
    "po_id": "text",
    "line_number": "integer",
    "item_id": "text",
    "item_description": "text",
    "quantity": "integer",
    "unit_price": "numeric(18,2)",
    "unit_of_measue": "text",
    "currency": "character varying(3)",
    "line_total": "numeric(18,2)",
    "tax_percent": "smallint",
    "tax_amount": "numeric(18,2)",
    "total_amount": "numeric(18,2)",
    "created_date": "timestamp without time zone",
    "created_by": "text",
    "last_modified_by": "text",
    "last_modified_date": "timestamp without time zone",
}

QUOTE_SCHEMA = {
    "quote_id": "text",
    "supplier_id": "text",
    "buyer_id": "text",
    "quote_date": "date",
    "validity_date": "date",
    "currency": "character varying(3)",
    "total_amount": "numeric(18,2)",
    "tax_percent": "numeric(5,2)",
    "tax_amount": "numeric(18,2)",
    "total_amount_incl_tax": "numeric(18,2)",
    "po_id": "text",
    "country": "text",
    "region": "text",
    "ai_flag_required": "character varying(5)",
    "trigger_type": "character varying(30)",
    "trigger_context_description": "text",
    "created_date": "timestamp without time zone",
    "created_by": "text",
    "last_modified_by": "text",
    "last_modified_date": "timestamp without time zone",
}

QUOTE_LINE_ITEMS_SCHEMA = {
    "quote_line_id": "text",
    "quote_id": "text",
    "line_number": "integer",
    "item_id": "text",
    "item_description": "text",
    "quantity": "integer",
    "unit_of_measure": "text",
    "unit_price": "numeric(18,2)",
    "line_total": "numeric(18,2)",
    "tax_percent": "numeric(5,2)",
    "tax_amount": "numeric(18,2)",
    "total_amount": "numeric(18,2)",
    "currency": "character varying(3)",
    "created_date": "timestamp without time zone",
    "created_by": "text",
    "last_modified_by": "text",
    "last_modified_date": "timestamp without time zone",
}

CONTRACT_SCHEMA = {
    "contract_id": "text",
    "supplier_id": "text",
    "buyer_id": "text",
    "effective_date": "date",
    "expiry_date": "date",
    "currency": "character varying(3)",
    "contract_value": "numeric(18,2)",
    "governing_law": "text",
    "jurisdiction": "text",
    "renewal_terms": "text",
    "termination_clause": "text",
    "country": "text",
    "region": "text",
    "ai_flag_required": "character varying(5)",
    "trigger_type": "character varying(30)",
    "trigger_context_description": "text",
    "created_date": "timestamp without time zone",
    "created_by": "text",
    "last_modified_by": "text",
    "last_modified_date": "timestamp without time zone",
}


SCHEMA_MAP = {
    "Invoice": {"header": INVOICE_SCHEMA, "line_items": INVOICE_LINE_ITEMS_SCHEMA},
    "Purchase_Order": {"header": PURCHASE_ORDER_SCHEMA, "line_items": PO_LINE_ITEMS_SCHEMA},
    "Quote": {"header": QUOTE_SCHEMA, "line_items": QUOTE_LINE_ITEMS_SCHEMA},
    "Contract": {"header": CONTRACT_SCHEMA, "line_items": {}},  # no line items
}
# ---------------------------------------------------------------------------
# DOC CONTEXT / KEYWORDS
# ---------------------------------------------------------------------------
PRODUCT_KEYWORDS = {
    "it hardware": ["laptop", "desktop", "notebook", "printer", "server", "monitor", "keyboard", "mouse"],
    "it software": ["software", "license", "subscription", "saas"],
    "office supplies": ["paper", "pen", "stapler", "notebook", "folder"],
}

DOC_TYPE_CONTEXT = {
    "Purchase_Order": ("Purchase Order: A buyer sends a purchase order to a vendor to procure goods or services. "
                       "Once the vendor accepts, the PO becomes a binding agreement."),
    "Invoice": ("Invoice: After fulfilling the PO, the vendor sends an invoice to the buyer. The invoice details the "
                "goods/services delivered and requests payment."),
    "Quote": ("A vendor sends a quote to a potential buyer or client offering goods or services at a specific price "
              "and under certain conditions before a purchase is agreed."),
    "Contract": ("A contract is sent by the party proposing the agreement—often the seller, service provider, or their "
                 "representative—for review and signature by the other parties."),
}
DOC_CONTEXT_TEXT = "\n".join(DOC_TYPE_CONTEXT.values())

DOC_TYPE_KEYWORDS = {
    "Invoice": ["invoice", "amount due", "bill"],
    "Purchase_Order": ["purchase order", "po number", "purchase requisition"],
    "Quote": ["quote", "quotation", "estimate"],
    "Contract": ["contract", "agreement", "terms"],
}

UNIQUE_ID_PATTERNS = {
    "Invoice": r"invoice\s*(?:number|no\.|#)?\s*[:#-]?\s*([A-Za-z0-9-]+)",
    "Purchase_Order": r"(?:purchase order|po)\s*(?:number|no\.|#)?\s*[:#-]?\s*([A-Za-z0-9-]+)",
    "Quote": r"quote\s*(?:number|no\.|#)?\s*[:#-]?\s*([A-Za-z0-9-]+)",
    "Contract": r"contract\s*(?:number|no\.|#)?\s*[:#-]?\s*([A-Za-z0-9-]+)",
}

# ---------------------------------------------------------------------------
# NEW: robust alias maps + supplier profiles + totals stop
# ---------------------------------------------------------------------------
FIELD_ALIASES = {
    "invoice_id": [r"\bInvoice\s*(?:No\.?|#|Number)\b", r"\bTax\s*Invoice\s*No\b", r"\bBill\s*No\b"],
    "po_id": [r"\bPO\s*(?:No\.?|#|Number)\b", r"\bPurchase\s*Order\s*(?:No|Number)\b"],
    "invoice_date": [r"\bInvoice\s*Date\b", r"\bInv\s*Date\b", r"\bBilling\s*Date\b"],
    "due_date": [r"\bDue\s*Date\b", r"\bPayment\s*Due\b"],
    "invoice_paid_date": [r"\bPaid\s*Date\b", r"\bPayment\s*Date\b"],
    "payment_terms": [r"\bPayment\s*Terms\b", r"\bTerms\b"],
    "currency": [r"\bCurrency\b"],
    "invoice_amount": [r"\bAmount\s*Due\b", r"\bInvoice\s*Amount\b"],
    "tax_percent": [r"\bTax\s*%\b", r"\bVAT\s*%\b", r"\bGST\s*%\b"],
    "tax_amount": [r"\bTax\s*Amount\b", r"\bVAT\b", r"\bGST\b"],
    "invoice_total_incl_tax": [r"\bGrand\s*Total\b", r"\bInvoice\s*Total\b", r"\bTotal\s*\(Incl\.?\s*Tax\)\b", r"\bTotal\s*Amount\b"],
    "requested_date": [r"\bRequested\s*Date\b"],
    "requested_by": [r"\bRequested\s*By\b", r"\bRequester\b"],
    "buyer_id": [r"\bBuyer\s*(?:ID|No)\b"],
    "supplier_id": [r"\bSupplier\s*(?:ID|No)\b"],
    "country": [r"\bCountry\b"],
    "region": [r"\bRegion\b"]
}
LINE_HEADERS_ALIASES = {
    "line_no": [r"\bLine\s*#\b", r"\bLine\b", r"\bItem\s*#\b"],
    "item_id": [r"\bItem\s*(?:Code|ID)\b", r"\bSKU\b", r"\bPart\s*No\b", r"\bProduct\s*Code\b"],
    "item_description": [r"\bDescription\b", r"\bItem\s*Description\b"],
    "quantity": [r"\bQty\b", r"\bQuantity\b"],
    "unit_of_measure": [r"\bUOM\b", r"\bUnit\b", r"\bUnit\s*of\s*Measure\b"],
    "unit_price": [r"\bUnit\s*Price\b", r"\bRate\b", r"\bPrice\b", r"\bUnit\s*Cost\b"],
    "line_amount": [r"\bLine\s*Total\b", r"\bLine\s*Amount\b", r"\bAmount\b"],
    "tax_percent": [r"\bTax\s*%\b", r"\bVAT\s*%\b"],
    "tax_amount": [r"\bTax\s*Amt\b", r"\bTax\b", r"\bVAT\b"],
    "total_amount_incl_tax": [r"\bTotal\b", r"\bTotal\s*Incl\s*Tax\b", r"\bGross\b"],
    "currency": [r"\bCurrency\b"],
    "line_total": [r"\bLine\s*Total\b", r"\bAmount\b", r"\bTotal\b"],
    "total_amount": [r"\bTotal\b", r"\bTotal\s*Amount\b"]
}
TOTALS_STOP_WORDS = re.compile(r"\b(Subtotal|Tax|VAT|GST|Total|Amount\s*Due)\b", re.I)

SUPPLIER_PROFILES = {
    # Example profile – extend as you learn templates
    "ACME-UK": {
        "date_format_hint": "DD/MM/YYYY",
        "currency_hint": "GBP",
        "label_overrides": {
            "invoice_total_incl_tax": [r"\bGrand\s*Total\b", r"\bTotal\s*Invoice\b"]
        },
        "table_header_regex": [r"^Line\s*#\s+Item\s+Description\s+Qty\s+Rate\s+Amount$"]
    }
}

# ---------------------------------------------------------------------------
# UTILS
# ---------------------------------------------------------------------------
def _get_easyocr_reader():
    """Lazily initialise an EasyOCR reader if the library is installed."""
    global _easyocr_reader
    if easyocr is None:
        return None
    if _easyocr_reader is None:
        try:
            _easyocr_reader = easyocr.Reader(["en"], gpu=torch.cuda.is_available())
        except Exception:
            _easyocr_reader = None
    return _easyocr_reader
# === QDRANT: Idempotent collection initialization ===
def _initialize_qdrant_collection_idempotent(
    qdrant_client,
    collection_name: str,
    vector_size: int,
    distance: str = "COSINE",
) -> None:
    """
    Create the collection only if it doesn't already exist.
    Works across qdrant-client versions. No-op if exists.
    """
    from qdrant_client.http.exceptions import UnexpectedResponse
    try:
        # Fast existence check:
        try:
            _ = qdrant_client.get_collection(collection_name)
            return  # Already exists
        except Exception:
            # If the get_collection not available/failed, list as fallback
            try:
                coll_list = qdrant_client.get_collections().collections
                if any(getattr(c, "name", None) == collection_name for c in coll_list):
                    return
            except Exception:
                # proceed to attempt creation
                pass

        # Create collection with correct Distance enum (uppercase)
        qdrant_client.create_collection(
            collection_name=collection_name,
            vectors_config=models.VectorParams(
                size=int(vector_size),
                distance=getattr(models.Distance, distance.upper()),
            ),
        )
    except UnexpectedResponse as e:
        # 409 Conflict (already exists) -> safe to ignore
        if getattr(e, "status_code", None) == 409:
            return
        # Anything else: re-raise to be handled by caller
        raise
    except Exception:
        # Quietly allow caller to attempt upsert (and handle 404 there)
        import logging
        logging.warning("Qdrant init skipped or failed (will handle on upsert).", exc_info=True)

def _normalize_point_id(raw_id: str) -> int | str:
    if not isinstance(raw_id, str):
        raw_id = str(raw_id)
    if raw_id.isdigit():
        return int(raw_id)
    return str(uuid.uuid5(uuid.NAMESPACE_DNS, raw_id))

def _normalize_label(value: Any) -> str:
    if isinstance(value, list):
        value = value[0] if value else ""
    if value is None:
        return ""
    return str(value).lower()

def _maybe_decompress(content: bytes) -> bytes:
    try:
        if content[:2] == b"\x1f\x8b":
            return gzip.decompress(content)
    except Exception:
        logger.warning("Failed to decompress gzip content")
    return content

def _dict_to_text(data: Dict[str, Any]) -> str:
    return "\n".join(f"{k}: {v}" for k, v in data.items() if v not in (None, ""))

# ---------------------------------------------------------------------------
# NEW: Idempotent Qdrant collection initializer (fixes 409 Conflict)
# ---------------------------------------------------------------------------
def _initialize_qdrant_collection_idempotent(client, collection_name: str, vector_size: int, distance: str = "Cosine"):
    """Create collection only if it doesn't already exist."""
    try:
        existing = [c.name for c in client.get_collections().collections]
        if collection_name in existing:
            return
        client.create_collection(
            collection_name=collection_name,
            vectors_config=models.VectorParams(size=vector_size, distance=getattr(models.Distance, distance)),
        )
    except Exception as e:
        # Non-fatal; skip creation if race/exists, log for visibility
        logger.warning(f"Qdrant init skipped or failed: {e}")

# ---------------------------------------------------------------------------
# AGENT
# ---------------------------------------------------------------------------
class DataExtractionAgent(BaseAgent):
    def __init__(self, agent_nick):
        super().__init__(agent_nick)
        self.extraction_model = self.settings.extraction_model

    # ============================ PUBLIC API ==============================
    def run(self, context: AgentContext) -> AgentOutput:
        try:
            s3_prefix = context.input_data.get("s3_prefix")
            s3_object_key = context.input_data.get("s3_object_key")
            data = self._process_documents(s3_prefix, s3_object_key)
            docs = data.get("details", [])
            discrepancy_result = self._run_discrepancy_detection(docs, context)

            if discrepancy_result.status != AgentStatus.SUCCESS:
                err = discrepancy_result.error or "discrepancy detection failed"
                data["summary"] = {
                    "documents_provided": len(docs),
                    "documents_valid": 0,
                    "documents_with_discrepancies": len(docs),
                }
                return AgentOutput(status=AgentStatus.FAILED, data=data, error=err)

            mismatches = discrepancy_result.data.get("mismatches", [])
            data["summary"] = {
                "documents_provided": len(docs),
                "documents_valid": len(docs) - len(mismatches),
                "documents_with_discrepancies": len(mismatches),
            }
            if mismatches:
                data["mismatches"] = mismatches
            return AgentOutput(status=AgentStatus.SUCCESS, data=data)

        except Exception as exc:
            logger.error("DataExtractionAgent failed: %s", exc)
            return AgentOutput(status=AgentStatus.FAILED, data={}, error=str(exc))

    def _run_discrepancy_detection(self, docs: List[Dict[str, Any]], context: AgentContext) -> AgentOutput:
        if not docs:
            return AgentOutput(status=AgentStatus.SUCCESS, data={"mismatches": []})
        disc_agent = DiscrepancyDetectionAgent(self.agent_nick)
        disc_context = AgentContext(
            workflow_id=context.workflow_id,
            agent_id="discrepancy_detection",
            user_id=context.user_id,
            input_data={"extracted_docs": docs},
            parent_agent=context.agent_id,
            routing_history=context.routing_history.copy(),
        )
        return disc_agent.execute(disc_context)

    def _process_documents(self, s3_prefix: str | None = None, s3_object_key: str | None = None) -> Dict:
        results: List[Dict[str, str]] = []
        prefixes = [s3_prefix] if s3_prefix else self.settings.s3_prefixes
        keys: List[str] = []
        for prefix in prefixes:
            if s3_object_key and s3_object_key.startswith(prefix):
                keys.append(s3_object_key)
            else:
                resp = self.agent_nick.s3_client.list_objects_v2(
                    Bucket=self.settings.s3_bucket_name, Prefix=prefix
                )
                keys.extend(obj["Key"] for obj in resp.get("Contents", []))

        supported_exts = {".pdf", ".doc", ".docx", ".png", ".jpg", ".jpeg"}
        keys = [k for k in keys if os.path.splitext(k)[1].lower() in supported_exts]

        with concurrent.futures.ThreadPoolExecutor(max_workers=os.cpu_count() or 4) as executor:
            futures = [executor.submit(self._process_single_document, k) for k in keys]
            for fut in concurrent.futures.as_completed(futures):
                res = fut.result()
                if res:
                    results.append(res)

        return {"status": "completed", "details": results}

    def _process_single_document(self, object_key: str) -> Optional[Dict[str, str]]:
        if not object_key:
            return None
        logger.info("Processing %s", object_key)
        try:
            obj = self.agent_nick.s3_client.get_object(Bucket=self.settings.s3_bucket_name, Key=object_key)
            file_bytes = obj["Body"].read()
        except Exception as exc:
            logger.error("Failed downloading %s: %s", object_key, exc)
            return None

        text = self._extract_text(file_bytes, object_key)
        doc_type = self._classify_doc_type(text)
        product_type = self._classify_product_type(text)
        unique_id = self._extract_unique_id(text, doc_type) or self._infer_vendor_name(text, object_key)

        # Vectorize raw document content for search regardless of type
        self._vectorize_document(text, unique_id, doc_type, product_type, object_key)

        header: Dict[str, Any] = {"doc_type": doc_type, "product_type": product_type}
        line_items: List[Dict[str, Any]] = []
        pk_value = unique_id
        data: Optional[Dict[str, Any]] = None

        if doc_type in {"Purchase_Order", "Invoice", "Quote", "Contract"}:
            header, line_items = self._extract_structured_data(text, file_bytes, doc_type)
            header["doc_type"] = doc_type
            header["product_type"] = product_type

            if doc_type == "Invoice" and not header.get("invoice_id"):
                header["invoice_id"] = unique_id
            elif doc_type == "Purchase_Order" and not header.get("po_id"):
                header["po_id"] = unique_id
            elif doc_type == "Quote" and not header.get("quote_id"):
                header["quote_id"] = unique_id
            elif doc_type == "Contract" and not header.get("contract_id"):
                header["contract_id"] = unique_id

            header = self._sanitize_party_names(header)
            pk_value = (
                header.get("invoice_id")
                or header.get("po_id")
                or header.get("quote_id")
                or header.get("contract_id")
                or unique_id
            )

            if not header.get("supplier_id") and header.get("vendor_name"):
                header["supplier_id"] = header.get("vendor_name")

            ok = header.get("_validation", {}).get("ok", True)
            conf = header.get("_validation", {}).get("confidence", 0.8)
            notes = header.get("_validation", {}).get("notes", [])

            data = {
                "header_data": header,
                "line_items": line_items,
                "validation": {
                    "is_valid": bool(ok),
                    "confidence_score": float(conf),
                    "notes": "; ".join(notes) if notes else "ok",
                },
            }

            self._persist_to_postgres(header, line_items, doc_type, pk_value)
            self._vectorize_structured_data(header, line_items, doc_type, pk_value, product_type)

        result = {"object_key": object_key, "id": pk_value or object_key, "doc_type": doc_type or "", "status": "success"}
        if data:
            result["data"] = data
        return result

    # ============================ EXTRACTION HELPERS ======================
    def _extract_text_from_pdf(self, file_bytes: bytes) -> str:
        file_bytes = _maybe_decompress(file_bytes)
        if not file_bytes.startswith(b"%PDF"):
            logger.warning("Provided bytes do not look like a PDF; attempting image extraction")
            return self._extract_text_from_image(file_bytes, allow_pdf_fallback=False)

        lines: List[str] = []
        try:
            with pdfplumber.open(BytesIO(file_bytes)) as pdf:
                for page in pdf.pages:
                    words = page.extract_words() or []
                    row_dict: Dict[float, Dict[str, List[str]]] = {}
                    for word in words:
                        row_y = round(word["top"], 0)
                        x_center = (word["x0"] + word["x1"]) / 2
                        if row_y not in row_dict:
                            row_dict[row_y] = {"left": [], "right": []}
                        side = "left" if x_center < page.width / 2 else "right"
                        row_dict[row_y][side].append(word["text"])
                    if row_dict:
                        for y in sorted(row_dict.keys()):
                            left_text = " ".join(row_dict[y]["left"]).strip()
                            right_text = " ".join(row_dict[y]["right"]).strip()
                            if right_text:
                                lines.append(f"{left_text} | {right_text}".strip())
                            elif left_text:
                                lines.append(left_text)
                        for table in page.extract_tables() or []:
                            for row in table:
                                row_text = " ".join(cell or "" for cell in row).strip()
                                if row_text:
                                    lines.append(row_text)
                    else:
                        # OCR fallback
                        if easyocr is not None:
                            try:
                                page_image = page.to_image(resolution=300).original
                                img_arr = np.array(page_image)
                                reader = _get_easyocr_reader()
                                ocr_lines = reader.readtext(img_arr, detail=0, paragraph=True)
                                lines.extend(ln.strip() for ln in ocr_lines if ln.strip())
                            except Exception as ocr_exc:
                                logger.warning("EasyOCR failed: %s", ocr_exc)
                        elif Image is not None and pytesseract is not None:
                            try:
                                page_image = page.to_image(resolution=300).original
                                ocr_text = pytesseract.image_to_string(page_image)
                                lines.extend(ln.strip() for ln in ocr_text.splitlines() if ln.strip())
                            except Exception as ocr_exc:
                                logger.warning("OCR failed: %s", ocr_exc)
        except Exception as exc:
            logger.warning("pdfplumber failed: %s", exc)

        if not lines and fitz is not None:
            try:
                with fitz.open(stream=file_bytes, filetype="pdf") as doc:
                    text = "\n".join(page.get_text() for page in doc)
                    lines = [ln.strip() for ln in text.splitlines() if ln.strip()]
            except Exception as exc:
                logger.error("PyMuPDF failed extracting text: %s", exc)
                img_text = self._extract_text_from_image(file_bytes, allow_pdf_fallback=False)
                return img_text
        elif not lines:
            logger.warning("No text extracted from PDF; PyMuPDF not installed")
            return ""

        return "\n".join(lines)

    def _extract_text_from_docx(self, file_bytes: bytes) -> str:
        if docx is None:
            logger.warning("python-docx not installed; cannot extract DOCX text")
            return ""
        try:
            document = docx.Document(BytesIO(file_bytes))
            return "\n".join(par.text for par in document.paragraphs)
        except Exception as exc:
            logger.error("Failed extracting DOCX text: %s", exc)
            return ""

    def _extract_text_from_image(self, file_bytes: bytes, allow_pdf_fallback: bool = True) -> str:
        if Image is None:
            logger.warning("PIL not installed; cannot OCR image")
            return ""
        try:
            img = Image.open(BytesIO(file_bytes))
        except UnidentifiedImageError:
            if allow_pdf_fallback:
                logger.warning("Not a valid image; attempting PDF extraction fallback")
                return self._extract_text_from_pdf(file_bytes)
            logger.warning("Provided bytes are not a valid image")
            return ""
        except Exception as exc:
            logger.error("Failed OCR on image: %s", exc)
            return ""
        if easyocr is not None:
            try:
                arr = np.array(img)
                reader = _get_easyocr_reader()
                ocr_lines = reader.readtext(arr, detail=0, paragraph=True)
                return "\n".join(ocr_lines)
            except Exception as exc:
                logger.warning("EasyOCR failed: %s", exc)
        if pytesseract is not None:
            try:
                return pytesseract.image_to_string(img)
            except Exception as exc:
                logger.error("Failed OCR on image: %s", exc)
                return ""
        logger.warning("pytesseract not installed; cannot OCR image")
        return ""

    def _extract_text(self, file_bytes: bytes, object_key: str) -> str:
        ext = os.path.splitext(object_key)[1].lower()
        if ext == ".pdf":
            return self._extract_text_from_pdf(file_bytes)
        if ext in {".doc", ".docx"}:
            return self._extract_text_from_docx(file_bytes)
        if ext in {".png", ".jpg", ".jpeg"}:
            return self._extract_text_from_image(file_bytes)
        logger.warning("Unsupported document type '%s' for %s", ext, object_key)
        return ""

    # ============================ NEW LAYOUT HELPERS ======================
    def _extract_layout_blocks(self, file_bytes: bytes) -> List[Dict[str, Any]]:
        blocks: List[Dict[str, Any]] = []
        try:
            with pdfplumber.open(BytesIO(file_bytes)) as pdf:
                for pageno, page in enumerate(pdf.pages, start=1):
                    words = page.extract_words() or []
                    for w in words:
                        blocks.append({
                            "text": w.get("text", "").strip(),
                            "x0": w.get("x0", 0.0),
                            "y0": w.get("top", 0.0),
                            "x1": w.get("x1", 0.0),
                            "y1": w.get("bottom", 0.0),
                            "page": pageno,
                            "width": page.width,
                            "height": page.height,
                        })
        except Exception as exc:
            logger.debug("Layout extraction failed: %s", exc)
        return blocks

    def _nearest_value_by_label(self, blocks: List[Dict[str, Any]], label_res: List[str], search_dx: float = 180.0, search_dy: float = 45.0) -> Optional[str]:
        if not blocks:
            return None
        patterns = [re.compile(pat, re.I) for pat in label_res]
        candidates = []
        for b in blocks:
            bt = b["text"]
            if not bt:
                continue
            if any(p.search(bt) for p in patterns):
                x0, y0 = b["x1"], b["y0"] - 4
                x1, y1 = b["x1"] + search_dx, b["y0"] + search_dy
                region_words = [w["text"] for w in blocks if (w["x0"] >= x0 and w["x1"] <= x1 and w["y0"] >= y0 and w["y1"] <= y1 and w["page"] == b["page"])]
                text = " ".join(region_words).strip(" :#-")
                if text:
                    dist = min(abs((w["x0"] - x0)) + abs((w["y0"] - y0)) for w in blocks if w["text"] in region_words) if region_words else 1e9
                    candidates.append((dist, text))
        if not candidates:
            return None
        candidates.sort(key=lambda z: z[0])
        return candidates[0][1]

    def _apply_supplier_profile_overrides(self, header: Dict[str, Any]) -> Dict[str, Any]:
        key = (header.get("supplier_id") or header.get("vendor_name") or "").strip()
        profile = SUPPLIER_PROFILES.get(key) if key else None
        if not profile:
            return header
        overrides = profile.get("label_overrides") or {}
        for fld, res in overrides.items():
            if fld in FIELD_ALIASES:
                FIELD_ALIASES[fld] = list(set(FIELD_ALIASES[fld] + res))
        header.setdefault("_currency_hint", profile.get("currency_hint"))
        header.setdefault("_date_format_hint", profile.get("date_format_hint"))
        return header

    def _confidence_from_method(self, method: str) -> float:
        base = {
            "layout_label_proximity": 0.92,
            "semantic_regex": 0.80,
            "table_detector": 0.85,
            "llm_fill": 0.70,
            "ner": 0.60
        }.get(method, 0.50)
        return base

    def _record_conf(self, conf: Dict[str, float], key: str, method: str, value_present: bool):
        if not value_present:
            return
        conf[key] = max(conf.get(key, 0.0), self._confidence_from_method(method))

    def _validate_business_rules(self, doc_type: str, header: Dict[str, Any], line_items: List[Dict[str, Any]]) -> Tuple[bool, float, List[str]]:
        notes = []
        conf = 0.0
        if doc_type == "Invoice":
            try:
                la = sum(float(self._clean_numeric(li.get("line_amount") or 0) or 0) for li in line_items)
                ta = sum(float(self._clean_numeric(li.get("tax_amount") or 0) or 0) for li in line_items)
                total = self._clean_numeric(header.get("invoice_total_incl_tax"))
                if total is not None:
                    ok = abs((la + ta) - total) <= 0.02
                    if ok:
                        conf += 0.08
                    else:
                        notes.append("Line totals + tax do not match invoice_total_incl_tax (±0.02).")
                else:
                    notes.append("invoice_total_incl_tax missing.")
            except Exception:
                notes.append("Failed total reconciliation.")
        try:
            due = self._clean_date(header.get("due_date"))
            paid = self._clean_date(header.get("invoice_paid_date"))
            if due and not paid and due < datetime.utcnow().date():
                header["invoice_status"] = header.get("invoice_status") or "Overdue"
                conf += 0.02
        except Exception:
            pass
        overall_ok = len([n for n in notes if "do not match" in n]) == 0
        return overall_ok, min(1.0, conf), notes

    # ============================ HEADER PARSING ==========================
    def _parse_header(self, text: str, file_bytes: bytes | None = None) -> Dict[str, Any]:
        header: Dict[str, Any] = {}
        conf: Dict[str, float] = {}

        # 1) Layout: label → proximity (precise)
        blocks = self._extract_layout_blocks(file_bytes) if file_bytes else []
        if blocks:
            for field, regexes in FIELD_ALIASES.items():
                val = self._nearest_value_by_label(blocks, regexes)
                if val:
                    if field in {"invoice_amount", "tax_amount", "tax_percent", "invoice_total_incl_tax"}:
                        header[field] = self._clean_numeric(val)
                    else:
                        header[field] = val
                    self._record_conf(conf, field, "layout_label_proximity", True)

        # 2) Semantic fallback
        lines = [ln.strip() for ln in text.splitlines() if ln.strip()]
        if lines:
            try:
                line_vecs = self.agent_nick.embedding_model.encode(lines, convert_to_tensor=True, show_progress_bar=False)
                field_synonyms = {
                    "invoice_id": ["invoice number", "invoice id", "invoice no"],
                    "po_id": ["purchase order", "po number", "po id"],
                    "requested_by": ["requested by", "requester"],
                    "requested_date": ["requested date", "request date"],
                    "invoice_date": ["invoice date"],
                    "due_date": ["due date"],
                    "invoice_paid_date": ["paid date", "payment date", "invoice paid date"],
                    "payment_terms": ["payment terms", "terms"],
                    "currency": ["currency"],
                    "invoice_amount": ["invoice amount", "amount due"],
                    "tax_percent": ["tax rate", "tax percent"],
                    "tax_amount": ["tax amount", "tax"],
                    "invoice_total_incl_tax": ["total including tax", "grand total", "invoice total", "total amount"],
                    "country": ["country"],
                    "region": ["region"],
                }
                for field, synonyms in field_synonyms.items():
                    if field in header and header[field]:
                        continue
                    try:
                        syn_vec = self.agent_nick.embedding_model.encode(synonyms, convert_to_tensor=True, show_progress_bar=False)
                        field_vec = torch.mean(syn_vec, dim=0, keepdim=True)
                        sims = util.cos_sim(field_vec, line_vecs)[0]
                        score, idx = torch.max(sims, dim=0)
                        idx = int(idx.item())
                        if score.item() >= 0.52:
                            candidate = lines[idx]
                            lower_candidate = candidate.lower()
                            value = candidate
                            for syn in synonyms:
                                syn_l = syn.lower()
                                if syn_l in lower_candidate:
                                    value = candidate[lower_candidate.index(syn_l) + len(syn_l):]
                                    break
                            value = value.split(":")[-1].strip(" -#")
                            if field in {"invoice_amount", "tax_percent", "tax_amount", "invoice_total_incl_tax"}:
                                header[field] = self._clean_numeric(value)
                            else:
                                header[field] = value
                            self._record_conf(conf, field, "semantic_regex", True)
                    except Exception:
                        continue
            except Exception:
                pass

        # 3) NER supplement
        ner_header = self._extract_header_with_ner(text)
        for k, v in ner_header.items():
            header.setdefault(k, v)
            if k in ner_header:
                self._record_conf(conf, k, "ner", True)

        # doc type
        if "invoice_id" in header:
            header["doc_type"] = "Invoice"
        elif "po_id" in header:
            header["doc_type"] = "Purchase_Order"
        else:
            header["doc_type"] = self._classify_doc_type(text)

        # normalize numerics
        for f in {"invoice_amount", "tax_percent", "tax_amount", "invoice_total_incl_tax", "exchange_rate_to_usd", "converted_amount_usd"}:
            if f in header:
                header[f] = self._clean_numeric(header[f])

        # supplier profile
        header = self._apply_supplier_profile_overrides(header)
        header["_field_confidence"] = conf
        return header

    def _extract_header_with_ner(self, text: str) -> Dict[str, Any]:
        entities = extract_entities(text)
        header: Dict[str, Any] = {}
        for ent in entities:
            label = ent.get("entity_group")
            word = ent.get("word", "").strip()
            if not word:
                continue
            if label == "ORG" and "vendor_name" not in header:
                header["vendor_name"] = word
            elif label == "DATE":
                if "invoice_date" not in header:
                    header["invoice_date"] = word
                elif "due_date" not in header:
                    header["due_date"] = word
            elif label == "MONEY" and "invoice_total_incl_tax" not in header:
                header["invoice_total_incl_tax"] = self._clean_numeric(word)
        return header

    # ============================ LINE ITEMS ==============================
    def _extract_line_items_from_pdf_tables(self, file_bytes: bytes, doc_type: str) -> List[Dict]:
        items: List[Dict] = []
        try:
            with pdfplumber.open(BytesIO(file_bytes)) as pdf:
                for page in pdf.pages:
                    words = page.extract_words() or []
                    if not words:
                        continue
                    # find header row
                    header_row = None
                    for y in sorted(set(round(w["top"], 0) for w in words)):
                        row_words = [w for w in words if round(w["top"], 0) == y]
                        header_text = " ".join(w["text"].strip().lower() for w in row_words)
                        hits = 0
                        required = ["item_description", "quantity", "unit_price"]
                        for req in required:
                            aliases = LINE_HEADERS_ALIASES.get(req, [])
                            if any(re.search(p, header_text, re.I) for p in aliases):
                                hits += 1
                        if hits >= 2:
                            header_row = row_words
                            break
                    if not header_row:
                        continue

                    # columns spans
                    header_spans: List[Tuple[float, float, str]] = []
                    for logical_col, aliases in LINE_HEADERS_ALIASES.items():
                        for w in header_row:
                            txt = w["text"].lower()
                            if any(re.search(p, txt, re.I) for p in aliases):
                                header_spans.append((w["x0"], w["x1"], logical_col))
                                break
                    header_spans = sorted(header_spans, key=lambda t: (t[0] + t[1]) / 2.0)
                    if not header_spans:
                        continue

                    # rows below header
                    below_rows = [w for w in words if w["top"] > min(w["top"] for w in header_row) + 2]
                    by_y: Dict[int, List[Dict[str, Any]]] = {}
                    for w in below_rows:
                        y = int(round(w["top"], 0))
                        by_y.setdefault(y, []).append(w)

                    pending_desc = None
                    for y in sorted(by_y.keys()):
                        row = by_y[y]
                        row_text = " ".join(w["text"] for w in row).strip()
                        if TOTALS_STOP_WORDS.search(row_text):
                            break
                        row_obj: Dict[str, Any] = {}
                        for w in row:
                            mid = (w["x0"] + w["x1"]) / 2.0
                            best = None
                            bestd = 1e9
                            for (x0, x1, label) in header_spans:
                                cx = (x0 + x1) / 2.0
                                d = abs(mid - cx)
                                if d < bestd:
                                    bestd = d
                                    best = label
                            if best:
                                row_obj.setdefault(best, [])
                                row_obj[best].append(w["text"])
                        row_obj = {k: " ".join(v).strip() for k, v in row_obj.items()}

                        non_desc_keys = [k for k in row_obj.keys() if k != "item_description" and row_obj[k]]
                        if ("item_description" in row_obj and row_obj.get("item_description") and not non_desc_keys):
                            if items:
                                items[-1]["item_description"] = f'{items[-1].get("item_description","")} {row_obj["item_description"]}'.strip()
                            else:
                                pending_desc = row_obj["item_description"]
                            continue
                        if pending_desc and "item_description" in row_obj:
                            row_obj["item_description"] = f'{pending_desc} {row_obj["item_description"]}'.strip()
                            pending_desc = None

                        row_norm = self._normalize_line_item_fields([row_obj], doc_type)[0]
                        for k in ["quantity", "unit_price", "line_amount", "tax_percent", "tax_amount", "total_amount_incl_tax", "line_total", "total_amount"]:
                            if k in row_norm:
                                row_norm[k] = self._clean_numeric(row_norm[k])
                        items.append(row_norm)
        except Exception as exc:
            logger.warning("Layout line-item extraction failed: %s", exc)
        return items

    # ============================ STRUCTURED FLOW =========================
    def _normalize_header_fields(self, header: Dict[str, Any], doc_type: str) -> Dict[str, Any]:
        alias_map = {
            "Invoice": {
                "invoice_total": "invoice_amount",
                "total_amount": "invoice_amount",
                "vendor": "vendor_name",
                "supplier": "supplier_name",
                "recipient": "receiver_name",
                "to": "supplier_id",
                "supplier_name": "supplier_name",
            },
            "Purchase_Order": {
                "po_number": "po_id",
                "purchase_order_id": "po_id",
                "vendor": "vendor_name",
                "supplier": "supplier_name",
                "recipient": "receiver_name",
                "to": "supplier_id",
                "supplier_name": "supplier_name",
            },
        }
        mapping = alias_map.get(doc_type, {})
        normalised: Dict[str, Any] = {}
        for key, value in header.items():
            normalised[mapping.get(key, key)] = value
        if normalised.get("vendor_name") and not normalised.get("supplier_id"):
            normalised["supplier_id"] = normalised["vendor_name"]
        return normalised

    def _sanitize_party_names(self, header: Dict[str, Any]) -> Dict[str, Any]:
        for field in ("vendor_name", "supplier_id", "supplier_name"):
            val = header.get(field)
            if val and "purchase" in str(val).lower():
                header[field] = ""
        if header.get("vendor_name") and not header.get("supplier_id"):
            header["supplier_id"] = header["vendor_name"]
        return header

    def _normalize_line_item_fields(self, items: List[Dict[str, Any]], doc_type: str) -> List[Dict[str, Any]]:
        alias_map = {
            "Invoice": {
                "description": "item_description",
                "qty": "quantity",
                "price": "unit_price",
                "amount": "line_amount",
                "tax": "tax_amount",
            },
            "Purchase_Order": {
                "description": "item_description",
                "qty": "quantity",
                "price": "unit_price",
                "amount": "line_total",
                "uom": "unit_of_measure",
            },
        }
        mapping = alias_map.get(doc_type, {})
        normalised_items: List[Dict[str, Any]] = []
        for item in items:
            normalised: Dict[str, Any] = {}
            for key, value in item.items():
                normalised[mapping.get(key, key)] = value
            normalised_items.append(normalised)
        return normalised_items

    def _enrich_contract_fields(self, text: str, header: Dict[str, Any]) -> Dict[str, Any]:
        # Best-effort patterns
        pairs = [
            ("effective_date", r"\bEffective\s+Date[:\s]+([A-Za-z0-9,/\- ]{4,})"),
            ("expiry_date", r"\bExpiry|Expiration\s+Date[:\s]+([A-Za-z0-9,/\- ]{4,})"),
            ("governing_law", r"\bGoverning\s+Law[:\s]+([A-Za-z ,&]{3,})"),
            ("jurisdiction", r"\bJurisdiction[:\s]+([A-Za-z ,&]{3,})"),
            ("termination_clause", r"\bTermination\b.*"),
        ]
        low = text
        for key, pat in pairs:
            if header.get(key):
                continue
            m = re.search(pat, low, re.I)
            if m:
                header[key] = m.group(1).strip()
        return header

    def _extract_structured_data(self, text: str, file_bytes: bytes, doc_type: str) -> Tuple[Dict[str, Any], List[Dict[str, Any]]]:
        # seed via lightweight JSONifier
        data = convert_document_to_json(text, doc_type)
        header_seed = self._normalize_header_fields(data.get("header_data", {}), doc_type)
        # NEW: layout-first header (conf map inside)
        header_layout = self._parse_header(text, file_bytes)
        header = {**header_layout, **header_seed}
        # Lines: layout-based
        line_items = self._extract_line_items_from_pdf_tables(file_bytes, doc_type)

        # LLM strict fill for missing
        header, line_items = self._fill_missing_fields_with_llm(text, doc_type, header, line_items)
        header = self._sanitize_party_names(header)
        if doc_type == "Contract":
            header = self._enrich_contract_fields(text, header)
        header, line_items = self._validate_and_cast(header, line_items, doc_type)

        ok, conf_boost, notes = self._validate_business_rules(doc_type, header, line_items)
        field_conf = header.pop("_field_confidence", {})
        base = np.mean(list(field_conf.values())) if field_conf else 0.75
        overall_conf = float(min(1.0, base + conf_boost))
        header["_validation"] = {"ok": ok, "notes": notes, "confidence": overall_conf, "field_confidence": field_conf}
        return header, line_items

    def _fill_missing_fields_with_llm(self, text: str, doc_type: str, header: Dict[str, Any], line_items: List[Dict[str, Any]]) -> Tuple[Dict[str, Any], List[Dict[str, Any]]]:
        schema = SCHEMA_MAP.get(doc_type, {})
        header_fields = list(schema.get("header", {}).keys())
        missing_header = [f for f in header_fields if not header.get(f)]
        need_items = (not line_items) and bool(schema.get("line_items"))

        if not missing_header and not need_items:
            return header, line_items

        context_hint = DOC_TYPE_CONTEXT.get(doc_type, "")
        prompt = (
            f"You are an information extraction engine for {doc_type}. {context_hint} "
            "Return ONLY valid JSON. Do not include explanations.\n"
            "Rules:\n"
            "- Fill ONLY the missing header fields listed below; leave others as provided.\n"
            "- For dates, use YYYY-MM-DD.\n"
            "- Currency must be a 3-letter ISO code.\n"
            "- Numbers must be plain decimals without commas or symbols.\n"
            "- If unknown, set null (do not guess).\n\n"
            f"Missing header fields: {', '.join(missing_header) if missing_header else 'none'}\n"
        )
        if need_items:
            prompt += "Also extract 'line_items' as a list of objects. Include description/qty/price amounts when available.\n"
        prompt += "\nExisting data:\n" + json.dumps({"header_data": header, "line_items": line_items}) + "\n\nDocument:\n" + text

        payload = {}
        for _ in range(2):
            try:
                resp = self.call_ollama(prompt=prompt, model=self.extraction_model, format="json")
                payload = json.loads(resp.get("response", "{}"))
                if isinstance(payload, dict) and "header_data" in payload and "line_items" in payload:
                    break
            except Exception:
                continue

        llm_header = self._normalize_header_fields(payload.get("header_data", {}), doc_type)
        for key in missing_header:
            if key in llm_header and llm_header[key] not in (None, "", []):
                header[key] = llm_header[key]
                header.setdefault("_field_confidence", {})[key] = self._confidence_from_method("llm_fill")

        if need_items and isinstance(payload.get("line_items"), list) and payload["line_items"]:
            llm_items = self._normalize_line_item_fields(payload["line_items"], doc_type)
            if llm_items:
                line_items = llm_items

        return header, line_items

    # ============================ VECTORIZING =============================
    def _ensure_qdrant_collection(self) -> None:
        """
        Determine vector size reliably and ensure the Qdrant collection exists.
        """
        # Get target collection name
        collection = self.settings.qdrant_collection_name

        # Determine embedding dimension safely
        dim = None
        emb = getattr(self.agent_nick, "embedding_model", None)
        if emb is not None:
            # sentence-transformers usually has this:
            get_dim = getattr(emb, "get_sentence_embedding_dimension", None)
            if callable(get_dim):
                try:
                    dim = int(get_dim())
                except Exception:
                    dim = None
            if dim is None:
                # Fallback: encode a token and inspect shape
                try:
                    vec = emb.encode(["__dim_probe__"], normalize_embeddings=True, show_progress_bar=False)
                    # vec shape: (1, D)
                    dim = int(getattr(vec, "shape", [None, None])[1]) if hasattr(vec, "shape") else int(len(vec[0]))
                except Exception:
                    pass
        if not dim:
            # Sensible default if all else fails
            dim = 768

        # Initialize idempotently
        _initialize_qdrant_collection_idempotent(
            self.agent_nick.qdrant_client,
            collection_name=collection,
            vector_size=dim,
            distance="COSINE",
        )

    def _vectorize_document(
            self,
            full_text: str,
            pk_value: str | None,
            doc_type: Any,
            product_type: Any,
            object_key: str,
    ) -> None:
        """Store document chunks and metadata in the vector database."""
        if not full_text:
            return

        # Ensure collection exists (idempotent)
        try:
            self._ensure_qdrant_collection()
        except Exception:
            logger.warning("Qdrant init skipped or failed (will attempt upsert-retry).", exc_info=True)

        chunks = self._chunk_text(full_text)
        if not chunks:
            return

        vectors = self.agent_nick.embedding_model.encode(
            chunks, normalize_embeddings=True, show_progress_bar=False
        )

        summary = full_text[:200]
        record_id = pk_value or object_key

        points: List[models.PointStruct] = []
        for idx, (chunk, vector) in enumerate(zip(chunks, vectors)):
            payload = {
                "record_id": record_id,
                "document_type": _normalize_label(doc_type),
                "product_type": _normalize_label(product_type),
                "s3_key": object_key,
                "chunk_id": idx,
                "content": chunk,
                "summary": summary,
            }
            point_id = _normalize_point_id(f"{record_id}_{idx}")
            points.append(
                models.PointStruct(id=point_id, vector=vector.tolist(), payload=payload)
            )

        if not points:
            return

        # Upsert with create-on-404 retry
        try:
            self.agent_nick.qdrant_client.upsert(
                collection_name=self.settings.qdrant_collection_name,
                points=points,
                wait=True,
            )
        except Exception as e:
            # If collection missing, create then retry once
            msg = str(e)
            if "doesn't exist" in msg or "does not exist" in msg or "Not found" in msg:
                logger.info("Qdrant collection missing — creating and retrying upsert...")
                self._ensure_qdrant_collection()
                self.agent_nick.qdrant_client.upsert(
                    collection_name=self.settings.qdrant_collection_name,
                    points=points,
                    wait=True,
                )
            else:
                raise

    def _vectorize_structured_data(
            self,
            header: Dict[str, Any],
            line_items: List[Dict[str, Any]],
            doc_type: str,
            pk_value: str,
            product_type: Any,
    ) -> None:
        """Embed header and line-item content for retrieval."""
        if not pk_value:
            return

        # Ensure collection exists (idempotent)
        try:
            self._ensure_qdrant_collection()
        except Exception:
            logger.warning("Qdrant init skipped or failed (will attempt upsert-retry).", exc_info=True)

        texts: List[str] = []
        meta: List[Tuple[str, Dict[str, Any]]] = []

        # Header payload
        header_text = _dict_to_text(header)
        if header_text:
            texts.append(header_text)
            meta.append(
                (
                    _normalize_point_id(f"{pk_value}_header"),
                    {
                        "record_id": pk_value,
                        "document_type": _normalize_label(doc_type),
                        "product_type": _normalize_label(product_type),
                        "data_type": "header",
                        "content": header_text,
                    },
                )
            )

        # Line item payloads
        for idx, item in enumerate(line_items, start=1):
            item_text = _dict_to_text(item)
            if not item_text:
                continue
            texts.append(item_text)
            meta.append(
                (
                    _normalize_point_id(f"{pk_value}_line_{idx}"),
                    {
                        "record_id": pk_value,
                        "document_type": _normalize_label(doc_type),
                        "product_type": _normalize_label(product_type),
                        "data_type": "line_item",
                        "line_number": idx,
                        "content": item_text,
                    },
                )
            )

        if not texts:
            return

        vectors = self.agent_nick.embedding_model.encode(
            texts, normalize_embeddings=True, show_progress_bar=False
        )
        points = [
            models.PointStruct(id=pid, vector=vec.tolist(), payload=payload)
            for (pid, payload), vec in zip(meta, vectors)
        ]

        # Upsert with create-on-404 retry
        try:
            self.agent_nick.qdrant_client.upsert(
                collection_name=self.settings.qdrant_collection_name,
                points=points,
                wait=True,
            )
        except Exception as e:
            msg = str(e)
            if "doesn't exist" in msg or "does not exist" in msg or "Not found" in msg:
                logger.info("Qdrant collection missing — creating and retrying upsert...")
                self._ensure_qdrant_collection()
                self.agent_nick.qdrant_client.upsert(
                    collection_name=self.settings.qdrant_collection_name,
                    points=points,
                    wait=True,
                )
            else:
                raise

    # ============================ TEXT CHUNKING ===========================
    def _chunk_text(self, text: str, max_tokens: int = 256, overlap: int = 20) -> List[str]:
        text = re.sub(r"\s+", " ", text).strip()
        if not text:
            return []
        try:
            import tiktoken
            enc = tiktoken.get_encoding("cl100k_base")
            tokens = enc.encode(text)
            step = max_tokens - overlap if max_tokens > overlap else max_tokens
            chunks = []
            for i in range(0, len(tokens), step):
                chunk_tokens = tokens[i: i + max_tokens]
                chunks.append(enc.decode(chunk_tokens))
            return chunks
        except Exception:
            max_chars = max_tokens
            step = max_chars - overlap if max_chars > overlap else max_chars
            return [text[i: i + max_chars] for i in range(0, len(text), step)]

    # ============================ NORMALIZE / VALIDATE ====================
    def _clean_numeric(self, value: str | int | float) -> Optional[float]:
        if value is None:
            return None
        if isinstance(value, (int, float)):
            return float(value)
        value_str = str(value).strip()
        if not value_str:
            return None
        if not any(ch.isdigit() for ch in value_str):
            return None
        trimmed = value_str.strip()
        is_negative = trimmed.startswith("(") and trimmed.endswith(")")
        value_str = value_str.replace(",", "")
        numbers = re.findall(r"\d*\.\d+|\d+", value_str)
        if not numbers:
            logger.debug("Unable to parse numeric value '%s'", value)
            return None
        num_str = numbers[0] if "%" in value_str else numbers[-1]
        try:
            num = float(num_str)
            return -num if is_negative else num
        except ValueError:
            logger.debug("Unable to parse numeric value '%s'", value)
            return None

    def _clean_date(self, value: str) -> Optional[datetime.date]:
        try:
            value_str = str(value).strip()
            if not value_str:
                return None
            value_str = re.sub(r"[^\w\s:/\-.]", " ", value_str)
            if not any(ch.isdigit() for ch in value_str) and not re.search(
                r"\b(jan|feb|mar|apr|may|jun|jul|aug|sep|oct|nov|dec)\b", value_str, re.I,
            ):
                return None
            match_sub = re.search(r"(\d{1,2}\s+[A-Za-z]{3,9}\.?\s+\d{2,4}|\d{4}-\d{2}-\d{2})", value_str)
            if match_sub:
                value_str = match_sub.group(1)
            value_str = re.sub(r"([A-Za-z])\.\b", r"\1", value_str)
            match = re.match(r"(.+?)\s*\+\s*(\d+)\s*days", value_str, re.I)
            if match:
                base = parser.parse(match.group(1), fuzzy=True)
                offset = int(match.group(2))
                return (base + timedelta(days=offset)).date()
            return parser.parse(value_str, fuzzy=True).date()
        except Exception:
            logger.debug("Unable to parse date value '%s'", value)
            return None

    def _clean_text(self, value: str) -> str:
        if value is None:
            return ""
        cleaned = re.sub(r"[^\w\s\-.,:/@]", "", str(value))
        return re.sub(r"\s+", " ", cleaned).strip()

    def _sanitize_value(self, value, key: Optional[str] = None):
        if isinstance(value, str) and value.strip().lower() in {"", "null", "none"}:
            return None
        numeric_fields = {
            "quantity", "unit_price", "tax_percent", "tax_amount", "line_total", "line_amount",
            "total_with_tax", "total_amount", "total_amount_incl_tax", "total",
            "invoice_amount", "invoice_total_incl_tax", "exchange_rate_to_usd", "converted_amount_usd",
        }
        date_fields = {
            "invoice_date", "due_date", "po_date", "requested_date", "invoice_paid_date", "delivery_date",
            "order_date", "expected_delivery_date", "created_date", "last_modified_date",
        }
        currency_fields = {"currency", "default_currency"}
        if key:
            lower = key.lower()
            if lower in numeric_fields:
                return self._clean_numeric(value)
            if lower in date_fields:
                return self._clean_date(value)
            if lower in currency_fields:
                if isinstance(value, str):
                    val = value.strip().upper()
                    symbol_map = {"$": "USD", "£": "GBP", "€": "EUR"}
                    if val in symbol_map:
                        return symbol_map[val]
                    val = re.sub(r"[^A-Z]", "", val)
                    return val[:3] if val else None
                return None
        if isinstance(value, str):
            cleaned = self._clean_text(value)
            return cleaned or None
        return value

    def _cast_sql_type(self, value: Any, sql_type: str):
        if value is None:
            return None
        sql_type = sql_type.lower()
        try:
            if "numeric" in sql_type or sql_type in {"integer", "smallint"}:
                num = self._clean_numeric(value)
                if num is None:
                    return None
                # Handle precision/scale limits like numeric(5,2)
                m = re.match(r"numeric\((\d+),(\d+)\)", sql_type)
                if m:
                    precision, scale = map(int, m.groups())
                    limit = 10 ** (precision - scale)
                    if abs(num) >= limit:
                        logger.warning(
                            "Numeric overflow for value %s with type %s", value, sql_type
                        )
                        return None
                    num = round(num, scale)
                if sql_type in {"integer", "smallint"}:
                    return int(num)
                return float(num)
            if sql_type == "integer":
                return int(self._clean_numeric(value) or 0)
            if "date" in sql_type and "timestamp" not in sql_type:
                dt = self._clean_date(value)
                return dt.isoformat() if dt else None
            if "timestamp" in sql_type:
                dt = parser.parse(str(value))
                return dt.isoformat()
        except Exception:
            return None
        return value

    def _validate_and_cast(self, header: Dict[str, Any], line_items: List[Dict[str, Any]], doc_type: str) -> Tuple[Dict[str, Any], List[Dict[str, Any]]]:
        schemas = SCHEMA_MAP.get(doc_type, {})
        header_schema = schemas.get("header", {})
        line_schema = schemas.get("line_items", {})

        cast_header: Dict[str, Any] = {}
        for k, v in header.items():
            if k in header_schema:
                val = self._sanitize_value(v, k)
                cast_header[k] = self._cast_sql_type(val, header_schema[k])
            else:
                cast_header[k] = v

        cast_lines: List[Dict[str, Any]] = []
        for item in line_items:
            cast_item: Dict[str, Any] = {}
            for k, v in item.items():
                if k in line_schema:
                    val = self._sanitize_value(v, k)
                    cast_item[k] = self._cast_sql_type(val, line_schema[k])
                else:
                    cast_item[k] = v
            if cast_item:
                cast_lines.append(cast_item)

        return cast_header, cast_lines

    # ============================ PERSISTENCE =============================
    def _persist_to_postgres(self, header: Dict[str, str], line_items: List[Dict], doc_type: str, pk_value: str) -> None:
        pk_map = {
            "Invoice": "invoice_id",
            "Purchase_Order": "po_id",
            "Quote": "quote_id",
            "Contract": "contract_id",
        }
        if isinstance(pk_value, str):
            pk_value = self._clean_text(pk_value)
        pk_col = pk_map.get(doc_type)
        if pk_col and pk_value:
            header.setdefault(pk_col, pk_value)
        header, line_items = self._validate_and_cast(header, line_items, doc_type)

        try:
            conn = self.agent_nick.get_db_connection()
            with conn:
                # Persist the header first; if it fails we do not attempt line items
                if not self._persist_header_to_postgres(header, doc_type, conn):
<<<<<<< HEAD
                    conn.rollback()
=======
>>>>>>> 057a7c9a
                    return
                self._persist_line_items_to_postgres(pk_value, line_items, doc_type, header, conn)
        except Exception as exc:
            logger.error("Failed to persist %s data: %s", doc_type, exc)

    def _has_unique_constraint(self, cur, schema: str, table: str, columns: List[str]) -> bool:
        if not columns:
            return False
        try:
            cur.execute(
                """
                SELECT tc.constraint_name, array_agg(ccu.column_name ORDER BY ccu.column_name)
                FROM information_schema.table_constraints tc
                JOIN information_schema.constraint_column_usage ccu
                  ON tc.constraint_name = ccu.constraint_name
                WHERE tc.table_schema=%s AND tc.table_name=%s
                  AND tc.constraint_type IN ('UNIQUE','PRIMARY KEY')
                GROUP BY tc.constraint_name
                """,
                (schema, table),
            )
            target = sorted(columns)
            for _name, cols in cur.fetchall():
                if sorted(cols) == target:
                    return True
        except Exception:
            return False
        return False

    def _persist_header_to_postgres(self, header: Dict[str, str], doc_type: str, conn=None) -> bool:
        table_map = {
            "Invoice": ("proc", "invoice_agent", "invoice_id"),
            "Purchase_Order": ("proc", "purchase_order_agent", "po_id"),
            "Quote": ("proc", "quote_agent", "quote_id"),
            "Contract": ("proc", "contract_agent", "contract_id"),
        }
        target = table_map.get(doc_type)
        if not target:
            return False
        schema, table, pk_col = target
        close_conn = False
        if conn is None:
            conn = self.agent_nick.get_db_connection()
            close_conn = True
        try:
            with conn.cursor() as cur:
                cur.execute(
                    "SELECT column_name, data_type FROM information_schema.columns "
                    "WHERE table_schema=%s AND table_name=%s",
                    (schema, table),
                )
                columns = {r[0]: r[1] for r in cur.fetchall()}
                payload = {}
                numeric_types = {"integer", "bigint", "smallint", "numeric", "decimal", "double precision", "real"}
                for k, v in header.items():
                    if k not in columns:
                        continue
                    sanitized = self._sanitize_value(v, k)
                    if sanitized is None:
                        continue
                    col_type = columns[k]
                    if col_type in numeric_types:
                        if isinstance(sanitized, str):
                            sanitized = self._clean_numeric(sanitized)
                        try:
                            if sanitized is None:
                                raise ValueError
                            sanitized = float(sanitized)
                            if col_type in {"integer", "bigint", "smallint"}:
                                sanitized = int(sanitized)
                        except (TypeError, ValueError):
                            logger.warning("Dropping %s due to type mismatch (%s)", k, v)
                            continue
                    payload[k] = sanitized
                if not payload:
                    return False
                cols = ", ".join(payload.keys())
                placeholders = ", ".join(["%s"] * len(payload))
                update_cols = ", ".join(f"{c}=EXCLUDED.{c}" for c in payload.keys() if c != pk_col)
                sql_base = f"INSERT INTO {schema}.{table} ({cols}) VALUES ({placeholders}) "
                if self._has_unique_constraint(cur, schema, table, [pk_col]):
                    if update_cols:
                        sql = sql_base + f"ON CONFLICT ({pk_col}) DO UPDATE SET {update_cols}"
                    else:
                        sql = sql_base + f"ON CONFLICT ({pk_col}) DO NOTHING"
                else:
                    sql = sql_base + "ON CONFLICT DO NOTHING"
                cur.execute(sql, list(payload.values()))
            if close_conn:
                conn.commit()
            return True
        except Exception as exc:
            logger.error("Failed to persist %s data: %s", doc_type, exc)
            if close_conn:
                conn.rollback()
            return False
        finally:
            if close_conn:
                conn.close()

    def _persist_line_items_to_postgres(self, pk_value: str, line_items: List[Dict], doc_type: str, header: Dict[str, str], conn=None) -> None:
        table_map = {
            "Invoice": ("proc", "invoice_line_items_agent", "invoice_id", "line_no"),
            "Purchase_Order": ("proc", "po_line_items_agent", "po_id", "line_number"),
            "Quote": ("proc", "quote_line_items_agent", "quote_id", "line_number"),
        }
        field_map = {
            "Invoice": {
                "item_id": "item_id",
                "item_description": "item_description",
                "quantity": "quantity",
                "unit_of_measure": "unit_of_measure",
                "unit_price": "unit_price",
                "line_amount": "line_amount",
                "tax_percent": "tax_percent",
                "tax_amount": "tax_amount",
                "total_amount_incl_tax": "total_amount_incl_tax",
            },
            "Purchase_Order": {
                "item_id": "item_id",
                "item_description": "item_description",
                "quantity": "quantity",
                "unit_price": "unit_price",
                "unit_of_measue": "unit_of_measure",
                "currency": "currency",
                "line_total": "line_total",
                "tax_percent": "tax_percent",
                "tax_amount": "tax_amount",
                "total_amount": "total_amount",
            },
            "Quote": {
                "item_id": "item_id",
                "item_description": "item_description",
                "quantity": "quantity",
                "unit_of_measure": "unit_of_measure",
                "unit_price": "unit_price",
                "line_total": "line_total",
                "tax_percent": "tax_percent",
                "tax_amount": "tax_amount",
                "total_amount": "total_amount",
                "currency": "currency",
            },
        }

        target = table_map.get(doc_type)
        field_map = field_map.get(doc_type, {})
        if not target or not line_items:
            return
        schema, table, fk_col, line_no_col = target
        close_conn = False
        if conn is None:
            conn = self.agent_nick.get_db_connection()
            close_conn = True
        try:
            with conn.cursor() as cur:
                cur.execute(
                    "SELECT column_name FROM information_schema.columns "
                    "WHERE table_schema=%s AND table_name=%s",
                    (schema, table),
                )
                columns = [r[0] for r in cur.fetchall()]
                numeric_fields = {
                    "quantity", "unit_price", "tax_percent", "tax_amount", "line_total", "line_amount",
                    "total_with_tax", "total_amount_incl_tax", "total_amount",
                }
                for idx, item in enumerate(line_items, start=1):
                    line_key = "line_no" if line_no_col == "line_no" else "line_number"
                    raw_line = item.get(line_key)
                    if raw_line in (None, ""):
                        line_value = idx
                    else:
                        cleaned = self._clean_numeric(raw_line)
                        line_value = int(cleaned) if cleaned is not None else idx
                    payload = {fk_col: pk_value, line_no_col: line_value}
                    if doc_type == "Invoice":
                        if "po_id" in columns and header.get("po_id"):
                            payload["po_id"] = header.get("po_id")
                        for extra in ["delivery_date", "country", "region"]:
                            if extra in columns and header.get(extra):
                                payload[extra] = header.get(extra)
                    if doc_type == "Purchase_Order" and "po_line_id" in columns:
                        payload.setdefault("po_line_id", f"{pk_value}-{line_value}")
                    if doc_type == "Invoice" and "invoice_line_id" in columns:
                        payload.setdefault("invoice_line_id", f"{pk_value}-{line_value}")
                    if doc_type == "Quote" and "quote_line_id" in columns:
                        payload.setdefault("quote_line_id", f"{pk_value}-{line_value}")
                    for col, source in field_map.items():
                        if col in payload:
                            continue
                        if col in columns and item.get(source) is not None:
                            payload[col] = item[source]
                    sanitized = {}
                    for k, v in payload.items():
                        val = self._sanitize_value(v, k)
                        if k in numeric_fields:
                            if val in (None, ""):
                                continue
                            if not isinstance(val, (int, float)):
                                val = self._clean_numeric(val)
                            if val in (None, "") or not isinstance(val, (int, float)):
                                logger.warning("Dropping field %s due to non-numeric value. Payload: %s", k, payload)
                                continue
                            val = float(val)
                        sanitized[k] = val

                    cols = ", ".join(sanitized.keys())
                    placeholders = ", ".join(["%s"] * len(sanitized))
                    update_cols = ", ".join(f"{c}=EXCLUDED.{c}" for c in sanitized.keys() if c not in {fk_col, line_no_col})
                    if doc_type == "Invoice" and "invoice_line_id" in columns:
                        conflict_cols = ["invoice_line_id"]
                    elif doc_type == "Purchase_Order" and "po_line_id" in columns:
                        conflict_cols = ["po_line_id"]
                    else:
                        conflict_cols = [fk_col, line_no_col]
                    if not self._has_unique_constraint(cur, schema, table, conflict_cols):
                        conflict_cols = []
                    sql = f"INSERT INTO {schema}.{table} ({cols}) VALUES ({placeholders})"
                    if conflict_cols:
                        target_cols = ", ".join(conflict_cols)
                        if update_cols:
                            sql += f" ON CONFLICT ({target_cols}) DO UPDATE SET {update_cols}"
                        else:
                            sql += f" ON CONFLICT ({target_cols}) DO NOTHING"
                    else:
                        sql += " ON CONFLICT DO NOTHING"
                    cur.execute(sql, list(sanitized.values()))
            if close_conn:
                conn.commit()
        except Exception as exc:
            logger.error("Failed to persist line items for %s: %s", doc_type, exc)
            if close_conn:
                conn.rollback()
        finally:
            if close_conn:
                conn.close()

    # ============================ CLASSIFICATION ==========================
    def _classify_doc_type(self, text: str) -> str:
        snippet = text[:2000].lower()
        scores = {dtype: sum(snippet.count(kw) for kw in kws) for dtype, kws in DOC_TYPE_KEYWORDS.items()}
        best_type, best_score = max(scores.items(), key=lambda kv: kv[1])
        if best_score > 0:
            return best_type
        prompt = ("Classify the following document as Invoice, Purchase_Order, Quote, Contract, or Other. "
                  "Respond with only the label.\n\nContext:\n" + DOC_CONTEXT_TEXT + "\n\nDocument:\n" + snippet)
        try:
            resp = self.call_ollama(prompt=prompt, model=self.extraction_model)
            label = resp.get("response", "").strip().lower()
            for canonical in DOC_TYPE_KEYWORDS:
                if canonical.replace("_", " ").lower() in label:
                    return canonical
            if "invoice" in label:
                return "Invoice"
            if "purchase" in label or "po" in label:
                return "Purchase_Order"
            if "quote" in label:
                return "Quote"
            if "contract" in label:
                return "Contract"
        except Exception:
            pass
        return "Other"

    def _classify_product_type(self, text: str) -> str:
        snippet = text.lower()
        for category, keywords in PRODUCT_KEYWORDS.items():
            for kw in keywords:
                if kw in snippet:
                    return category
        return "other"

    def _extract_unique_id(self, text: str, doc_type: str) -> str:
        pattern = UNIQUE_ID_PATTERNS.get(doc_type)
        if not pattern:
            return ""
        match = re.search(pattern, text, re.IGNORECASE)
        return match.group(1).strip() if match else ""

    def _infer_vendor_name(self, text: str, object_key: str | None = None) -> str:
        lines = [ln.strip() for ln in text.splitlines() if ln.strip()]
        for line in lines[:5]:
            if not re.search(r"(invoice|purchase order|quote|bill|statement)", line, re.I):
                return line
        if object_key:
            base = object_key.split("/")[-1].rsplit(".", 1)[0]
            token = re.split(r"[-_]", base)[0]
            if token and not re.search(r"(invoice|po|purchase|quote)", token, re.I):
                return token
        return ""

    # ============================ TRAIN (optional) =======================
    def train_extraction_model(
        self, training_data: List[Tuple[str, str]], epochs: int = 1
    ) -> Optional[str]:
        """Fine-tune the embedding model using provided training data.

        Parameters
        ----------
        training_data: List[Tuple[str, str]]
            Pairs of text segments that should be close in embedding space.
        epochs: int
            Number of training epochs.

        Returns
        -------
        Optional[str]
            Path to the directory containing the fine-tuned model.
        """
        if not training_data:
            logger.info("No training data provided; skipping fine-tuning.")
            return None
        try:
            from sentence_transformers import InputExample, losses
            from torch.utils.data import DataLoader
        except Exception as exc:  # pragma: no cover - optional dependency
            logger.error("sentence-transformers training dependencies missing: %s", exc)
            return None
        device = "cuda" if torch.cuda.is_available() else "cpu"
        model = self.agent_nick.embedding_model
        examples = [InputExample(texts=[t, l]) for t, l in training_data]
        train_loader = DataLoader(examples, batch_size=8, shuffle=True)
        train_loss = losses.CosineSimilarityLoss(model)
        output_dir = os.path.join("/tmp", f"fine_tuned_{uuid.uuid4().hex[:8]}")
        model.fit(
            train_objectives=[(train_loader, train_loss)],
            epochs=epochs,
            output_path=output_dir,
            device=device,
        )
        logger.info("Fine-tuned extraction model saved to %s", output_dir)
        return output_dir

    # ------------------------------------------------------------------
    # End of class
    # ------------------------------------------------------------------

#
# if __name__ == "__main__":
#     # Simple manual invocation used during local development. The production
#     # system always provides an ``AgentContext`` via the orchestrator.
#     from agents.base_agent import AgentNick, AgentContext
#
#     agent_nick = AgentNick()
#     logging.basicConfig(level=logging.INFO)
#     agent = DataExtractionAgent(agent_nick)  # Replace with actual AgentNick instance
#
#     context = AgentContext(
#         workflow_id="manual-test",
#         agent_id="data_extraction",
#         user_id=agent_nick.settings.script_user,
#         input_data={"s3_prefix": "Invoices/"},
#     )

#     result = agent.run(context)
#     print(result)<|MERGE_RESOLUTION|>--- conflicted
+++ resolved
@@ -1538,10 +1538,8 @@
             with conn:
                 # Persist the header first; if it fails we do not attempt line items
                 if not self._persist_header_to_postgres(header, doc_type, conn):
-<<<<<<< HEAD
                     conn.rollback()
-=======
->>>>>>> 057a7c9a
+
                     return
                 self._persist_line_items_to_postgres(pk_value, line_items, doc_type, header, conn)
         except Exception as exc:
