--- conflicted
+++ resolved
@@ -1537,10 +1537,7 @@
         if pk_col and pk_value:
             header.setdefault(pk_col, pk_value)
         header, line_items = self._validate_and_cast(header, line_items, doc_type)
-<<<<<<< HEAD
         pk_value = header.get(pk_col, pk_value) if pk_col else pk_value
-=======
->>>>>>> d3e85671
 
         try:
             conn = self.agent_nick.get_db_connection()
@@ -1548,10 +1545,7 @@
                 # Persist the header first; if it fails we do not attempt line items
                 if not self._persist_header_to_postgres(header, doc_type, conn):
                     conn.rollback()
-<<<<<<< HEAD
-=======
-
->>>>>>> d3e85671
+
                     return
                 self._persist_line_items_to_postgres(pk_value, line_items, doc_type, header, conn)
         except Exception as exc:
