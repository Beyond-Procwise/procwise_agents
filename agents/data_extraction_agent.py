from __future__ import annotations
import logging
import re
import uuid
import os
from io import BytesIO
from typing import Any, Dict, List, Optional, Tuple
import gzip
import concurrent.futures
import pdfplumber
import pandas as pd
import numpy as np
import json
try:  # PyMuPDF is optional; handled gracefully if unavailable
    import fitz  # type: ignore
except Exception:  # pragma: no cover - optional dependency
    fitz = None
try:  # Optional dependency for DOCX extraction
    import docx  # type: ignore
except Exception:  # pragma: no cover - optional dependency
    docx = None
try:  # Optional dependencies for image OCR
    from PIL import Image, UnidentifiedImageError  # type: ignore
    import pytesseract  # type: ignore
except Exception:  # pragma: no cover - optional dependency
    Image = None
    pytesseract = None
    UnidentifiedImageError = Exception  # type: ignore
try:  # Optional GPU-accelerated OCR
    import easyocr  # type: ignore
except Exception:  # pragma: no cover - optional dependency
    easyocr = None
_easyocr_reader = None
from qdrant_client import models
from sentence_transformers import util
import torch
from datetime import datetime, timedelta
from dateutil import parser
from agents.document_jsonifier import convert_document_to_json
from utils.nlp import extract_entities


def _get_easyocr_reader():
    """Lazily initialise an EasyOCR reader if the library is installed."""
    global _easyocr_reader
    if easyocr is None:
        return None
    if _easyocr_reader is None:
        try:
            _easyocr_reader = easyocr.Reader(["en"], gpu=torch.cuda.is_available())
        except Exception:  # pragma: no cover - optional dependency
            _easyocr_reader = None
    return _easyocr_reader

from agents.base_agent import (
    BaseAgent,
    AgentContext,
    AgentOutput,
    AgentStatus,
)
from agents.discrepancy_detection_agent import DiscrepancyDetectionAgent
from utils.gpu import configure_gpu

logger = logging.getLogger(__name__)

configure_gpu()

HITL_CONFIDENCE_THRESHOLD = 0.85

# ---------------------------------------------------------------------------
# Database schema mappings used for validation and type casting
# ---------------------------------------------------------------------------

INVOICE_SCHEMA = {
    "invoice_id": "text",
    "po_id": "text",
    "supplier_id": "text",
    "buyer_id": "text",
    "requisition_id": "text",
    "requested_by": "text",
    "requested_date": "date",
    "invoice_date": "date",
    "due_date": "date",
    "invoice_paid_date": "date",
    "payment_terms": "text",
    "currency": "character varying(3)",
    "invoice_amount": "numeric(18,2)",
    "tax_percent": "numeric(5,2)",
    "tax_amount": "numeric(18,2)",
    "invoice_total_incl_tax": "numeric(18,2)",
    "exchange_rate_to_usd": "numeric(10,4)",
    "converted_amount_usd": "numeric(18,2)",
    "country": "text",
    "region": "text",
    "invoice_status": "text",
    "ai_flag_required": "text",
    "trigger_type": "text",
    "trigger_context_description": "text",
    "created_date": "timestamp without time zone",
}

INVOICE_LINE_ITEMS_SCHEMA = {
    "invoice_line_id": "text",
    "invoice_id": "text",
    "line_no": "integer",
    "item_id": "text",
    "item_description": "text",
    "quantity": "integer",
    "unit_of_measure": "text",
    "unit_price": "numeric(10,2)",
    "line_amount": "numeric(18,2)",
    "tax_percent": "numeric(5,2)",
    "tax_amount": "numeric(18,2)",
    "total_amount_incl_tax": "numeric(18,2)",
    "po_id": "text",
    "delivery_date": "date",
    "country": "text",
    "region": "text",
    "created_date": "timestamp without time zone",
    "created_by": "text",
    "last_modified_by": "text",
    "last_modified_date": "timestamp without time zone",
}

PURCHASE_ORDER_SCHEMA = {
    "po_id": "text",
    "supplier_id": "text",
    "buyer_id": "text",
    "requisition_id": "text",
    "requested_by": "text",
    "requested_date": "date",
    "currency": "character varying(3)",
    "order_date": "date",
    "expected_delivery_date": "date",
    "ship_to_country": "text",
    "delivery_region": "text",
    "incoterm": "text",
    "incoterm_responsibility": "text",
    "total_amount": "numeric(18,2)",
    "delivery_address_line1": "text",
    "delivery_address_line2": "text",
    "delivery_city": "text",
    "postal_code": "text",
    "default_currency": "character varying(3)",
    "po_status": "character varying(20)",
    "payment_terms": "character varying(30)",
    "exchange_rate_to_usd": "numeric(18,4)",
    "converted_amount_usd": "numeric(18,4)",
    "ai_flag_required": "character varying(5)",
    "trigger_type": "character varying(30)",
    "trigger_context_description": "text",
    "created_date": "timestamp without time zone",
    "created_by": "text",
    "last_modified_by": "text",
    "last_modified_date": "timestamp without time zone",
    "contract_id": "text",
}

PO_LINE_ITEMS_SCHEMA = {
    "po_line_id": "text",
    "po_id": "text",
    "line_number": "integer",
    "item_id": "text",
    "item_description": "text",
    "quantity": "integer",
    "unit_price": "numeric(18,2)",
    "unit_of_measue": "text",
    "currency": "character varying(3)",
    "line_total": "numeric(18,2)",
    "tax_percent": "smallint",
    "tax_amount": "numeric(18,2)",
    "total_amount": "numeric(18,2)",
    "created_date": "timestamp without time zone",
    "created_by": "text",
    "last_modified_by": "text",
    "last_modified_date": "timestamp without time zone",
}

SCHEMA_MAP = {
    "Invoice": {"header": INVOICE_SCHEMA, "line_items": INVOICE_LINE_ITEMS_SCHEMA},
    "Purchase_Order": {"header": PURCHASE_ORDER_SCHEMA, "line_items": PO_LINE_ITEMS_SCHEMA},
}

# Basic keyword mapping used to categorise documents by product type.  This
# lightweight approach keeps the agent self-contained while still enabling RAG
# consumers to filter by coarse domains such as IT hardware or office supplies.
PRODUCT_KEYWORDS = {
    "it hardware": [
        "laptop",
        "desktop",
        "notebook",
        "printer",
        "server",
        "monitor",
        "keyboard",
        "mouse",
    ],
    "it software": ["software", "license", "subscription", "saas"],
    "office supplies": ["paper", "pen", "stapler", "notebook", "folder"],
}

<<<<<<< HEAD
# Keyword map used to infer the high level document type.  Instead of a
# rigid series of ``if/elif`` checks this mapping allows the classifier to
# score documents based on the presence of domain specific terminology.  New
# document types can therefore be introduced by simply extending this
# dictionary rather than modifying control flow.
DOC_TYPE_KEYWORDS = {
    "Invoice": ["invoice", "amount due", "bill"],
    "Purchase_Order": ["purchase order", "po number", "purchase requisition"],
    "Quote": ["quote", "quotation", "estimate"],
    "Contract": ["contract", "agreement", "terms"],
}

# Regular expression patterns used to pull unique identifiers such as invoice
# or PO numbers from free‑form text.  Keeping these patterns at module scope
# avoids scattering hard coded values throughout the implementation and makes
# it straightforward to tweak or extend the extraction logic.
UNIQUE_ID_PATTERNS = {
    "Invoice": r"invoice\s*(?:number|no\.|#)?\s*[:#-]?\s*([A-Za-z0-9-]+)",
    "Purchase_Order": r"(?:purchase order|po)\s*(?:number|no\.|#)?\s*[:#-]?\s*([A-Za-z0-9-]+)",
    "Quote": r"quote\s*(?:number|no\.|#)?\s*[:#-]?\s*([A-Za-z0-9-]+)",
    "Contract": r"contract\s*(?:number|no\.|#)?\s*[:#-]?\s*([A-Za-z0-9-]+)",
}

=======
>>>>>>> bfd869ee

def _normalize_point_id(raw_id: str) -> int | str:
    """Qdrant allows integer identifiers; strings are hashed deterministically."""
    if not isinstance(raw_id, str):
        raw_id = str(raw_id)
    if raw_id.isdigit():
        return int(raw_id)
    return str(uuid.uuid5(uuid.NAMESPACE_DNS, raw_id))


def _normalize_label(value: Any) -> str:
    """Return a lowercase label for ``doc_type``/``product_type`` fields.

    Upstream responses may occasionally return lists or other unexpected
    types.  This helper safely converts those to a deterministic lowercase
    string so downstream processing is robust.
    """
    if isinstance(value, list):
        value = value[0] if value else ""
    if value is None:
        return ""
    return str(value).lower()


def _maybe_decompress(content: bytes) -> bytes:
    """Decompress gzip-compressed payloads if necessary."""
    try:
        if content[:2] == b"\x1f\x8b":
            return gzip.decompress(content)
    except Exception:
        logger.warning("Failed to decompress gzip content")
    return content


def _dict_to_text(data: Dict[str, Any]) -> str:
    """Convert a dictionary into a simple ``key: value`` text block.

    Using plain text instead of JSON improves semantic retrieval accuracy
    because embedding models typically perform better on natural language
    compared to structured representations.
    """
    return "\n".join(
        f"{k}: {v}" for k, v in data.items() if v not in (None, "")
    )


class DataExtractionAgent(BaseAgent):
    def __init__(self, agent_nick):
        super().__init__(agent_nick)
        self.extraction_model = self.settings.extraction_model

    # ------------------------------------------------------------------
    # Public API
    # ------------------------------------------------------------------
    def run(self, context: AgentContext) -> AgentOutput:
        """Entry point used by the orchestrator.

        In addition to extracting and vectorising document contents, this
        method now invokes :class:`DiscrepancyDetectionAgent` to validate the
        extracted records.  A summary of how many documents were processed and
        how many passed validation is returned in the agent's output so that the
        action record stored in ``proc.action`` captures this audit trail.
        """
        try:
            s3_prefix = context.input_data.get("s3_prefix")
            s3_object_key = context.input_data.get("s3_object_key")
            data = self._process_documents(s3_prefix, s3_object_key)
            docs = data.get("details", [])
            discrepancy_result = self._run_discrepancy_detection(docs, context)
<<<<<<< HEAD

            # Propagate discrepancy-detection failures so that callers can
            # distinguish validation problems from successfully audited
            # documents.  Otherwise the summary below would misleadingly report
            # all documents as valid when the validation step never ran.
            if discrepancy_result.status != AgentStatus.SUCCESS:
                err = discrepancy_result.error or "discrepancy detection failed"
                data["summary"] = {
                    "documents_provided": len(docs),
                    "documents_valid": 0,
                    "documents_with_discrepancies": len(docs),
                }
                return AgentOutput(
                    status=AgentStatus.FAILED,
                    data=data,
                    error=err,
                )

=======
>>>>>>> bfd869ee
            mismatches = discrepancy_result.data.get("mismatches", [])
            summary = {
                "documents_provided": len(docs),
                "documents_valid": len(docs) - len(mismatches),
                "documents_with_discrepancies": len(mismatches),
            }
            data["summary"] = summary
            if mismatches:
                data["mismatches"] = mismatches
<<<<<<< HEAD
            return AgentOutput(status=AgentStatus.SUCCESS, data=data)
=======
            return AgentOutput(
                status=AgentStatus.SUCCESS,
                data=data,
            )
>>>>>>> bfd869ee
        except Exception as exc:
            logger.error("DataExtractionAgent failed: %s", exc)
            return AgentOutput(status=AgentStatus.FAILED, data={}, error=str(exc))

    def _run_discrepancy_detection(
        self, docs: List[Dict[str, Any]], context: AgentContext
    ) -> AgentOutput:
        """Validate extracted documents using the discrepancy agent.

        This helper ensures the discrepancy detection step is executed within
        the extraction workflow, allowing the final action log to capture how
        many documents were processed accurately.
        """
        if not docs:
            return AgentOutput(status=AgentStatus.SUCCESS, data={"mismatches": []})
        disc_agent = DiscrepancyDetectionAgent(self.agent_nick)
        disc_context = AgentContext(
            workflow_id=context.workflow_id,
            agent_id="discrepancy_detection",
            user_id=context.user_id,
            input_data={"extracted_docs": docs},
            parent_agent=context.agent_id,
            routing_history=context.routing_history.copy(),
        )
        return disc_agent.execute(disc_context)

    def _process_documents(self, s3_prefix: str | None = None, s3_object_key: str | None = None) -> Dict:
        """Process documents stored under the given prefix.

        Parameters
        ----------
        s3_prefix: str | None
            Optional folder prefix.  When ``None`` all prefixes configured in
            ``settings.s3_prefixes`` are processed.
        s3_object_key: str | None
            When provided only that object is processed; useful for
            re-processing a single document.
        """
        results: List[Dict[str, str]] = []
        prefixes = [s3_prefix] if s3_prefix else self.settings.s3_prefixes
        keys: List[str] = []
        for prefix in prefixes:
            if s3_object_key and s3_object_key.startswith(prefix):
                keys.append(s3_object_key)
            else:
                resp = self.agent_nick.s3_client.list_objects_v2(
                    Bucket=self.settings.s3_bucket_name, Prefix=prefix
                )
                keys.extend(obj["Key"] for obj in resp.get("Contents", []))

        supported_exts = {".pdf", ".doc", ".docx", ".png", ".jpg", ".jpeg"}
        keys = [k for k in keys if os.path.splitext(k)[1].lower() in supported_exts]

        with concurrent.futures.ThreadPoolExecutor(
            max_workers=os.cpu_count() or 4
        ) as executor:
            futures = [executor.submit(self._process_single_document, k) for k in keys]
            for fut in concurrent.futures.as_completed(futures):
                res = fut.result()
                if res:
                    results.append(res)

        return {"status": "completed", "details": results}

    def _process_single_document(self, object_key: str) -> Optional[Dict[str, str]]:
        if not object_key:
            return None
        logger.info("Processing %s", object_key)
        try:
            obj = self.agent_nick.s3_client.get_object(
                Bucket=self.settings.s3_bucket_name, Key=object_key
            )
            file_bytes = obj["Body"].read()
        except Exception as exc:  # pragma: no cover - network failures
            logger.error("Failed downloading %s: %s", object_key, exc)
            return None

        text = self._extract_text(file_bytes, object_key)
        doc_type = self._classify_doc_type(text)
        product_type = self._classify_product_type(text)
        unique_id = self._extract_unique_id(text, doc_type)
        if not unique_id:
            unique_id = self._infer_vendor_name(text, object_key)

        # ------------------------------------------------------------------
        # Embed the raw document with contextual tags so retrieval can filter by
        # document and product type.
        # ------------------------------------------------------------------
        self._vectorize_document(text, unique_id, doc_type, product_type, object_key)

        if doc_type in {"Purchase_Order", "Invoice"}:
            header, line_items = self._extract_structured_data(text, file_bytes, doc_type)
            header["doc_type"] = doc_type
            header["product_type"] = product_type
            if doc_type == "Invoice" and not header.get("invoice_id"):
                header["invoice_id"] = unique_id
            if doc_type == "Purchase_Order" and not header.get("po_id"):
                header["po_id"] = unique_id
            header = self._sanitize_party_names(header)
            pk_value = (
                header.get("invoice_id")
                or header.get("po_id")
                or header.get("quote_id")
                or unique_id
            )
            if not header.get("vendor_name"):
                vendor_guess = self._infer_vendor_name(text, object_key)
                if vendor_guess and "purchase" not in vendor_guess.lower():
                    header["vendor_name"] = vendor_guess
            if not header.get("supplier_id") and header.get("vendor_name"):
                header["supplier_id"] = header.get("vendor_name")
        else:
            header, line_items, pk_value = {"doc_type": doc_type, "product_type": product_type}, [], unique_id

        if doc_type in {"Purchase_Order", "Invoice"} and header and pk_value:
            data = {
                "header_data": header,
                "line_items": line_items,
                "validation": {
                    "is_valid": True,
                    "confidence_score": 1.0,
                    "notes": "python parser",
                },
            }
            self._persist_to_postgres(header, line_items, doc_type, pk_value)
            self._vectorize_structured_data(header, line_items, doc_type, pk_value, product_type)
            doc_id = pk_value
        else:
            data = None
            doc_id = pk_value or object_key

        result = {
            "object_key": object_key,
            "id": doc_id,
            "doc_type": doc_type or "",
            "status": "success",
        }
        if data:
            result["data"] = data
        return result

    # ------------------------------------------------------------------
    # Helpers
    # ------------------------------------------------------------------
    def _extract_text_from_pdf(self, file_bytes: bytes) -> str:
        """Extract text from PDF files with OCR and table awareness.

        The routine first attempts layout aware extraction using
        :mod:`pdfplumber`.  When a page contains no embedded text (e.g. a
        scanned image) an OCR fallback via ``pytesseract`` is used.  Word level
        coordinates are leveraged to separate left/right columns so that the
        reading order is preserved for common two column layouts.  Basic table
        extraction is also performed and appended line-wise to the output.
        """

        file_bytes = _maybe_decompress(file_bytes)
        if not file_bytes.startswith(b"%PDF"):
            logger.warning(
                "Provided bytes do not look like a PDF; attempting image extraction"
            )
            return self._extract_text_from_image(file_bytes, allow_pdf_fallback=False)

        lines: List[str] = []

        try:
            with pdfplumber.open(BytesIO(file_bytes)) as pdf:
                for page in pdf.pages:
                    # Group words by their vertical position and side of page
                    words = page.extract_words() or []
                    row_dict: Dict[float, Dict[str, List[str]]] = {}
                    for word in words:
                        row_y = round(word["top"], 0)
                        x_center = (word["x0"] + word["x1"]) / 2
                        if row_y not in row_dict:
                            row_dict[row_y] = {"left": [], "right": []}
                        side = "left" if x_center < page.width / 2 else "right"
                        row_dict[row_y][side].append(word["text"])

                    if row_dict:
                        for y in sorted(row_dict.keys()):
                            left_text = " ".join(row_dict[y]["left"]).strip()
                            right_text = " ".join(row_dict[y]["right"]).strip()
                            if right_text:
                                lines.append(f"{left_text} | {right_text}".strip())
                            elif left_text:
                                lines.append(left_text)

                        # Append any detected tables as additional lines
                        for table in page.extract_tables() or []:
                            for row in table:
                                row_text = " ".join(cell or "" for cell in row).strip()
                                if row_text:
                                    lines.append(row_text)
                    else:
                        # OCR fallback for scanned pages
                        if easyocr is not None:
                            try:
                                page_image = page.to_image(resolution=300).original
                                img_arr = np.array(page_image)
                                reader = _get_easyocr_reader()
                                ocr_lines = reader.readtext(img_arr, detail=0, paragraph=True)
                                lines.extend(
                                    ln.strip() for ln in ocr_lines if ln.strip()
                                )
                            except Exception as ocr_exc:  # pragma: no cover - defensive
                                logger.warning("EasyOCR failed: %s", ocr_exc)
                        elif Image is not None and pytesseract is not None:
                            try:
                                page_image = page.to_image(resolution=300).original
                                ocr_text = pytesseract.image_to_string(page_image)
                                lines.extend(
                                    ln.strip() for ln in ocr_text.splitlines() if ln.strip()
                                )
                            except Exception as ocr_exc:  # pragma: no cover - defensive
                                logger.warning("OCR failed: %s", ocr_exc)
        except Exception as exc:  # pragma: no cover - defensive
            logger.warning("pdfplumber failed: %s", exc)

        # Fallback to PyMuPDF if pdfplumber produced nothing
        if not lines and fitz is not None:
            try:
                with fitz.open(stream=file_bytes, filetype="pdf") as doc:
                    text = "\n".join(page.get_text() for page in doc)
                    lines = [ln.strip() for ln in text.splitlines() if ln.strip()]
            except Exception as exc:  # pragma: no cover - defensive
                logger.error("PyMuPDF failed extracting text: %s", exc)
                img_text = self._extract_text_from_image(
                    file_bytes, allow_pdf_fallback=False
                )
                return img_text
        elif not lines:
            logger.warning("No text extracted from PDF; PyMuPDF not installed")
            return ""

        return "\n".join(lines)

    def _extract_text_from_docx(self, file_bytes: bytes) -> str:
        """Extract text from DOCX files using python-docx when available."""
        if docx is None:
            logger.warning("python-docx not installed; cannot extract DOCX text")
            return ""
        try:
            document = docx.Document(BytesIO(file_bytes))
            return "\n".join(par.text for par in document.paragraphs)
        except Exception as exc:  # pragma: no cover - defensive
            logger.error("Failed extracting DOCX text: %s", exc)
            return ""

    def _extract_text_from_image(self, file_bytes: bytes, allow_pdf_fallback: bool = True) -> str:
        """OCR text from image files using EasyOCR or pytesseract."""
        if Image is None:
            logger.warning("PIL not installed; cannot OCR image")
            return ""
        try:
            img = Image.open(BytesIO(file_bytes))
        except UnidentifiedImageError:
            if allow_pdf_fallback:
                logger.warning(
                    "Provided bytes are not a valid image; attempting PDF extraction fallback",
                )
                return self._extract_text_from_pdf(file_bytes)
            logger.warning("Provided bytes are not a valid image")
            return ""
        except Exception as exc:  # pragma: no cover - defensive
            logger.error("Failed OCR on image: %s", exc)
            return ""
        if easyocr is not None:
            try:
                arr = np.array(img)
                reader = _get_easyocr_reader()
                ocr_lines = reader.readtext(arr, detail=0, paragraph=True)
                return "\n".join(ocr_lines)
            except Exception as exc:  # pragma: no cover - defensive
                logger.warning("EasyOCR failed: %s", exc)
        if pytesseract is not None:
            try:
                return pytesseract.image_to_string(img)
            except Exception as exc:  # pragma: no cover - defensive
                logger.error("Failed OCR on image: %s", exc)
                return ""
        logger.warning("pytesseract not installed; cannot OCR image")
        return ""


    def _extract_text(self, file_bytes: bytes, object_key: str) -> str:
        """Route to appropriate extractor based on file extension."""
        ext = os.path.splitext(object_key)[1].lower()
        if ext == ".pdf":
            return self._extract_text_from_pdf(file_bytes)
        if ext in {".doc", ".docx"}:
            return self._extract_text_from_docx(file_bytes)
        if ext in {".png", ".jpg", ".jpeg"}:
            return self._extract_text_from_image(file_bytes)
        logger.warning("Unsupported document type '%s' for %s", ext, object_key)
        return ""


    def _parse_header(self, text: str) -> Dict[str, str]:
        """Use semantic similarity to locate common header fields."""
        lines = [ln.strip() for ln in text.splitlines() if ln.strip()]
        if not lines:
            return {}

        try:
            line_vecs = self.agent_nick.embedding_model.encode(
                lines, convert_to_tensor=True, show_progress_bar=False
            )
        except Exception:
            return {}

        field_synonyms = {
            "invoice_id": ["invoice number", "invoice id", "invoice no"],
            "po_id": ["purchase order", "po number", "po id"],
            "quote_id": ["quote number", "quote id"],
            "vendor_name": ["vendor", "supplier", "from"],
            "supplier_id": ["supplier id", "supplier number"],
            "buyer_id": ["buyer id", "buyer number"],
            "requisition_id": ["requisition id", "requisition number"],
            "requested_by": ["requested by", "requester"],
            "requested_date": ["requested date", "request date"],
            "invoice_date": ["invoice date"],
            "due_date": ["due date"],
            "invoice_paid_date": ["paid date", "payment date", "invoice paid date"],
            "payment_terms": ["payment terms", "terms"],
            "currency": ["currency"],
            "invoice_amount": ["invoice amount", "amount due"],
            "total_amount": ["total amount", "grand total", "total"],
            "tax_percent": ["tax rate", "tax percent"],
            "tax_amount": ["tax amount", "tax"],
            "invoice_total_incl_tax": [
                "total including tax",
                "total incl tax",
                "total amount incl tax",
            ],
            "exchange_rate_to_usd": ["exchange rate", "exchange rate to usd"],
            "converted_amount_usd": ["usd amount", "amount usd", "converted amount usd"],
            "country": ["country"],
            "region": ["region"],
            "invoice_status": ["invoice status", "status"],
            "ai_flag_required": ["ai flag required", "ai flag"],
            "trigger_type": ["trigger type"],
            "trigger_context_description": ["trigger context", "context description"],
            "created_date": ["created date", "creation date"],
            "order_date": ["order date", "po date"],
            "expected_delivery_date": ["expected delivery date", "delivery date"],
            "ship_to_country": ["ship to country", "shipping country"],
            "delivery_region": ["delivery region", "region"],
            "incoterm": ["incoterm"],
            "incoterm_responsibility": ["incoterm responsibility", "incoterm resp"],
            "delivery_address_line1": ["delivery address line1", "address line 1"],
            "delivery_address_line2": ["delivery address line2", "address line 2"],
            "delivery_city": ["delivery city", "city"],
            "postal_code": ["postal code", "postcode", "zip"],
            "default_currency": ["default currency"],
            "po_status": ["po status", "status"],
            "contract_id": ["contract id", "contract number"],
        }
        header: Dict[str, str] = {}
        for field, synonyms in field_synonyms.items():
            try:
                syn_vec = self.agent_nick.embedding_model.encode(
                    synonyms, convert_to_tensor=True, show_progress_bar=False
                )
                field_vec = torch.mean(syn_vec, dim=0, keepdim=True)
                sims = util.cos_sim(field_vec, line_vecs)[0]
                score, idx = torch.max(sims, dim=0)
                idx = int(idx.item())
            except Exception:
                continue
            if score.item() < 0.5:
                continue
            candidate = lines[idx]
            lower_candidate = candidate.lower()
            value = candidate
            for syn in synonyms:
                syn_l = syn.lower()
                if syn_l in lower_candidate:
                    value = candidate[lower_candidate.index(syn_l) + len(syn_l) :]
                    break
            value = value.split(":")[-1].strip(" -#")
            if field in {"total_amount", "tax_percent", "tax_amount"}:
                header[field] = self._clean_numeric(value)
            else:
                header[field] = value

        if "invoice_id" in header:
            header["doc_type"] = "Invoice"
        elif "po_id" in header:
            header["doc_type"] = "Purchase_Order"
        elif "quote_id" in header:
            header["doc_type"] = "Quote"
        else:
            header["doc_type"] = self._classify_doc_type(text)

        numeric_fields = {
            "total_amount",
            "tax_percent",
            "tax_amount",
            "invoice_amount",
            "invoice_total_incl_tax",
            "exchange_rate_to_usd",
            "converted_amount_usd",
        }
        numeric_id_fields = {"buyer_id", "supplier_id", "requisition_id"}
        for field in numeric_fields:
            if field in header and header[field] is not None:
                header[field] = self._clean_numeric(header[field])
        for field in numeric_id_fields:
            if field in header:
                num = self._clean_numeric(header[field])
                header[field] = int(num) if num is not None else None

        # Enhance extraction with NLP-based entity recognition.  Any values
        # already present take precedence over NER results.
        ner_header = self._extract_header_with_ner(text)
        for key, value in ner_header.items():
            header.setdefault(key, value)

        return header

    def _extract_header_with_ner(self, text: str) -> Dict[str, Any]:
        """Supplement header parsing using a lightweight NER model.

        Named-entity recognition helps identify vendor names, dates and
        monetary amounts that might not be captured by the heuristic
        approach.  The function returns only a subset of fields to keep the
        logic simple while improving accuracy.
        """

        entities = extract_entities(text)
        header: Dict[str, Any] = {}
        for ent in entities:
            label = ent.get("entity_group")
            word = ent.get("word", "").strip()
            if not word:
                continue
            if label == "ORG" and "vendor_name" not in header:
                header["vendor_name"] = word
            elif label == "DATE":
                if "invoice_date" not in header:
                    header["invoice_date"] = word
                elif "due_date" not in header:
                    header["due_date"] = word
            elif label == "MONEY" and "invoice_total_incl_tax" not in header:
                header["invoice_total_incl_tax"] = self._clean_numeric(word)
        return header

    def _classify_doc_type(self, text: str) -> str:
        """Infer the document type from content with an LLM fallback.

        The method first scores the text against :data:`DOC_TYPE_KEYWORDS` so
        that multiple hints within the document can contribute to the
        classification.  When no clear winner emerges an inexpensive LLM call
        is made to label the document, keeping the approach largely generic
        while maintaining accuracy.
        """

        snippet = text[:2000].lower()
        scores = {
            dtype: sum(snippet.count(kw) for kw in kws)
            for dtype, kws in DOC_TYPE_KEYWORDS.items()
        }
        best_type, best_score = max(scores.items(), key=lambda kv: kv[1])
        if best_score > 0:
            return best_type

        prompt = (
            "Classify the following document as Invoice, Purchase_Order, Quote,"
            " Contract, or Other. Respond with only the label.\n\n" + snippet
        )
        try:
            resp = self.call_ollama(prompt=prompt, model=self.extraction_model)
            label = resp.get("response", "").strip().lower()
            for canonical in DOC_TYPE_KEYWORDS:
                if canonical.replace("_", " ").lower() in label:
                    return canonical
            if "invoice" in label:
                return "Invoice"
            if "purchase" in label or "po" in label:
                return "Purchase_Order"
            if "quote" in label:
                return "Quote"
            if "contract" in label:
                return "Contract"
        except Exception:
            pass
        return "Other"

    def _classify_product_type(self, text: str) -> str:
        """Return a coarse product category based on simple keyword matching."""
        snippet = text.lower()
        for category, keywords in PRODUCT_KEYWORDS.items():
            for kw in keywords:
                if kw in snippet:
                    return category
        return "other"

    def _extract_unique_id(self, text: str, doc_type: str) -> str:
        """Extract a best-effort unique identifier such as invoice or PO number."""
<<<<<<< HEAD
        pattern = UNIQUE_ID_PATTERNS.get(doc_type)
=======
        patterns = {
            "Invoice": r"invoice\s*(?:number|no\.|#)?\s*[:#-]?\s*([A-Za-z0-9-]+)",
            "Purchase_Order": r"(?:purchase order|po)\s*(?:number|no\.|#)?\s*[:#-]?\s*([A-Za-z0-9-]+)",
            "Quote": r"quote\s*(?:number|no\.|#)?\s*[:#-]?\s*([A-Za-z0-9-]+)",
            "Contract": r"contract\s*(?:number|no\.|#)?\s*[:#-]?\s*([A-Za-z0-9-]+)",
        }
        pattern = patterns.get(doc_type)
>>>>>>> bfd869ee
        if not pattern:
            return ""
        match = re.search(pattern, text, re.IGNORECASE)
        return match.group(1).strip() if match else ""

    def _infer_vendor_name(self, text: str, object_key: str | None = None) -> str:
        """Best-effort vendor/supplier name extraction.

        Many procurement documents place the vendor name prominently in the
        title or top header without an explicit label.  This helper searches the
        first few lines for a candidate and falls back to the file name when
        necessary.
        """
        lines = [ln.strip() for ln in text.splitlines() if ln.strip()]
        for line in lines[:5]:
            if not re.search(r"(invoice|purchase order|quote|bill|statement)", line, re.I):
                return line
        if object_key:
            base = object_key.split("/")[-1].rsplit(".", 1)[0]
            token = re.split(r"[-_]", base)[0]
            if token and not re.search(r"(invoice|po|purchase|quote)", token, re.I):
                return token
        return ""

    def _extract_line_items_from_pdf_tables(
        self, file_bytes: bytes, doc_type: str
    ) -> List[Dict]:
        """Extract line items by parsing tabular data directly from the PDF."""
        if pdfplumber is None:
            return []
        line_items: List[Dict] = []
        if doc_type == "Invoice":
            column_synonyms = {
                "item_id": ["item", "sku", "part", "product code"],
                "item_description": ["description", "item description"],
                "quantity": ["qty", "quantity"],
                "unit_price": ["unit price", "price", "rate", "unit cost"],
                "unit_of_measure": ["unit", "uom"],
                "line_amount": ["line total", "line amount", "amount", "total"],
                "tax_percent": ["tax %", "tax percent", "tax rate"],
                "tax_amount": ["tax", "tax amount"],
                "total_amount_incl_tax": ["total amount incl tax", "total with tax"],
            }
        else:  # Purchase orders and others
            column_synonyms = {
                "item_id": ["item", "sku", "part", "product code"],
                "item_description": ["description", "item description"],
                "quantity": ["qty", "quantity"],
                "unit_price": ["unit price", "price", "rate", "unit cost"],
                "unit_of_measure": ["unit", "uom"],
                "currency": ["currency"],
                "line_total": ["line total", "amount", "total"],
                "tax_percent": ["tax %", "tax percent", "tax rate"],
                "tax_amount": ["tax", "tax amount"],
                "total_amount": ["total", "total amount", "total with tax"],
            }
        try:
            with pdfplumber.open(BytesIO(file_bytes)) as pdf:
                for page in pdf.pages:
                    for table in page.extract_tables() or []:
                        df = pd.DataFrame(table).dropna(how="all")
                        if df.empty:
                            continue
                        header = (
                            df.iloc[0]
                            .fillna("")
                            .astype(str)
                            .str.lower()
                            .str.strip()
                            .tolist()
                        )
                        col_map: Dict[int, str] = {}
                        for idx, col in enumerate(header):
                            for field, syns in column_synonyms.items():
                                if any(syn in col for syn in syns):
                                    col_map[idx] = field
                                    break
                        if len(col_map) < 2:
                            continue
                        for _, row in df.iloc[1:].iterrows():
                            item: Dict[str, Any] = {}
                            for idx, field in col_map.items():
                                val = row.iloc[idx]
                                if isinstance(val, str):
                                    val = val.strip()
                                if val not in (None, ""):
                                    item[field] = val
                            if item:
                                line_items.append(item)
        except Exception as exc:  # pragma: no cover - defensive
            logger.warning("Table extraction failed: %s", exc)
        return line_items

    def _normalize_header_fields(self, header: Dict[str, Any], doc_type: str) -> Dict[str, Any]:
        """Map extracted header keys to canonical column names."""
        alias_map = {
            "Invoice": {
                "invoice_total": "invoice_amount",
                "total_amount": "invoice_amount",
                "vendor": "vendor_name",
                "supplier": "vendor_name",
                "recipient": "vendor_name",
                "to": "vendor_name",
                "supplier_name": "vendor_name",
            },
            "Purchase_Order": {
                "po_number": "po_id",
                "purchase_order_id": "po_id",
                "vendor": "vendor_name",
                "supplier": "vendor_name",
                "recipient": "vendor_name",
                "to": "vendor_name",
                "supplier_name": "vendor_name",
            },
        }
        mapping = alias_map.get(doc_type, {})
        normalised: Dict[str, Any] = {}
        for key, value in header.items():
            normalised[mapping.get(key, key)] = value
        if normalised.get("vendor_name") and not normalised.get("supplier_id"):
            normalised["supplier_id"] = normalised["vendor_name"]
        return normalised

    def _sanitize_party_names(self, header: Dict[str, Any]) -> Dict[str, Any]:
        """Ensure vendor and supplier fields contain meaningful values.

        Some documents include boilerplate phrases such as "Purchase Order"
        which can be incorrectly captured as a vendor or supplier name during
        naive parsing.  This helper strips such occurrences and guarantees that
        ``supplier_id`` mirrors ``vendor_name`` when a separate identifier is
        absent.
        """

        for field in ("vendor_name", "supplier_id", "supplier_name"):
            val = header.get(field)
            if val and "purchase" in str(val).lower():
                header[field] = ""
        if header.get("vendor_name") and not header.get("supplier_id"):
            header["supplier_id"] = header["vendor_name"]
        return header

    def _normalize_line_item_fields(
        self, items: List[Dict[str, Any]], doc_type: str
    ) -> List[Dict[str, Any]]:
        """Rename common line-item field variants based on document type."""
        alias_map = {
            "Invoice": {
                "description": "item_description",
                "qty": "quantity",
                "price": "unit_price",
                "amount": "line_amount",
                "tax": "tax_amount",
            },
            "Purchase_Order": {
                "description": "item_description",
                "qty": "quantity",
                "price": "unit_price",
                "amount": "line_total",
                "uom": "unit_of_measure",
            },
        }
        mapping = alias_map.get(doc_type, {})
        normalised_items: List[Dict[str, Any]] = []
        for item in items:
            normalised: Dict[str, Any] = {}
            for key, value in item.items():
                normalised[mapping.get(key, key)] = value
            normalised_items.append(normalised)
        return normalised_items

    def _extract_structured_data(
        self, text: str, file_bytes: bytes, doc_type: str
    ) -> Tuple[Dict[str, Any], List[Dict[str, Any]]]:
        """Parse header and line items using a hybrid heuristic/LLM approach."""

        data = convert_document_to_json(text, doc_type)
        header = self._normalize_header_fields(data.get("header_data", {}), doc_type)
        line_items = self._normalize_line_item_fields(
            data.get("line_items", []), doc_type
        )

        parsed_header = self._parse_header(text)
        parsed_header.update(header)
        header = parsed_header

        if not line_items:
            extracted = self._extract_line_items_from_pdf_tables(file_bytes, doc_type)
            line_items = self._normalize_line_item_fields(extracted, doc_type)

        # Augment with LLM extraction as a fallback when heuristics miss fields
        llm_header, llm_items = self._llm_extract_structured_data(text, doc_type)
        llm_header = self._normalize_header_fields(llm_header, doc_type)
        for key, value in llm_header.items():
            header.setdefault(key, value)
        if not line_items and llm_items:
            line_items = self._normalize_line_item_fields(llm_items, doc_type)

        header = self._sanitize_party_names(header)
        header, line_items = self._validate_and_cast(header, line_items, doc_type)
        return header, line_items

    def _llm_extract_structured_data(
        self, text: str, doc_type: str
    ) -> Tuple[Dict[str, Any], List[Dict[str, Any]]]:
        """Use an LLM to extract structured fields as a best-effort fallback."""

        schema = SCHEMA_MAP.get(doc_type, {})
        header_fields = list(schema.get("header", {}).keys())
        line_fields = list(schema.get("line_items", {}).keys())
        prompt = (
            "Extract key fields from the following document. Return a JSON object with "
            "'header_data' and 'line_items'. 'header_data' should include as many of "
            f"{header_fields} as possible and 'line_items' should be a list of objects "
            f"containing {line_fields}.\n\nDocument:\n{text}"
        )
        response = self.call_ollama(prompt=prompt, model=self.extraction_model, format="json")
        try:
            payload = json.loads(response.get("response", "{}"))
            header = payload.get("header_data", {}) or {}
            line_items = payload.get("line_items", []) or []
        except Exception:
            header, line_items = {}, []
        return header, line_items



    def _vectorize_document(
        self,
        full_text: str,
        pk_value: str | None,
        doc_type: Any,
        product_type: Any,
        object_key: str,
    ) -> None:
        """Store document chunks and metadata in the vector database."""
        self.agent_nick._initialize_qdrant_collection()
        chunks = self._chunk_text(full_text)

        # Batch encode the chunks so the GPU can be utilised efficiently.  The
        # embedding model automatically uses the GPU when available via
        # :func:`utils.gpu.configure_gpu`.
        vectors = self.agent_nick.embedding_model.encode(
            chunks, normalize_embeddings=True, show_progress_bar=False
        )

        summary = full_text[:200]
        record_id = pk_value or object_key

        points: List[models.PointStruct] = []
        for idx, (chunk, vector) in enumerate(zip(chunks, vectors)):
            payload = {
                "record_id": record_id,
                "document_type": _normalize_label(doc_type),
                "product_type": _normalize_label(product_type),
                "s3_key": object_key,
                "chunk_id": idx,
                "content": chunk,
                "summary": summary,
            }
            point_id = _normalize_point_id(f"{record_id}_{idx}")
            points.append(
                models.PointStruct(id=point_id, vector=vector.tolist(), payload=payload)
            )

        if points:
            self.agent_nick.qdrant_client.upsert(
                collection_name=self.settings.qdrant_collection_name,
                points=points,
                wait=True,
            )

    def _vectorize_structured_data(
        self,
        header: Dict[str, Any],
        line_items: List[Dict[str, Any]],
        doc_type: str,
        pk_value: str,
        product_type: Any,
    ) -> None:
        """Embed header and line-item content for retrieval.

        Procurement workflows often require question answering over both
        transaction headers (e.g. invoice dates, vendor names) and individual
        line items.  Earlier revisions only vectorised line items which limited
        the RAG agent's ability to answer header-level queries.  We now embed
        a compact text representation of the header alongside each line item.
        Points are tagged with a ``data_type`` so callers can filter as needed.
        """

        if not pk_value:
            return

        self.agent_nick._initialize_qdrant_collection()

        texts: List[str] = []
        meta: List[Tuple[str, Dict[str, Any]]] = []

        # Header payload -------------------------------------------------
        header_text = _dict_to_text(header)
        if header_text:
            texts.append(header_text)
            meta.append(
                (
                    _normalize_point_id(f"{pk_value}_header"),
                    {
                        "record_id": pk_value,
                        "document_type": _normalize_label(doc_type),
                        "product_type": _normalize_label(product_type),
                        "data_type": "header",
                        "content": header_text,
                    },
                )
            )

        # Line item payloads --------------------------------------------
        for idx, item in enumerate(line_items, start=1):
            item_text = _dict_to_text(item)
            if not item_text:
                continue
            texts.append(item_text)
            meta.append(
                (
                    _normalize_point_id(f"{pk_value}_line_{idx}"),
                    {
                        "record_id": pk_value,
                        "document_type": _normalize_label(doc_type),
                        "product_type": _normalize_label(product_type),
                        "data_type": "line_item",
                        "line_number": idx,
                        "content": item_text,
                    },
                )
            )

        if not texts:
            return

        vectors = self.agent_nick.embedding_model.encode(
            texts, normalize_embeddings=True, show_progress_bar=False
        )
        points = [
            models.PointStruct(id=pid, vector=vec.tolist(), payload=payload)
            for (pid, payload), vec in zip(meta, vectors)
        ]

        self.agent_nick.qdrant_client.upsert(
            collection_name=self.settings.qdrant_collection_name,
            points=points,
            wait=True,
        )

    def _chunk_text(self, text: str, max_tokens: int = 256, overlap: int = 20) -> List[str]:
        """Token-aware text chunking with graceful degradation.

        The original implementation used character counts which could split
        tokens awkwardly and lead to sub‑optimal embeddings.  We now prefer a
        token-based approach using ``tiktoken`` when available.  When the
        library is missing the function falls back to a whitespace-normalised
        character strategy so behaviour remains robust in minimal
        environments.
        """

        text = re.sub(r"\s+", " ", text).strip()
        if not text:
            return []

        try:  # pragma: no cover - optional dependency
            import tiktoken

            enc = tiktoken.get_encoding("cl100k_base")
            tokens = enc.encode(text)
            step = max_tokens - overlap if max_tokens > overlap else max_tokens
            chunks = []
            for i in range(0, len(tokens), step):
                chunk_tokens = tokens[i : i + max_tokens]
                chunks.append(enc.decode(chunk_tokens))
            return chunks
        except Exception:
            max_chars = max_tokens
            step = max_chars - overlap if max_chars > overlap else max_chars
            return [text[i : i + max_chars] for i in range(0, len(text), step)]

    def _clean_numeric(self, value: str | int | float) -> Optional[float]:
        """Best-effort parsing of free-form numeric strings.

        The helper is tolerant to common human formats such as ``20%``,
        ``£1,200.50`` or ``(100)`` for negative numbers.  Any non-numeric
        characters, including currency symbols and thousand separators, are
        stripped before casting.

        Parameters
        ----------
        value: str | int | float
            Raw numeric value or string potentially containing decorations.

        Returns
        -------
        Optional[float]
            ``float`` representation if parsing succeeds otherwise ``None``.
        """
        if value is None:
            return None
        if isinstance(value, (int, float)):
            return float(value)
        value_str = str(value).strip()
        if not value_str:
            return None
        if not any(ch.isdigit() for ch in value_str):
            return None
        trimmed = value_str.strip()
        is_negative = trimmed.startswith("(") and trimmed.endswith(")")
        value_str = value_str.replace(",", "")
        numbers = re.findall(r"\d*\.\d+|\d+", value_str)
        if not numbers:
            logger.debug("Unable to parse numeric value '%s'", value)
            return None
        # When a percent sign is present the first number usually represents
        # the percentage, otherwise the last number tends to be the amount.
        num_str = numbers[0] if "%" in value_str else numbers[-1]
        try:
            num = float(num_str)
            return -num if is_negative else num
        except ValueError:
            logger.debug("Unable to parse numeric value '%s'", value)
            return None

    def _clean_date(self, value: str) -> Optional[datetime.date]:
        """Parse fuzzy or relative date strings.

        Supports expressions like "Jan 15, 2024 + 30 days" by applying the
        specified offset. Returns ``datetime.date`` objects or ``None`` when
        parsing fails.
        """
        try:
            value_str = str(value)
            # Some documents include a trailing dot after the month name,
            # e.g. ``30 MARCH. 2024`` which confuses the parser.  Strip dots
            # that directly follow a word token.
            value_str = re.sub(r"([A-Za-z])\.", r"\1", value_str)
            match = re.match(r"(.+?)\s*\+\s*(\d+)\s*days", value_str, re.I)
            if match:
                base = parser.parse(match.group(1), fuzzy=True)
                offset = int(match.group(2))
                return (base + timedelta(days=offset)).date()
            return parser.parse(value_str, fuzzy=True).date()
        except Exception:
            logger.warning("Unable to parse date value '%s'", value)
            return None

    def _sanitize_value(self, value, key: Optional[str] = None):
        if isinstance(value, str) and value.strip().lower() in {"", "null", "none"}:
            return None
        numeric_fields = {
            "quantity",
            "unit_price",
            "tax_percent",
            "tax_amount",
            "line_total",
            "line_amount",
            "total_with_tax",
            "total_amount",
            "total_amount_incl_tax",
            "total",
            "invoice_amount",
            "invoice_total_incl_tax",
            "exchange_rate_to_usd",
            "converted_amount_usd",
        }
        date_fields = {
            "invoice_date",
            "due_date",
            "po_date",
            "requested_date",
            "invoice_paid_date",
            "delivery_date",
            "order_date",
            "expected_delivery_date",
            "created_date",
            "last_modified_date",
        }
        currency_fields = {"currency", "default_currency"}
        if key:
            lower = key.lower()
            if lower in numeric_fields:
                return self._clean_numeric(value)
            if lower in date_fields:
                return self._clean_date(value)
            if lower in currency_fields:
                if isinstance(value, str):
                    val = value.strip().upper()
                    symbol_map = {"$": "USD", "£": "GBP", "€": "EUR"}
                    if val in symbol_map:
                        return symbol_map[val]
                    val = re.sub(r"[^A-Z]", "", val)
                    return val[:3] if val else None
                return None
        return value

    def _cast_sql_type(self, value: Any, sql_type: str):
        """Cast ``value`` to a Python type based on a SQL type string."""
        if value is None:
            return None
        sql_type = sql_type.lower()
        try:
            if "numeric" in sql_type or sql_type in {"integer", "smallint"}:
                num = self._clean_numeric(value)
                if num is None:
                    return None
                if sql_type in {"integer", "smallint"}:
                    return int(num)
                return float(num)
            if sql_type == "integer":
                return int(self._clean_numeric(value) or 0)
            if "date" in sql_type and "timestamp" not in sql_type:
                dt = self._clean_date(value)
                return dt.isoformat() if dt else None
            if "timestamp" in sql_type:
                dt = parser.parse(str(value))
                return dt.isoformat()
        except Exception:
            return None
        return value

    def _validate_and_cast(
        self,
        header: Dict[str, Any],
        line_items: List[Dict[str, Any]],
        doc_type: str,
    ) -> Tuple[Dict[str, Any], List[Dict[str, Any]]]:
        """Validate keys and cast values according to table schemas."""
        schemas = SCHEMA_MAP.get(doc_type, {})
        header_schema = schemas.get("header", {})
        line_schema = schemas.get("line_items", {})

        cast_header: Dict[str, Any] = {}
        for k, v in header.items():
            if k in header_schema:
                val = self._sanitize_value(v, k)
                cast_header[k] = self._cast_sql_type(val, header_schema[k])
            else:
                cast_header[k] = v

        cast_lines: List[Dict[str, Any]] = []
        for item in line_items:
            cast_item: Dict[str, Any] = {}
            for k, v in item.items():
                if k in line_schema:
                    val = self._sanitize_value(v, k)
                    cast_item[k] = self._cast_sql_type(val, line_schema[k])
                else:
                    cast_item[k] = v
            if cast_item:
                cast_lines.append(cast_item)

        return cast_header, cast_lines

    def _persist_to_postgres(
        self,
        header: Dict[str, str],
        line_items: List[Dict],
        doc_type: str,
        pk_value: str,
    ) -> None:
        """Persist extracted header and line items to PostgreSQL."""
        try:
            conn = self.agent_nick.get_db_connection()
            with conn:
                self._persist_header_to_postgres(header, doc_type, conn)
                self._persist_line_items_to_postgres(
                    pk_value, line_items, doc_type, header, conn
                )
        except Exception as exc:  # pragma: no cover - database connectivity
            logger.error("Failed to persist %s data: %s", doc_type, exc)

    def _persist_header_to_postgres(
        self, header: Dict[str, str], doc_type: str, conn=None
    ) -> None:
        table_map = {
            "Invoice": ("proc", "invoice_agent", "invoice_id"),
            "Purchase_Order": ("proc", "purchase_order_agent", "po_id"),
        }
        target = table_map.get(doc_type)
        if not target:
            return
        schema, table, pk_col = target
        close_conn = False
        if conn is None:
            conn = self.agent_nick.get_db_connection()
            close_conn = True
        try:
            with conn.cursor() as cur:
                cur.execute(
                    "SELECT column_name, data_type FROM information_schema.columns "
                    "WHERE table_schema=%s AND table_name=%s",
                    (schema, table),
                )
                columns = {r[0]: r[1] for r in cur.fetchall()}
                payload = {}
                numeric_types = {
                    "integer",
                    "bigint",
                    "smallint",
                    "numeric",
                    "decimal",
                    "double precision",
                    "real",
                }
                for k, v in header.items():
                    if k not in columns:
                        continue
                    sanitized = self._sanitize_value(v, k)
                    if sanitized is None:
                        continue
                    col_type = columns[k]
                    if col_type in numeric_types:
                        if isinstance(sanitized, str):
                            sanitized = self._clean_numeric(sanitized)
                        try:
                            if sanitized is None:
                                raise ValueError
                            sanitized = float(sanitized)
                            if col_type in {"integer", "bigint", "smallint"}:
                                sanitized = int(sanitized)
                        except (TypeError, ValueError):
                            logger.warning(
                                "Dropping %s due to type mismatch (%s)", k, v
                            )
                            continue
                    payload[k] = sanitized
                if not payload:
                    return
                cols = ", ".join(payload.keys())
                placeholders = ", ".join(["%s"] * len(payload))
                update_cols = ", ".join(
                    f"{c}=EXCLUDED.{c}" for c in payload.keys() if c != pk_col
                )
                sql_base = f"INSERT INTO {schema}.{table} ({cols}) VALUES ({placeholders}) "
                if update_cols:
                    sql = sql_base + f"ON CONFLICT ({pk_col}) DO UPDATE SET {update_cols}"
                else:
                    sql = sql_base + f"ON CONFLICT ({pk_col}) DO NOTHING"
                cur.execute(sql, list(payload.values()))
            if close_conn:
                conn.commit()
        except Exception as exc:  # pragma: no cover - database connectivity
            logger.error("Failed to persist %s data: %s", doc_type, exc)
            if close_conn:
                conn.rollback()
        finally:
            if close_conn:
                conn.close()

    def _persist_line_items_to_postgres(
        self,
        pk_value: str,
        line_items: List[Dict],
        doc_type: str,
        header: Dict[str, str],
        conn=None,
    ) -> None:
        table_map = {
            "Invoice": ("proc", "invoice_line_items_agent", "invoice_id", "line_no"),
            "Purchase_Order": (
                "proc",
                "po_line_items_agent",
                "po_id",
                "line_number",
            ),
        }
        field_map = {
            "Invoice": {
                "item_id": "item_id",
                "item_description": "item_description",
                "quantity": "quantity",
                "unit_of_measure": "unit_of_measure",
                "unit_price": "unit_price",
                "line_amount": "line_amount",
                "tax_percent": "tax_percent",
                "tax_amount": "tax_amount",
                "total_amount_incl_tax": "total_amount_incl_tax",
            },
            "Purchase_Order": {
                "item_id": "item_id",
                "item_description": "item_description",
                "quantity": "quantity",
                "unit_price": "unit_price",
                "unit_of_measue": "unit_of_measure",
                "currency": "currency",
                "line_total": "line_total",
                "tax_percent": "tax_percent",
                "tax_amount": "tax_amount",
                "total_amount": "total_amount",
            },
        }
        target = table_map.get(doc_type)
        field_map = field_map.get(doc_type, {})
        if not target or not line_items:
            return
        schema, table, fk_col, line_no_col = target
        close_conn = False
        if conn is None:
            conn = self.agent_nick.get_db_connection()
            close_conn = True
        try:
            with conn.cursor() as cur:
                cur.execute(
                    "SELECT column_name FROM information_schema.columns "
                    "WHERE table_schema=%s AND table_name=%s",
                    (schema, table),
                )
                columns = [r[0] for r in cur.fetchall()]
                numeric_fields = {
                    "quantity",
                    "unit_price",
                    "tax_percent",
                    "tax_amount",
                    "line_total",
                    "line_amount",
                    "total_with_tax",
                    "total_amount_incl_tax",
                    "total_amount",
                }
                for idx, item in enumerate(line_items, start=1):
                    line_key = "line_no" if line_no_col == "line_no" else "line_number"
                    raw_line = item.get(line_key)
                    if raw_line in (None, ""):
                        line_value = idx
                    else:
                        cleaned = self._clean_numeric(raw_line)
                        line_value = int(cleaned) if cleaned is not None else idx
                    payload = {fk_col: pk_value, line_no_col: line_value}
                    if doc_type == "Invoice":
                        if "po_id" in columns and header.get("po_id"):
                            payload["po_id"] = header.get("po_id")
                        for extra in ["delivery_date", "country", "region"]:
                            if extra in columns and header.get(extra):
                                payload[extra] = header.get(extra)
                    # generate synthetic line identifiers when supported by the schema
                    if doc_type == "Purchase_Order" and "po_line_id" in columns:
                        payload.setdefault("po_line_id", f"{pk_value}-{line_value}")
                    if doc_type == "Invoice" and "invoice_line_id" in columns:
                        payload.setdefault("invoice_line_id", f"{pk_value}-{line_value}")
                    for col, source in field_map.items():
                        if col in payload:
                            continue
                        if col in columns and item.get(source) is not None:
                            payload[col] = item[source]
                    sanitized = {}
                    for k, v in payload.items():
                        val = self._sanitize_value(v, k)
                        if k in numeric_fields:
                            if val in (None, ""):
                                continue
                            if not isinstance(val, (int, float)):
                                val = self._clean_numeric(val)
                            if val in (None, "") or not isinstance(val, (int, float)):
                                logger.warning(
                                    "Dropping field %s due to non-numeric value. Payload: %s", k, payload
                                )
                                continue
                            val = float(val)
                        sanitized[k] = val

                    cols = ", ".join(sanitized.keys())
                    placeholders = ", ".join(["%s"] * len(sanitized))
                    update_cols = ", ".join(
                        f"{c}=EXCLUDED.{c}" for c in sanitized.keys() if c not in {fk_col, line_no_col}
                    )
                    sql = f"INSERT INTO {schema}.{table} ({cols}) VALUES ({placeholders})"
                    if update_cols:
                        sql += f" ON CONFLICT ({fk_col}, {line_no_col}) DO UPDATE SET {update_cols}"
                    else:
                        sql += f" ON CONFLICT ({fk_col}, {line_no_col}) DO NOTHING"
                    cur.execute(sql, list(sanitized.values()))
            if close_conn:
                conn.commit()
        except Exception as exc:  # pragma: no cover - database connectivity
            logger.error("Failed to persist line items for %s: %s", doc_type, exc)
            if close_conn:
                conn.rollback()
        finally:
            if close_conn:
                conn.close()

    def train_extraction_model(
        self, training_data: List[Tuple[str, str]], epochs: int = 1
    ) -> Optional[str]:
        """Fine-tune the embedding model using provided training data.

        Parameters
        ----------
        training_data: List[Tuple[str, str]]
            Pairs of text segments that should be close in embedding space.
        epochs: int
            Number of training epochs.

        Returns
        -------
        Optional[str]
            Path to the directory containing the fine-tuned model.
        """
        if not training_data:
            logger.info("No training data provided; skipping fine-tuning.")
            return None
        try:
            from sentence_transformers import InputExample, losses
            from torch.utils.data import DataLoader
        except Exception as exc:  # pragma: no cover - optional dependency
            logger.error("sentence-transformers training dependencies missing: %s", exc)
            return None
        device = "cuda" if torch.cuda.is_available() else "cpu"
        model = self.agent_nick.embedding_model
        examples = [InputExample(texts=[t, l]) for t, l in training_data]
        train_loader = DataLoader(examples, batch_size=8, shuffle=True)
        train_loss = losses.CosineSimilarityLoss(model)
        output_dir = os.path.join("/tmp", f"fine_tuned_{uuid.uuid4().hex[:8]}")
        model.fit(
            train_objectives=[(train_loader, train_loss)],
            epochs=epochs,
            output_path=output_dir,
            device=device,
        )
        logger.info("Fine-tuned extraction model saved to %s", output_dir)
        return output_dir

    # ------------------------------------------------------------------
    # End of class
    # ------------------------------------------------------------------

#
# if __name__ == "__main__":
#     # Simple manual invocation used during local development. The production
#     # system always provides an ``AgentContext`` via the orchestrator.
#     from agents.base_agent import AgentNick, AgentContext
#
#     agent_nick = AgentNick()
#     logging.basicConfig(level=logging.INFO)
#     agent = DataExtractionAgent(agent_nick)  # Replace with actual AgentNick instance
#
#     context = AgentContext(
#         workflow_id="manual-test",
#         agent_id="data_extraction",
#         user_id=agent_nick.settings.script_user,
#         input_data={"s3_prefix": "Invoices/"},
#     )

#     result = agent.run(context)
#     print(result)<|MERGE_RESOLUTION|>--- conflicted
+++ resolved
@@ -199,7 +199,6 @@
     "office supplies": ["paper", "pen", "stapler", "notebook", "folder"],
 }
 
-<<<<<<< HEAD
 # Keyword map used to infer the high level document type.  Instead of a
 # rigid series of ``if/elif`` checks this mapping allows the classifier to
 # score documents based on the presence of domain specific terminology.  New
@@ -223,8 +222,6 @@
     "Contract": r"contract\s*(?:number|no\.|#)?\s*[:#-]?\s*([A-Za-z0-9-]+)",
 }
 
-=======
->>>>>>> bfd869ee
 
 def _normalize_point_id(raw_id: str) -> int | str:
     """Qdrant allows integer identifiers; strings are hashed deterministically."""
@@ -294,7 +291,6 @@
             data = self._process_documents(s3_prefix, s3_object_key)
             docs = data.get("details", [])
             discrepancy_result = self._run_discrepancy_detection(docs, context)
-<<<<<<< HEAD
 
             # Propagate discrepancy-detection failures so that callers can
             # distinguish validation problems from successfully audited
@@ -313,8 +309,7 @@
                     error=err,
                 )
 
-=======
->>>>>>> bfd869ee
+
             mismatches = discrepancy_result.data.get("mismatches", [])
             summary = {
                 "documents_provided": len(docs),
@@ -324,14 +319,8 @@
             data["summary"] = summary
             if mismatches:
                 data["mismatches"] = mismatches
-<<<<<<< HEAD
             return AgentOutput(status=AgentStatus.SUCCESS, data=data)
-=======
-            return AgentOutput(
-                status=AgentStatus.SUCCESS,
-                data=data,
-            )
->>>>>>> bfd869ee
+
         except Exception as exc:
             logger.error("DataExtractionAgent failed: %s", exc)
             return AgentOutput(status=AgentStatus.FAILED, data={}, error=str(exc))
@@ -831,17 +820,7 @@
 
     def _extract_unique_id(self, text: str, doc_type: str) -> str:
         """Extract a best-effort unique identifier such as invoice or PO number."""
-<<<<<<< HEAD
         pattern = UNIQUE_ID_PATTERNS.get(doc_type)
-=======
-        patterns = {
-            "Invoice": r"invoice\s*(?:number|no\.|#)?\s*[:#-]?\s*([A-Za-z0-9-]+)",
-            "Purchase_Order": r"(?:purchase order|po)\s*(?:number|no\.|#)?\s*[:#-]?\s*([A-Za-z0-9-]+)",
-            "Quote": r"quote\s*(?:number|no\.|#)?\s*[:#-]?\s*([A-Za-z0-9-]+)",
-            "Contract": r"contract\s*(?:number|no\.|#)?\s*[:#-]?\s*([A-Za-z0-9-]+)",
-        }
-        pattern = patterns.get(doc_type)
->>>>>>> bfd869ee
         if not pattern:
             return ""
         match = re.search(pattern, text, re.IGNORECASE)
