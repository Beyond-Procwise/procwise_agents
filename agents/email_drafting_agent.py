--- conflicted
+++ resolved
@@ -5,16 +5,9 @@
 import re
 from dataclasses import dataclass
 from typing import Any, Dict, Iterable, List, Optional, Sequence, Tuple
-<<<<<<< HEAD
-
-import requests
-
-from agents.base_agent import AgentContext, AgentOutput, AgentStatus
-
-=======
 import requests
 from agents.base_agent import AgentContext, AgentOutput, AgentStatus
->>>>>>> d82a0356
+
 # -----------------------
 # Config & small utilities
 # -----------------------
