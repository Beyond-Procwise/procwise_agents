from __future__ import annotations

import json
import os
import re
from dataclasses import dataclass
from typing import Any, Dict, Iterable, List, Optional, Sequence, Tuple
<<<<<<< HEAD

import requests

from agents.base_agent import AgentContext, AgentOutput, AgentStatus

=======
import requests
from agents.base_agent import AgentContext, AgentOutput, AgentStatus
>>>>>>> 5eef2702
# -----------------------
# Config & small utilities
# -----------------------

OLLAMA_URL = os.getenv("OLLAMA_URL", "http://localhost:11434")
MODEL_COMPOSE = os.getenv("EMAIL_DRAFT_MODEL", "llama3.2")
MODEL_POLISH = os.getenv("EMAIL_POLISH_MODEL", "gemma3")  # optional
ENABLE_POLISH = os.getenv("EMAIL_POLISH_ENABLED", "false").strip().lower() == "true"


def _post_ollama(path: str, payload: dict, timeout: int = 120) -> dict:
    response = requests.post(f"{OLLAMA_URL}{path}", json=payload, timeout=timeout)
    response.raise_for_status()
    return response.json()


def _chat(
    model: str,
    system: str,
    user: str,
    *,
    temperature: float = 0.3,
    top_p: float = 0.9,
    num_ctx: int = 4096,
    max_tokens: Optional[int] = None,
) -> str:
    options: Dict[str, Any] = {"temperature": temperature, "top_p": top_p, "num_ctx": num_ctx}
    if max_tokens is not None:
        options["num_predict"] = max_tokens
    payload = {
        "model": model,
        "messages": [
            {"role": "system", "content": system},
            {"role": "user", "content": user},
        ],
        "options": options,
        "stream": False,
    }
    response = _post_ollama("/api/chat", payload)
    return response.get("message", {}).get("content", "").strip()


def _to_html(text: str) -> str:
    escaped = (
        text.replace("&", "&amp;")
        .replace("<", "&lt;")
        .replace(">", "&gt;")
    )
    lines = [line.rstrip() for line in escaped.splitlines()]
    html_lines: List[str] = []
    in_list = False
    for line in lines:
        stripped = line.strip()
        if stripped.startswith(("-", "•")):
            if not in_list:
                html_lines.append("<ul>")
                in_list = True
            html_lines.append(f"<li>{stripped.lstrip('-• ').strip()}</li>")
            continue
        if in_list:
            html_lines.append("</ul>")
            in_list = False
        if stripped:
            html_lines.append(f"<p>{line}</p>")
    if in_list:
        html_lines.append("</ul>")
    return "\n".join(html_lines) if html_lines else f"<p>{escaped}</p>"


def _first_line_subject_fallback(body: str, default: str) -> str:
    for line in body.splitlines():
        if line.lower().startswith("subject:"):
            subject = line.split(":", 1)[1].strip()
            if subject:
                return subject
    return default


def _trim_subject_prefixes(value: str) -> str:
    return re.sub(r"^\s*(re|fw|fwd)\s*:\s*", "", value, flags=re.I)


# -----------------------
# Input contracts
# -----------------------


@dataclass
class ThreadHeaders:
    message_id: Optional[str] = None
    references: Optional[List[str]] = None


@dataclass
class DecisionContext:
    rfq_id: str
    supplier_id: Optional[str] = None
    supplier_name: Optional[str] = None
    to: Optional[str] = None
    cc: Optional[List[str]] = None
    current_offer: Optional[float] = None
    currency: Optional[str] = None
    lead_time_weeks: Optional[float] = None
    target_price: Optional[float] = None
    round: Optional[int] = 1
    strategy: str = "clarify"
    counter_price: Optional[float] = None
    asks: Optional[List[str]] = None
    lead_time_request: Optional[str] = None
    rationale: Optional[str] = None
    thread: Optional[ThreadHeaders] = None

    def to_public_json(self) -> dict:
        return {
            "rfq_id": self.rfq_id,
            "supplier_id": self.supplier_id,
            "supplier_name": self.supplier_name,
            "current_offer": self.current_offer,
            "currency": self.currency,
            "lead_time_weeks": self.lead_time_weeks,
            "target_price": self.target_price,
            "round": self.round,
            "strategy": self.strategy,
            "counter_price": self.counter_price,
            "asks": self.asks or [],
            "lead_time_request": self.lead_time_request,
            "rationale": self.rationale,
        }


# -----------------------
# Agent Output contract
# -----------------------


def _build_output(decision: DecisionContext, subject: str, body_text: str) -> dict:
    body_text = body_text.strip()
    subject = subject.strip()
    headers = {"X-Procwise-RFQ-ID": decision.rfq_id}
    if decision.thread and decision.thread.message_id:
        headers["In-Reply-To"] = decision.thread.message_id
    if decision.thread and decision.thread.references:
        headers["References"] = " ".join(decision.thread.references)

    return {
        "rfq_id": decision.rfq_id,
        "to": decision.to,
        "cc": decision.cc or [],
        "subject": subject,
        "text": body_text,
        "html": _to_html(body_text),
        "headers": headers,
        "metadata": {
            "supplier_id": decision.supplier_id,
            "round": decision.round,
            "strategy": decision.strategy,
            "counter_price": decision.counter_price,
        },
    }


# -----------------------
# System prompts
# -----------------------

SYSTEM_COMPOSE = (
    "You are a procurement negotiator. Use British English. Be concise and specific.\n"
    "Rules:\n"
    "- Keep the email under 140 words.\n"
    "- Use bullet points for multiple asks.\n"
    "- Do NOT invent numbers not provided in the JSON context.\n"
    "- Always reference the RFQ id.\n"
    "- Be polite and professional.\n"
)

USER_COMPOSE_TEMPLATE = """Context (JSON):
{ctx}

Write a short email to the supplier with:
- a clear subject line,
- brief opening referencing the RFQ,
- counter price (if present) with currency,
- requested lead time (if present),
- 1–2 bullet-pointed asks from the list,
- a polite close asking for confirmation within 3 days.
"""

SYSTEM_POLISH = (
    "Polish the following email for warmth and clarity without changing any numbers or commitments.\n"
    "Keep it under 140 words. Preserve bullet points. Use British English."
)

USER_POLISH_TEMPLATE = """Original:
<<<
{email}
<<<
"""

SYSTEM_PROMPT_MODE = (
    "You are a procurement email drafter. Use British English. Be concise and specific.\n"
    "Keep the output under 140 words. Use bullet points for lists. Reference the RFQ id if provided."
)

USER_PROMPT_MODE_TEMPLATE = """Draft a supplier email using the instruction below.

Instruction:
<<<
{prompt}
>>>

If an RFQ id appears, include it in the subject and opening line.
"""


# -----------------------
# The Agent
# -----------------------


class EmailDraftingAgent:
    """Email drafting helper backed by an Ollama chat model."""

    def __init__(
        self,
        compose_model: Optional[str] = MODEL_COMPOSE,
        polish_model: Optional[str] = MODEL_POLISH,
        *_,
        **kwargs,
    ) -> None:
        # Backwards compatibility for legacy initialisation ``EmailDraftingAgent(agent_nick)``.
        if compose_model is not None and not isinstance(compose_model, str):
            kwargs.setdefault("agent_nick", compose_model)
            compose_model = MODEL_COMPOSE
        if polish_model is not None and not isinstance(polish_model, str):
            kwargs.setdefault("agent_nick", polish_model)
            polish_model = MODEL_POLISH

        self.compose_model = compose_model or MODEL_COMPOSE
        self.polish_model = (polish_model or MODEL_POLISH) if ENABLE_POLISH else None
        self.agent_nick = kwargs.get("agent_nick")

    # Connected mode (NegotiationAgent -> EmailDraftingAgent)
    def from_decision(self, decision: Dict[str, Any]) -> Dict[str, Any]:
        context = self._coerce_decision(decision)
        ctx_json = json.dumps(context.to_public_json(), ensure_ascii=False)
        body = _chat(
            self.compose_model,
            SYSTEM_COMPOSE,
            USER_COMPOSE_TEMPLATE.format(ctx=ctx_json),
            temperature=0.3,
            top_p=0.9,
            num_ctx=4096,
        )

        if self.polish_model:
            body = _chat(
                self.polish_model,
                SYSTEM_POLISH,
                USER_POLISH_TEMPLATE.format(email=body),
                temperature=0.2,
                top_p=0.9,
                num_ctx=2048,
                max_tokens=260,
            )

        default_subject = _trim_subject_prefixes(
            f"{context.rfq_id} – Counter Offer & Next Steps"
        )
        subject = _first_line_subject_fallback(body, default_subject)
        body = re.sub(r"(?i)^subject:.*\n", "", body).strip()

        return _build_output(context, subject, body)

    # Prompt mode (free form)
    def from_prompt(self, prompt: str, rfq_id: Optional[str] = None) -> Dict[str, Any]:
        body = _chat(
            self.compose_model,
            SYSTEM_PROMPT_MODE,
            USER_PROMPT_MODE_TEMPLATE.format(prompt=prompt),
            temperature=0.3,
            top_p=0.9,
            num_ctx=4096,
        )

        if self.polish_model:
            body = _chat(
                self.polish_model,
                SYSTEM_POLISH,
                USER_POLISH_TEMPLATE.format(email=body),
                temperature=0.2,
                top_p=0.9,
                num_ctx=2048,
                max_tokens=260,
            )

        if not rfq_id:
            match = re.search(r"(RFQ[-\s:_]*[A-Za-z0-9\-]+)", body, flags=re.I)
            rfq_id = match.group(1).replace(" ", "") if match else "RFQ"

        subject = _first_line_subject_fallback(
            body, _trim_subject_prefixes(f"{rfq_id} – Follow-up")
        )
        body = re.sub(r"(?i)^subject:.*\n", "", body).strip()

        context = DecisionContext(rfq_id=rfq_id)
        return _build_output(context, subject, body)

    # Legacy orchestrator compatibility -------------------------------------------------
    def execute(self, context: AgentContext) -> AgentOutput:
        """Legacy orchestration shim.

        The refreshed drafting helper exposes :meth:`from_decision` and
        :meth:`from_prompt` for direct usage.  Legacy flows, however, still call
        :meth:`execute` with an :class:`AgentContext`.  This adapter keeps those
        flows functional by extracting drafting inputs from ``context`` and
        delegating to the lightweight helpers.
        """

        input_data: Dict[str, Any] = getattr(context, "input_data", {}) or {}

        drafts: List[Dict[str, Any]] = []
        errors: List[str] = []

        for decision in self._extract_decisions(input_data):
            try:
                drafts.append(self.from_decision(decision))
            except Exception as exc:  # pragma: no cover - defensive
                errors.append(f"decision draft failed: {exc}")

        if not drafts:
            for prompt_text, rfq_id in self._extract_prompts(input_data):
                try:
                    drafts.append(self.from_prompt(prompt_text, rfq_id=rfq_id))
                except Exception as exc:  # pragma: no cover - defensive
                    errors.append(f"prompt draft failed: {exc}")

        status = AgentStatus.SUCCESS if drafts or not errors else AgentStatus.FAILED
        payload: Dict[str, Any] = {"drafts": drafts}
        if errors:
            payload["errors"] = errors

        pass_fields = dict(input_data)
        pass_fields["drafts"] = drafts

        return AgentOutput(status=status, data=payload, pass_fields=pass_fields)

    # -----------------------
    # helpers
    # -----------------------
    def _coerce_decision(self, payload: Dict[str, Any]) -> DecisionContext:
        thread_info = payload.get("thread") or {}
        thread = ThreadHeaders(
            message_id=thread_info.get("message_id"),
            references=thread_info.get("references") or None,
        )
        asks = payload.get("asks") or []

        return DecisionContext(
            rfq_id=str(payload.get("rfq_id")),
            supplier_id=payload.get("supplier_id"),
            supplier_name=payload.get("supplier_name"),
            to=payload.get("to"),
            cc=payload.get("cc") or [],
            current_offer=_num_or_none(payload.get("current_offer")),
            currency=payload.get("currency"),
            lead_time_weeks=_num_or_none(payload.get("lead_time_weeks")),
            target_price=_num_or_none(payload.get("target_price")),
            round=int(payload.get("round") or 1),
            strategy=str(payload.get("strategy") or "clarify"),
            counter_price=_num_or_none(payload.get("counter_price")),
            asks=[str(item) for item in asks],
            lead_time_request=payload.get("lead_time_request"),
            rationale=payload.get("rationale"),
            thread=thread,
        )

    # ------------------------------------------------------------------
    # Legacy context helpers
    # ------------------------------------------------------------------

    def _extract_decisions(self, payload: Dict[str, Any]) -> List[Dict[str, Any]]:
        """Normalise decision-like payloads for :meth:`from_decision`."""

        decisions: List[Dict[str, Any]] = []

        def _append(candidate: Optional[Dict[str, Any]]) -> None:
            if not isinstance(candidate, dict):
                return
            if not candidate.get("rfq_id"):
                return
            decisions.append(self._normalise_decision_payload(candidate))

        _append(payload.get("decision"))

        decision_list = payload.get("decisions")
        if isinstance(decision_list, Sequence) and not isinstance(decision_list, (str, bytes)):
            for item in decision_list:
                _append(item if isinstance(item, dict) else None)

        ranking = payload.get("ranking")
        if isinstance(ranking, Sequence) and not isinstance(ranking, (str, bytes)):
            for entry in ranking:
                if isinstance(entry, dict):
                    _append(entry.get("decision"))

        # Fallback: treat the full payload as a decision when it resembles the
        # negotiation agent's pass-through structure.
        if not decisions and payload.get("rfq_id"):
            _append(payload)

        return decisions

    def _extract_prompts(self, payload: Dict[str, Any]) -> List[Tuple[str, Optional[str]]]:
        """Normalise prompt style drafting requests."""

        prompts: List[Tuple[str, Optional[str]]] = []

        direct_prompt = payload.get("prompt") or payload.get("email_prompt")
        if isinstance(direct_prompt, str) and direct_prompt.strip():
            prompts.append((direct_prompt.strip(), payload.get("rfq_id")))

        prompt_entries = payload.get("prompts")
        if isinstance(prompt_entries, Sequence) and not isinstance(prompt_entries, (str, bytes)):
            for entry in prompt_entries:
                if isinstance(entry, dict):
                    text = entry.get("prompt") or entry.get("template")
                    if isinstance(text, str) and text.strip():
                        prompts.append((text.strip(), entry.get("rfq_id") or payload.get("rfq_id")))
                elif isinstance(entry, str) and entry.strip():
                    prompts.append((entry.strip(), payload.get("rfq_id")))

        return prompts

    def _normalise_decision_payload(self, payload: Dict[str, Any]) -> Dict[str, Any]:
        """Extract recognised decision fields with sensible fallbacks."""

        decision: Dict[str, Any] = {"rfq_id": str(payload.get("rfq_id"))}

        def _first_non_empty(keys: Iterable[str]) -> Optional[Any]:
            for key in keys:
                if key not in payload:
                    continue
                value = payload.get(key)
                if value is None:
                    continue
                if isinstance(value, str):
                    candidate = value.strip()
                    if candidate:
                        return candidate
                elif isinstance(value, Sequence) and not isinstance(value, (str, bytes)):
                    sequence = [item for item in value if item]
                    if sequence:
                        return sequence
                else:
                    return value
            return None

        recipients = payload.get("recipients")
        if isinstance(recipients, Sequence) and not isinstance(recipients, (str, bytes)):
            recipients_list = [str(item).strip() for item in recipients if str(item).strip()]
        else:
            recipients_list = []
            if isinstance(recipients, str) and recipients.strip():
                recipients_list = [recipients.strip()]

        to_address: Optional[str] = _first_non_empty(
            ["to", "recipient", "recipient_email", "supplier_email"]
        )
        if not to_address and recipients_list:
            to_address = recipients_list[0]
            recipients_list = recipients_list[1:]

        if to_address:
            decision["to"] = to_address
        if recipients_list:
            decision["cc"] = recipients_list

        cc_value = payload.get("cc")
        if isinstance(cc_value, Sequence) and not isinstance(cc_value, (str, bytes)):
            decision["cc"] = [str(item).strip() for item in cc_value if str(item).strip()]
        elif isinstance(cc_value, str) and cc_value.strip():
            decision["cc"] = [chunk.strip() for chunk in cc_value.split(",") if chunk.strip()]

        for key in (
            "supplier_id",
            "supplier_name",
            "currency",
            "lead_time_weeks",
            "target_price",
            "round",
            "strategy",
            "counter_price",
            "lead_time_request",
            "rationale",
        ):
            if key in payload and payload.get(key) is not None:
                decision[key] = payload.get(key)

        if "current_offer" in payload and payload.get("current_offer") is not None:
            decision["current_offer"] = payload.get("current_offer")

        if "counter_price" not in decision:
            counter_opts = payload.get("counter_proposals")
            if isinstance(counter_opts, Sequence) and not isinstance(counter_opts, (str, bytes)):
                for option in counter_opts:
                    if isinstance(option, dict) and option.get("price") is not None:
                        decision["counter_price"] = option.get("price")
                        break

        asks_value = payload.get("asks")
        if isinstance(asks_value, Sequence) and not isinstance(asks_value, (str, bytes)):
            decision["asks"] = [str(item) for item in asks_value if str(item).strip()]
        elif isinstance(asks_value, str) and asks_value.strip():
            decision["asks"] = [chunk.strip() for chunk in asks_value.split("\n") if chunk.strip()]

        if "rationale" not in decision:
            rationale = _first_non_empty(["decision_log", "notes"])
            if rationale:
                decision["rationale"] = rationale

        thread_info = payload.get("thread")
        if not isinstance(thread_info, dict):
            thread_info = {
                "message_id": _first_non_empty(["in_reply_to", "message_id"]),
                "references": payload.get("references"),
            }
        if isinstance(thread_info, dict):
            decision["thread"] = {
                key: value
                for key, value in thread_info.items()
                if value
            }

        return decision


def _num_or_none(value: Any) -> Optional[float]:
    try:
        if value is None or value == "":
            return None
        return float(value)
    except Exception:
        return None<|MERGE_RESOLUTION|>--- conflicted
+++ resolved
@@ -5,16 +5,8 @@
 import re
 from dataclasses import dataclass
 from typing import Any, Dict, Iterable, List, Optional, Sequence, Tuple
-<<<<<<< HEAD
-
-import requests
-
-from agents.base_agent import AgentContext, AgentOutput, AgentStatus
-
-=======
 import requests
 from agents.base_agent import AgentContext, AgentOutput, AgentStatus
->>>>>>> 5eef2702
 # -----------------------
 # Config & small utilities
 # -----------------------
