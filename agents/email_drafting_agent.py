from __future__ import annotations

import json
import logging
import os
import re
import secrets
import string
from dataclasses import dataclass
from datetime import datetime
from typing import Any, Dict, Iterable, List, Optional, Sequence, Tuple
import requests
from agents.base_agent import AgentContext, AgentOutput, AgentStatus


logger = logging.getLogger(__name__)

# -----------------------
# Config & small utilities
# -----------------------

OLLAMA_URL = os.getenv("OLLAMA_URL", "http://localhost:11434")
MODEL_COMPOSE = os.getenv("EMAIL_DRAFT_MODEL", "llama3.2")
MODEL_POLISH = os.getenv("EMAIL_POLISH_MODEL", "gemma3")  # optional
ENABLE_POLISH = os.getenv("EMAIL_POLISH_ENABLED", "false").strip().lower() == "true"

_RFQ_ID_PATTERN = re.compile(r"RFQ-\d{8}-[A-Z0-9]{8}")


def _current_rfq_date() -> str:
    return datetime.utcnow().strftime("%Y%m%d")


def _generate_rfq_token(length: int = 8) -> str:
    alphabet = string.ascii_uppercase + string.digits
    return "".join(secrets.choice(alphabet) for _ in range(max(1, length)))


def _generate_rfq_id() -> str:
    return f"RFQ-{_current_rfq_date()}-{_generate_rfq_token()}"


def _ensure_rfq_id(value: Any) -> str:
    if isinstance(value, str):
        candidate = value.strip().upper()
        match = _RFQ_ID_PATTERN.search(candidate)
        if match:
            return match.group(0)
    return _generate_rfq_id()


def _post_ollama(path: str, payload: dict, timeout: int = 120) -> dict:
    response = requests.post(f"{OLLAMA_URL}{path}", json=payload, timeout=timeout)
    response.raise_for_status()
    return response.json()


def _chat(
    model: str,
    system: str,
    user: str,
    *,
    temperature: float = 0.3,
    top_p: float = 0.9,
    num_ctx: int = 4096,
    max_tokens: Optional[int] = None,
) -> str:
    options: Dict[str, Any] = {"temperature": temperature, "top_p": top_p, "num_ctx": num_ctx}
    if max_tokens is not None:
        options["num_predict"] = max_tokens
    payload = {
        "model": model,
        "messages": [
            {"role": "system", "content": system},
            {"role": "user", "content": user},
        ],
        "options": options,
        "stream": False,
    }
    response = _post_ollama("/api/chat", payload)
    return response.get("message", {}).get("content", "").strip()


def _to_html(text: str) -> str:
    escaped = (
        text.replace("&", "&amp;")
        .replace("<", "&lt;")
        .replace(">", "&gt;")
    )
    lines = [line.rstrip() for line in escaped.splitlines()]
    html_lines: List[str] = []
    in_list = False
    for line in lines:
        stripped = line.strip()
        if stripped.startswith(("-", "•")):
            if not in_list:
                html_lines.append("<ul>")
                in_list = True
            html_lines.append(f"<li>{stripped.lstrip('-• ').strip()}</li>")
            continue
        if in_list:
            html_lines.append("</ul>")
            in_list = False
        if stripped:
            html_lines.append(f"<p>{line}</p>")
    if in_list:
        html_lines.append("</ul>")
    return "\n".join(html_lines) if html_lines else f"<p>{escaped}</p>"


def _first_line_subject_fallback(body: str, default: str) -> str:
    for line in body.splitlines():
        if line.lower().startswith("subject:"):
            subject = line.split(":", 1)[1].strip()
            if subject:
                return subject
    return default


def _trim_subject_prefixes(value: str) -> str:
    return re.sub(r"^\s*(re|fw|fwd)\s*:\s*", "", value, flags=re.I)


# -----------------------
# Input contracts
# -----------------------


@dataclass
class ThreadHeaders:
    message_id: Optional[str] = None
    references: Optional[List[str]] = None


@dataclass
class DecisionContext:
    rfq_id: str
    supplier_id: Optional[str] = None
    supplier_name: Optional[str] = None
    to: Optional[str] = None
    cc: Optional[List[str]] = None
    current_offer: Optional[float] = None
    currency: Optional[str] = None
    lead_time_weeks: Optional[float] = None
    target_price: Optional[float] = None
    round: Optional[int] = 1
    strategy: str = "clarify"
    counter_price: Optional[float] = None
    asks: Optional[List[str]] = None
    lead_time_request: Optional[str] = None
    rationale: Optional[str] = None
    thread: Optional[ThreadHeaders] = None

    def to_public_json(self) -> dict:
        return {
            "rfq_id": self.rfq_id,
            "supplier_id": self.supplier_id,
            "supplier_name": self.supplier_name,
            "current_offer": self.current_offer,
            "currency": self.currency,
            "lead_time_weeks": self.lead_time_weeks,
            "target_price": self.target_price,
            "round": self.round,
            "strategy": self.strategy,
            "counter_price": self.counter_price,
            "asks": self.asks or [],
            "lead_time_request": self.lead_time_request,
            "rationale": self.rationale,
        }


# -----------------------
# Agent Output contract
# -----------------------


def _build_output(decision: DecisionContext, subject: str, body_text: str) -> dict:
    body_text = body_text.strip()
    subject = subject.strip()
    headers = {"X-Procwise-RFQ-ID": decision.rfq_id}
    if decision.thread and decision.thread.message_id:
        headers["In-Reply-To"] = decision.thread.message_id
    if decision.thread and decision.thread.references:
        headers["References"] = " ".join(decision.thread.references)

    return {
        "rfq_id": decision.rfq_id,
        "to": decision.to,
        "cc": decision.cc or [],
        "subject": subject,
        "text": body_text,
        "html": _to_html(body_text),
        "headers": headers,
        "metadata": {
            "supplier_id": decision.supplier_id,
            "round": decision.round,
            "strategy": decision.strategy,
            "counter_price": decision.counter_price,
        },
    }


# -----------------------
# System prompts
# -----------------------

SYSTEM_COMPOSE = (
    "You are a procurement negotiator. Use British English. Be concise and specific.\n"
    "Rules:\n"
    "- Keep the email under 140 words.\n"
    "- Use bullet points for multiple asks.\n"
    "- Do NOT invent numbers not provided in the JSON context.\n"
    "- Always reference the RFQ id.\n"
    "- Be polite and professional.\n"
)

USER_COMPOSE_TEMPLATE = """Context (JSON):
{ctx}

Write a short email to the supplier with:
- a clear subject line,
- brief opening referencing the RFQ,
- counter price (if present) with currency,
- requested lead time (if present),
- 1–2 bullet-pointed asks from the list,
- a polite close asking for confirmation within 3 days.
"""

SYSTEM_POLISH = (
    "Polish the following email for warmth and clarity without changing any numbers or commitments.\n"
    "Keep it under 140 words. Preserve bullet points. Use British English."
)

USER_POLISH_TEMPLATE = """Original:
<<<
{email}
<<<
"""

SYSTEM_PROMPT_MODE = (
    "You are a procurement email drafter. Use British English. Be concise and specific.\n"
    "Keep the output under 140 words. Use bullet points for lists. Reference the RFQ id if provided."
)

USER_PROMPT_MODE_TEMPLATE = """Draft a supplier email using the instruction below.

Instruction:
<<<
{prompt}
>>>

If an RFQ id appears, include it in the subject and opening line.
"""


# -----------------------
# The Agent
# -----------------------


class EmailDraftingAgent:
    """Email drafting helper backed by an Ollama chat model."""

    def __init__(
        self,
        compose_model: Optional[str] = MODEL_COMPOSE,
        polish_model: Optional[str] = MODEL_POLISH,
        *_,
        **kwargs,
    ) -> None:
        # Backwards compatibility for legacy initialisation ``EmailDraftingAgent(agent_nick)``.
        if compose_model is not None and not isinstance(compose_model, str):
            kwargs.setdefault("agent_nick", compose_model)
            compose_model = MODEL_COMPOSE
        if polish_model is not None and not isinstance(polish_model, str):
            kwargs.setdefault("agent_nick", polish_model)
            polish_model = MODEL_POLISH

        self.compose_model = compose_model or MODEL_COMPOSE
        self.polish_model = (polish_model or MODEL_POLISH) if ENABLE_POLISH else None
        self.agent_nick = kwargs.get("agent_nick")

    # Connected mode (NegotiationAgent -> EmailDraftingAgent)
    def from_decision(self, decision: Dict[str, Any]) -> Dict[str, Any]:
        context = self._coerce_decision(decision)
        ctx_json = json.dumps(context.to_public_json(), ensure_ascii=False)
        body = _chat(
            self.compose_model,
            SYSTEM_COMPOSE,
            USER_COMPOSE_TEMPLATE.format(ctx=ctx_json),
            temperature=0.3,
            top_p=0.9,
            num_ctx=4096,
        )

        if self.polish_model:
            body = _chat(
                self.polish_model,
                SYSTEM_POLISH,
                USER_POLISH_TEMPLATE.format(email=body),
                temperature=0.2,
                top_p=0.9,
                num_ctx=2048,
                max_tokens=260,
            )

        default_subject = _trim_subject_prefixes(
            f"{context.rfq_id} – Counter Offer & Next Steps"
        )
        subject = _first_line_subject_fallback(body, default_subject)
        body = re.sub(r"(?i)^subject:.*\n", "", body).strip()

        return _build_output(context, subject, body)

    # Prompt mode (free form)
    def from_prompt(self, prompt: str, rfq_id: Optional[str] = None) -> Dict[str, Any]:
        body = _chat(
            self.compose_model,
            SYSTEM_PROMPT_MODE,
            USER_PROMPT_MODE_TEMPLATE.format(prompt=prompt),
            temperature=0.3,
            top_p=0.9,
            num_ctx=4096,
        )

        if self.polish_model:
            body = _chat(
                self.polish_model,
                SYSTEM_POLISH,
                USER_POLISH_TEMPLATE.format(email=body),
                temperature=0.2,
                top_p=0.9,
                num_ctx=2048,
                max_tokens=260,
            )

        if not rfq_id:
            match = re.search(r"(RFQ[-\s:_]*[A-Za-z0-9\-]+)", body, flags=re.I)
            rfq_id = match.group(1).replace(" ", "") if match else "RFQ"

        rfq_id = _ensure_rfq_id(rfq_id)

        subject = _first_line_subject_fallback(
            body, _trim_subject_prefixes(f"{rfq_id} – Follow-up")
        )
        body = re.sub(r"(?i)^subject:.*\n", "", body).strip()

        context = DecisionContext(rfq_id=rfq_id)
        return _build_output(context, subject, body)

    # Legacy orchestrator compatibility -------------------------------------------------
    def execute(self, context: AgentContext) -> AgentOutput:
        """Legacy orchestration shim.

        The refreshed drafting helper exposes :meth:`from_decision` and
        :meth:`from_prompt` for direct usage.  Legacy flows, however, still call
        :meth:`execute` with an :class:`AgentContext`.  This adapter keeps those
        flows functional by extracting drafting inputs from ``context`` and
        delegating to the lightweight helpers.
        """

        start_ts = datetime.utcnow()
        input_data: Dict[str, Any] = getattr(context, "input_data", {}) or {}

        drafts: List[Dict[str, Any]] = []
        errors: List[str] = []

        for decision in self._extract_decisions(input_data):
            try:
                drafts.append(self.from_decision(decision))
            except Exception as exc:  # pragma: no cover - defensive
                errors.append(f"decision draft failed: {exc}")

        if not drafts:
            for prompt_text, rfq_id in self._extract_prompts(input_data):
                try:
                    drafts.append(self.from_prompt(prompt_text, rfq_id=rfq_id))
                except Exception as exc:  # pragma: no cover - defensive
                    errors.append(f"prompt draft failed: {exc}")

        status = AgentStatus.SUCCESS if drafts or not errors else AgentStatus.FAILED
        payload: Dict[str, Any] = {"drafts": drafts}
        if errors:
            payload["errors"] = errors

        pass_fields = dict(input_data)
        pass_fields["drafts"] = drafts

        result = AgentOutput(status=status, data=payload, pass_fields=pass_fields)
        end_ts = datetime.utcnow()
        self._log_execution(context, result, start_ts, end_ts)
        return result

    def _log_execution(
        self,
        context: AgentContext,
        result: AgentOutput,
        start_ts: datetime,
        end_ts: datetime,
    ) -> None:
        """Persist execution metadata when a process routing service is available."""

        agent_nick = getattr(self, "agent_nick", None)
        if agent_nick is None:
            return

        process_service = getattr(agent_nick, "process_routing_service", None)
        if process_service is None:
            return

        settings = getattr(agent_nick, "settings", None)
        script_user = getattr(settings, "script_user", None)

        logged_input = getattr(context, "input_data", {}) or {}
        logged_output = result.data if isinstance(result.data, dict) else {}

        try:
            process_id = process_service.log_process(
                process_name=self.__class__.__name__,
                process_details={"input": logged_input, "output": logged_output},
                user_id=context.user_id,
                user_name=script_user,
                process_status=0,
            )
            if process_id is None:
                return

            run_id = process_service.log_run_detail(
                process_id=process_id,
                process_status=result.status.value,
                process_details={"input": logged_input, "output": logged_output},
                process_start_ts=start_ts,
                process_end_ts=end_ts,
                triggered_by=context.user_id,
            )

            action_status = "completed" if result.status == AgentStatus.SUCCESS else "failed"
            action_id = process_service.log_action(
                process_id=process_id,
                agent_type=self.__class__.__name__,
                action_desc=logged_input,
                process_output=logged_output,
                status=action_status,
                run_id=run_id,
            )

            if action_id:
                result.action_id = action_id
                if isinstance(result.data, dict):
                    result.data.setdefault("action_id", action_id)
                    drafts = result.data.get("drafts")
                    if isinstance(drafts, list):
                        for draft in drafts:
                            if isinstance(draft, dict):
                                draft.setdefault("action_id", action_id)
        except Exception:  # pragma: no cover - defensive logging
            logger.exception("Failed to log EmailDraftingAgent execution")

    # -----------------------
    # helpers
    # -----------------------
    def _coerce_decision(self, payload: Dict[str, Any]) -> DecisionContext:
        thread_info = payload.get("thread") or {}
        thread = ThreadHeaders(
            message_id=thread_info.get("message_id"),
            references=thread_info.get("references") or None,
        )
        asks = payload.get("asks") or []

        return DecisionContext(
            rfq_id=_ensure_rfq_id(payload.get("rfq_id")),
            supplier_id=payload.get("supplier_id"),
            supplier_name=payload.get("supplier_name"),
            to=payload.get("to"),
            cc=payload.get("cc") or [],
            current_offer=_num_or_none(payload.get("current_offer")),
            currency=payload.get("currency"),
            lead_time_weeks=_num_or_none(payload.get("lead_time_weeks")),
            target_price=_num_or_none(payload.get("target_price")),
            round=int(payload.get("round") or 1),
            strategy=str(payload.get("strategy") or "clarify"),
            counter_price=_num_or_none(payload.get("counter_price")),
            asks=[str(item) for item in asks],
            lead_time_request=payload.get("lead_time_request"),
            rationale=payload.get("rationale"),
            thread=thread,
        )

    # ------------------------------------------------------------------
    # Legacy context helpers
    # ------------------------------------------------------------------

    def _extract_decisions(self, payload: Dict[str, Any]) -> List[Dict[str, Any]]:
        """Normalise decision-like payloads for :meth:`from_decision`."""

        decisions: List[Dict[str, Any]] = []

        def _append(candidate: Optional[Dict[str, Any]]) -> None:
            if not isinstance(candidate, dict):
                return
            decisions.append(self._normalise_decision_payload(candidate))

        _append(payload.get("decision"))

        decision_list = payload.get("decisions")
        if isinstance(decision_list, Sequence) and not isinstance(decision_list, (str, bytes)):
            for item in decision_list:
                _append(item if isinstance(item, dict) else None)

        ranking = payload.get("ranking")
        if isinstance(ranking, Sequence) and not isinstance(ranking, (str, bytes)):
            for entry in ranking:
                if isinstance(entry, dict):
                    _append(entry.get("decision"))

        # Fallback: treat the full payload as a decision when it resembles the
<<<<<<< HEAD
        # negotiation agent's pass-through structure.  Avoid hijacking prompt
        # payloads that rely on :meth:`from_prompt` by requiring a decision
        # signal and no prompt-style keys.
        if not decisions and isinstance(payload, dict):
            prompt_like_keys = ("prompt", "prompts", "email_prompt")
            has_prompt_signal = any(
                key in payload and payload.get(key)
                for key in prompt_like_keys
            )

            decision_hint_keys = {
                "to",
                "cc",
                "recipients",
                "supplier_id",
                "supplier_name",
                "strategy",
                "current_offer",
                "counter_price",
                "counter_proposals",
                "lead_time_weeks",
                "lead_time_request",
                "target_price",
                "asks",
                "rationale",
                "decision_log",
                "notes",
                "thread",
                "round",
                "currency",
                "recipient",
                "recipient_email",
                "supplier_email",
            }
            has_decision_signal = bool(payload.get("rfq_id")) or any(
                key in payload for key in decision_hint_keys
            )

            if has_decision_signal and not has_prompt_signal:
                _append(payload)
=======
        # negotiation agent's pass-through structure.
        if not decisions and isinstance(payload, dict):
            _append(payload)
>>>>>>> 93383bc5

        return decisions

    def _extract_prompts(self, payload: Dict[str, Any]) -> List[Tuple[str, Optional[str]]]:
        """Normalise prompt style drafting requests."""

        prompts: List[Tuple[str, Optional[str]]] = []

        direct_prompt = payload.get("prompt") or payload.get("email_prompt")
        if isinstance(direct_prompt, str) and direct_prompt.strip():
            prompts.append((direct_prompt.strip(), payload.get("rfq_id")))

        prompt_entries = payload.get("prompts")
        if isinstance(prompt_entries, Sequence) and not isinstance(prompt_entries, (str, bytes)):
            for entry in prompt_entries:
                if isinstance(entry, dict):
                    text = entry.get("prompt") or entry.get("template")
                    if isinstance(text, str) and text.strip():
                        prompts.append((text.strip(), entry.get("rfq_id") or payload.get("rfq_id")))
                elif isinstance(entry, str) and entry.strip():
                    prompts.append((entry.strip(), payload.get("rfq_id")))

        return prompts

    def _normalise_decision_payload(self, payload: Dict[str, Any]) -> Dict[str, Any]:
        """Extract recognised decision fields with sensible fallbacks."""

        decision: Dict[str, Any] = {"rfq_id": _ensure_rfq_id(payload.get("rfq_id"))}

        def _first_non_empty(keys: Iterable[str]) -> Optional[Any]:
            for key in keys:
                if key not in payload:
                    continue
                value = payload.get(key)
                if value is None:
                    continue
                if isinstance(value, str):
                    candidate = value.strip()
                    if candidate:
                        return candidate
                elif isinstance(value, Sequence) and not isinstance(value, (str, bytes)):
                    sequence = [item for item in value if item]
                    if sequence:
                        return sequence
                else:
                    return value
            return None

        recipients = payload.get("recipients")
        if isinstance(recipients, Sequence) and not isinstance(recipients, (str, bytes)):
            recipients_list = [str(item).strip() for item in recipients if str(item).strip()]
        else:
            recipients_list = []
            if isinstance(recipients, str) and recipients.strip():
                recipients_list = [recipients.strip()]

        to_address: Optional[str] = _first_non_empty(
            ["to", "recipient", "recipient_email", "supplier_email"]
        )
        if not to_address and recipients_list:
            to_address = recipients_list[0]
            recipients_list = recipients_list[1:]

        if to_address:
            decision["to"] = to_address
        if recipients_list:
            decision["cc"] = recipients_list

        cc_value = payload.get("cc")
        if isinstance(cc_value, Sequence) and not isinstance(cc_value, (str, bytes)):
            decision["cc"] = [str(item).strip() for item in cc_value if str(item).strip()]
        elif isinstance(cc_value, str) and cc_value.strip():
            decision["cc"] = [chunk.strip() for chunk in cc_value.split(",") if chunk.strip()]

        for key in (
            "supplier_id",
            "supplier_name",
            "currency",
            "lead_time_weeks",
            "target_price",
            "round",
            "strategy",
            "counter_price",
            "lead_time_request",
            "rationale",
        ):
            if key in payload and payload.get(key) is not None:
                decision[key] = payload.get(key)

        if "current_offer" in payload and payload.get("current_offer") is not None:
            decision["current_offer"] = payload.get("current_offer")

        if "counter_price" not in decision:
            counter_opts = payload.get("counter_proposals")
            if isinstance(counter_opts, Sequence) and not isinstance(counter_opts, (str, bytes)):
                for option in counter_opts:
                    if isinstance(option, dict) and option.get("price") is not None:
                        decision["counter_price"] = option.get("price")
                        break

        asks_value = payload.get("asks")
        if isinstance(asks_value, Sequence) and not isinstance(asks_value, (str, bytes)):
            decision["asks"] = [str(item) for item in asks_value if str(item).strip()]
        elif isinstance(asks_value, str) and asks_value.strip():
            decision["asks"] = [chunk.strip() for chunk in asks_value.split("\n") if chunk.strip()]

        if "rationale" not in decision:
            rationale = _first_non_empty(["decision_log", "notes"])
            if rationale:
                decision["rationale"] = rationale

        thread_info = payload.get("thread")
        if not isinstance(thread_info, dict):
            thread_info = {
                "message_id": _first_non_empty(["in_reply_to", "message_id"]),
                "references": payload.get("references"),
            }
        if isinstance(thread_info, dict):
            decision["thread"] = {
                key: value
                for key, value in thread_info.items()
                if value
            }

        return decision


def _num_or_none(value: Any) -> Optional[float]:
    try:
        if value is None or value == "":
            return None
        return float(value)
    except Exception:
        return None<|MERGE_RESOLUTION|>--- conflicted
+++ resolved
@@ -514,7 +514,6 @@
                     _append(entry.get("decision"))
 
         # Fallback: treat the full payload as a decision when it resembles the
-<<<<<<< HEAD
         # negotiation agent's pass-through structure.  Avoid hijacking prompt
         # payloads that rely on :meth:`from_prompt` by requiring a decision
         # signal and no prompt-style keys.
@@ -555,11 +554,6 @@
 
             if has_decision_signal and not has_prompt_signal:
                 _append(payload)
-=======
-        # negotiation agent's pass-through structure.
-        if not decisions and isinstance(payload, dict):
-            _append(payload)
->>>>>>> 93383bc5
 
         return decisions
 
