--- conflicted
+++ resolved
@@ -5,13 +5,7 @@
 import re
 from dataclasses import dataclass
 from typing import Any, Dict, Iterable, List, Optional, Sequence, Tuple
-<<<<<<< HEAD
-
 import requests
-
-=======
-import requests
->>>>>>> 0b3dfa11
 from agents.base_agent import AgentContext, AgentOutput, AgentStatus
 
 # -----------------------
