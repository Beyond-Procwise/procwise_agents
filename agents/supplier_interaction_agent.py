--- conflicted
+++ resolved
@@ -286,7 +286,6 @@
         start = time.monotonic()
         deadline = start + total_timeout if total_timeout > 0 else None
 
-<<<<<<< HEAD
         if poll_interval is not None:
             try:
                 interval = float(poll_interval)
@@ -334,29 +333,11 @@
 
         dispatch_total = len(dispatch_rows)
         if dispatch_total <= 0:
-=======
-        metadata = self._load_dispatch_metadata(workflow_id)
-        if metadata is None:
->>>>>>> aacaad69
             logger.info(
                 "No dispatched emails recorded for workflow=%s; nothing to await", workflow_id
             )
             return []
 
-<<<<<<< HEAD
-=======
-        dispatch_rows: List[Any] = list(metadata.get("rows") or [])
-
-        dispatch_total = len(dispatch_rows)
-        if dispatch_total <= 0:
-            logger.info(
-                "No dispatched emails recorded for workflow=%s; nothing to await", workflow_id
-            )
-            return []
-
-        interval = float(self.WORKFLOW_POLL_INTERVAL_SECONDS)
-
->>>>>>> aacaad69
         while True:
             response_total = supplier_response_repo.count_pending(
                 workflow_id=workflow_id,
