from __future__ import annotations

import json
import logging
import os
import re
from collections import Counter, defaultdict
from difflib import SequenceMatcher
from contextlib import closing
from dataclasses import dataclass, field
from datetime import date, datetime, timedelta
from typing import Any, Dict, Iterable, List, Optional, Tuple

import pandas as pd

from agents.base_agent import BaseAgent, AgentContext, AgentOutput, AgentStatus
from services.opportunity_service import load_opportunity_feedback
from utils.gpu import configure_gpu
from utils.instructions import parse_instruction_sources

logger = logging.getLogger(__name__)


_CATALOG_MATCH_THRESHOLD = 0.45


@dataclass
class Finding:
    """Dataclass representing a single opportunity finding."""

    opportunity_id: str
    detector_type: str
    supplier_id: Optional[str]
    category_id: Optional[str]
    item_id: Optional[str]
    financial_impact_gbp: float
    calculation_details: Dict
    source_records: List[str]
    detected_on: datetime
    supplier_name: Optional[str] = None
    weightage: float = 0.0
    candidate_suppliers: List[Dict[str, Any]] = field(default_factory=list)
    context_documents: List[Dict[str, Any]] = field(default_factory=list)
    item_reference: Optional[str] = None
    feedback_status: Optional[str] = None
    feedback_reason: Optional[str] = None
    feedback_updated_at: Optional[datetime] = None
    feedback_user: Optional[str] = None
    feedback_metadata: Optional[Dict[str, Any]] = None
    is_rejected: bool = False

    def as_dict(self) -> Dict:
        d = self.__dict__.copy()
        detected = self.detected_on
        if isinstance(detected, datetime):
            d["detected_on"] = detected.isoformat()
        else:
            d["detected_on"] = str(detected)
        updated = self.feedback_updated_at
        if isinstance(updated, datetime):
            d["feedback_updated_at"] = updated.isoformat()
        elif updated is not None:
            d["feedback_updated_at"] = str(updated)
        return d


class OpportunityMinerAgent(BaseAgent):
    """Agent for identifying procurement anomalies and savings opportunities."""

    def __init__(self, agent_nick, min_financial_impact: float = 100.0) -> None:
        super().__init__(agent_nick)
        self.min_financial_impact = min_financial_impact
        self._supplier_lookup: Dict[str, Optional[str]] = {}
        self._contract_supplier_map: Dict[str, str] = {}
        self._contract_metadata: Dict[str, Dict[str, Any]] = {}
        self._po_supplier_map: Dict[str, str] = {}
        self._po_contract_map: Dict[str, str] = {}
        self._invoice_supplier_map: Dict[str, str] = {}
        self._invoice_po_map: Dict[str, str] = {}
        self._supplier_risk_map: Dict[str, float] = {}
        self._event_log: List[Dict[str, Any]] = []
        self._escalations: List[Dict[str, Any]] = []
        self._column_cache: Dict[str, set[str]] = {}

        # GPU configuration
        self.device = configure_gpu()
        os.environ.setdefault("PROCWISE_DEVICE", self.device)
        logger.info("OpportunityMinerAgent using device: %s", self.device)

    def _coerce_float(self, value: Any) -> Optional[float]:
        if value is None:
            return None
        if isinstance(value, (int, float)):
            return float(value)
        if isinstance(value, str):
            text = value.strip()
            if not text:
                return None
            try:
                return float(text)
            except ValueError:
                return None
        return None

    def _instruction_sources_from_prompt(self, prompt: Dict[str, Any]) -> List[Any]:
        sources: List[Any] = []
        if not isinstance(prompt, dict):
            return sources
        for field in ("prompt_config", "metadata", "prompts_desc", "template"):
            value = prompt.get(field)
            if value:
                sources.append(value)
        return sources

    def _instruction_sources_from_policy(self, policy: Dict[str, Any]) -> List[Any]:
        sources: List[Any] = []
        if not isinstance(policy, dict):
            return sources
        for field in ("policy_details", "details", "policy_desc", "description"):
            value = policy.get(field)
            if value:
                sources.append(value)
        return sources

    def _apply_instruction_overrides(
        self, context: AgentContext, instructions: Dict[str, Any]
    ) -> None:
        if not instructions:
            return

        workflow_hint = instructions.get("workflow") or instructions.get("workflow_name")
        if workflow_hint:
            candidate = str(workflow_hint).strip()
            if candidate:
                context.input_data["workflow"] = candidate

        min_impact = (
            instructions.get("min_financial_impact")
            or instructions.get("minimum_financial_impact")
            or instructions.get("financial_impact_threshold")
        )
        threshold = self._coerce_float(min_impact)
        if threshold is not None and threshold >= 0:
            context.input_data["min_financial_impact"] = threshold

        conditions = context.input_data.get("conditions")
        if not isinstance(conditions, dict):
            conditions = {}
            context.input_data["conditions"] = conditions

        alias_map = {
            "negotiation_window_days": {
                "negotiation_window_days",
                "negotiation_window",
                "window_days",
                "renewal_window_days",
            },
            "lookback_period_days": {
                "lookback_period_days",
                "lookback_period",
                "lookback_days",
            },
            "reference_date": {"reference_date", "analysis_date", "base_date"},
            "risk_threshold": {"risk_threshold", "risk_score_threshold"},
            "minimum_volume_gbp": {
                "minimum_volume_gbp",
                "min_volume_gbp",
                "volume_threshold",
            },
            "minimum_value_gbp": {
                "minimum_value_gbp",
                "minimum_spend_gbp",
                "min_value_gbp",
            },
            "minimum_unused_value_gbp": {
                "minimum_unused_value_gbp",
                "unused_value_threshold",
            },
            "minimum_overlap_gbp": {"minimum_overlap_gbp", "overlap_threshold"},
            "market_inflation_pct": {"market_inflation_pct", "inflation_pct"},
            "minimum_quantity_threshold": {
                "minimum_quantity_threshold",
                "quantity_threshold",
            },
            "minimum_spend_threshold": {
                "minimum_spend_threshold",
                "spend_threshold",
            },
        }

        def _assign_condition(key: str, raw: Any) -> None:
            if raw is None:
                return
            if isinstance(raw, dict):
                conditions[key] = raw
                return
            if isinstance(raw, (list, tuple, set)):
                values = [v for v in raw if v is not None]
                if values:
                    conditions[key] = list(values)
                return
            if isinstance(raw, bool):
                conditions[key] = raw
                return
            numeric = self._coerce_float(raw)
            if numeric is not None:
                if key.endswith("_days"):
                    conditions[key] = int(numeric)
                else:
                    conditions[key] = numeric
                return
            text = str(raw).strip()
            if text:
                conditions[key] = text

        for canonical, aliases in alias_map.items():
            for alias in aliases:
                if alias in instructions:
                    _assign_condition(canonical, instructions[alias])
                    break

        def _merge_condition_dict(payload: Any) -> None:
            if not isinstance(payload, dict):
                return
            for raw_key, raw_value in payload.items():
                if raw_key is None:
                    continue
                norm_key = self._normalise_policy_slug(raw_key) or str(raw_key).strip()
                if not norm_key:
                    continue
                _assign_condition(norm_key, raw_value)

        for block_key in (
            "conditions",
            "parameters",
            "policy_parameters",
            "default_conditions",
        ):
            _merge_condition_dict(instructions.get(block_key))

        rules_block = instructions.get("rules")
        if isinstance(rules_block, dict):
            _merge_condition_dict(rules_block)
            for nested_key in ("parameters", "conditions"):
                _merge_condition_dict(rules_block.get(nested_key))

    def _apply_instruction_settings(self, context: AgentContext) -> None:
        sources: List[Any] = []
        prompts = context.input_data.get("prompts") or []
        for prompt in prompts:
            sources.extend(self._instruction_sources_from_prompt(prompt))
        policies = context.input_data.get("policies") or []
        for policy in policies:
            sources.extend(self._instruction_sources_from_policy(policy))
        instructions = parse_instruction_sources(sources)
        self._apply_instruction_overrides(context, instructions)

    # ------------------------------------------------------------------
    # Public API
    # ------------------------------------------------------------------
    def run(self, context: AgentContext) -> AgentOutput:
        """Entry point for the orchestration layer."""
        return self.process(context)

    def _read_sql(self, query: str, params: Any = None) -> pd.DataFrame:
        """Read a SQL query using a SQLAlchemy engine when available."""

        engine = self.agent_nick.get_db_engine()
        if engine is not None:
            with engine.connect() as conn:
                return pd.read_sql(query, conn, params=params)

        pandas_conn = getattr(self.agent_nick, "pandas_connection", None)
        if callable(pandas_conn):
            with pandas_conn() as conn:
                return pd.read_sql(query, conn, params=params)

        with closing(self.agent_nick.get_db_connection()) as conn:
            with conn.cursor() as cursor:
                if params is not None:
                    cursor.execute(query, params)
                else:
                    cursor.execute(query)
                rows = cursor.fetchall()
                columns = [desc[0] for desc in cursor.description] if cursor.description else []
                return pd.DataFrame(rows, columns=columns)

    def _get_table_columns(self, schema: str, table: str) -> set[str]:
        """Return cached column names for ``schema.table``."""

        cache_key = f"{schema}.{table}"
        if cache_key in self._column_cache:
            return self._column_cache[cache_key]

        columns: set[str] = set()
        get_conn = getattr(self.agent_nick, "get_db_connection", None)
        if callable(get_conn):
            try:
                with get_conn() as conn:
                    with conn.cursor() as cur:
                        cur.execute(
                            """
                                SELECT column_name
                                FROM information_schema.columns
                                WHERE table_schema = %s AND table_name = %s
                            """,
                            (schema, table),
                        )
                        columns = {row[0] for row in cur.fetchall()}
            except Exception:  # pragma: no cover - defensive
                logger.exception(
                    "Column introspection failed for %s.%s", schema, table
                )
        self._column_cache[cache_key] = columns
        return columns

    def _price_expression(self, schema: str, table: str, alias: str) -> str:
        """Return a resilient SQL expression for unit prices."""

        query_engine = getattr(self.agent_nick, "query_engine", None)
        get_conn = getattr(self.agent_nick, "get_db_connection", None)

        if (
            callable(get_conn)
            and query_engine is not None
            and hasattr(query_engine, "_price_expression")
        ):
            try:
                with get_conn() as conn:
                    return query_engine._price_expression(  # type: ignore[attr-defined]
                        conn, schema, table, alias
                    )
            except Exception:
                logger.exception(
                    "Falling back after price column detection failed for %s.%s",
                    schema,
                    table,
                )

        columns = self._get_table_columns(schema, table)
        if "unit_price_gbp" in columns and "unit_price" in columns:
            return f"COALESCE({alias}.unit_price_gbp, {alias}.unit_price)"
        for candidate in (
            "unit_price_gbp",
            "unit_price",
            "price_gbp",
            "price",
            "net_price_gbp",
            "net_price",
        ):
            if candidate in columns:
                return f"{alias}.{candidate}"
        for column in columns:
            if "price" in column:
                return f"{alias}.{column}"
        logger.warning(
            "Unable to determine price column for %s.%s; defaulting to 0.0",
            schema,
            table,
        )
        return "0.0"

    # ------------------------------------------------------------------
    # Processing pipeline
    # ------------------------------------------------------------------
    def process(self, context: AgentContext) -> AgentOutput:
        try:
            logger.info(
                "OpportunityMinerAgent starting processing with input %s",
                context.input_data,
            )
            qe = getattr(self.agent_nick, "query_engine", None)
            if qe and hasattr(qe, "train_procurement_context"):
                try:
                    qe.train_procurement_context()
                except Exception:  # pragma: no cover - best effort
                    logger.exception("Failed to train procurement context")
            tables = self._ingest_data()
            tables = self._validate_data(tables)
            self._build_supplier_lookup(tables)
            tables = self._normalise_currency(tables)
            tables = self._apply_index_adjustment(tables)

            self._event_log = []
            self._escalations = []
            notifications: set[str] = set()

            self._apply_instruction_settings(context)

            min_impact_threshold = self._resolve_min_financial_impact(
                context.input_data
            )

<<<<<<< HEAD
            policy_registry, provided_policies = self._assemble_policy_registry(
                context.input_data
            )

            if not policy_registry:
                if provided_policies:
                    message = (
                        "No supported opportunity policies matched the provided configuration"
                    )
                    details = {
                        "policies": [
                            policy.get("policyId")
                            or policy.get("policyName")
                            or policy.get("policy_desc")
                            for policy in provided_policies
                        ]
                    }
                    self._log_policy_event("unknown", None, "blocked", message, details)
                    return self._blocked_output(message)
                message = "No opportunity policies available"
                self._log_policy_event("unknown", None, "blocked", message, {})
                return self._blocked_output(message)

            workflow_hint = context.input_data.get("workflow")
            workflow_name = (
                str(workflow_hint).strip() if isinstance(workflow_hint, str) and workflow_hint.strip() else None
            )
            if workflow_name:
                context.input_data["workflow"] = workflow_name

            requested_keys: List[str] = []
            if workflow_name:
                tokens = {workflow_name.lower()}
                slug = self._normalise_policy_slug(workflow_name)
                if slug:
                    tokens.add(slug)
                for key, cfg in policy_registry.items():
                    canonical = cfg.get("policy_slug", key)
                    aliases = {alias.lower() for alias in cfg.get("aliases", set())}
                    aliases.add(canonical.lower())
                    if tokens & aliases:
                        requested_keys = [canonical]
                        context.input_data["workflow"] = canonical
                        workflow_name = canonical
                        break

            if not requested_keys:
                requested_keys = list(policy_registry.keys())
                if requested_keys:
                    if workflow_name:
                        normalized = self._normalise_policy_slug(workflow_name)
                        for key in list(requested_keys):
                            cfg = policy_registry.get(key) or {}
                            aliases = {alias.lower() for alias in cfg.get("aliases", set())}
                            aliases.add(key.lower())
                            if normalized and normalized in aliases:
                                requested_keys = [key]
                                context.input_data["workflow"] = key
                                workflow_name = key
                                break
                    else:
                        context.input_data["workflow"] = requested_keys[0]
                        workflow_name = requested_keys[0]

            use_dynamic_registry = len(requested_keys) > 1

=======
            workflow_name = context.input_data.get("workflow")
            dynamic_registry = self._build_dynamic_policy_registry(context.input_data)
            use_dynamic_registry = bool(dynamic_registry)
            policy_registry = (
                dynamic_registry if use_dynamic_registry else self._get_policy_registry()
            )
            alias_map = {"opportunity_mining": "contract_expiry_check"}

            if not workflow_name and not use_dynamic_registry:
                message = "Mandatory orchestrator field 'workflow' is missing."
                self._log_policy_event("unknown", None, "blocked", message, {})
                return self._blocked_output(message)

            requested_keys: List[str] = []
            if use_dynamic_registry:
                if workflow_name:
                    slug = self._normalise_policy_slug(workflow_name)
                    if slug and slug in policy_registry:
                        requested_keys.append(slug)
                    elif workflow_name in policy_registry:
                        requested_keys.append(workflow_name)
                if not requested_keys:
                    requested_keys = list(policy_registry.keys())
            else:
                lookup_name = workflow_name
                mapped = (
                    alias_map.get(workflow_name.lower())
                    if isinstance(workflow_name, str)
                    else None
                )
                if mapped:
                    lookup_name = mapped
                    context.input_data["workflow"] = lookup_name
                if lookup_name not in policy_registry:
                    message = f"Unsupported opportunity workflow '{workflow_name}'"
                    self._log_policy_event(
                        "unknown", None, "blocked", message, {"workflow": workflow_name}
                    )
                    return self._blocked_output(message)
                requested_keys = [lookup_name]

>>>>>>> 3c3c95cc
            base_conditions = (
                context.input_data.get("conditions").copy()
                if isinstance(context.input_data.get("conditions"), dict)
                else {}
            )

            policy_runs: Dict[str, Dict[str, Any]] = {}
            aggregated_findings: List[Finding] = []

            for key in requested_keys:
                policy_cfg = policy_registry.get(key)
                if not policy_cfg:
                    continue
                policy_input = dict(context.input_data)
                policy_input["conditions"] = dict(base_conditions)
<<<<<<< HEAD
                parameters = policy_cfg.get("parameters")
                if isinstance(parameters, dict):
                    policy_input["conditions"].update(parameters)

                missing_fields = self._missing_required_fields(
                    policy_input,
                    policy_cfg.get("required_fields", []),
                    policy_cfg.get("default_conditions", {}),
                )
                if missing_fields:
                    message = (
                        "Missing mandatory orchestrator fields: "
                        + ", ".join(sorted(missing_fields))
                    )
                    self._log_policy_event(
                        policy_cfg.get("policy_id", "unknown"),
                        None,
                        "blocked",
                        message,
                        {"missing_fields": sorted(missing_fields)},
                    )
                    return self._blocked_output(
                        message, policy_id=policy_cfg.get("policy_id")
                    )

                if not isinstance(context.input_data.get("conditions"), dict):
                    context.input_data["conditions"] = {}
                if isinstance(context.input_data.get("conditions"), dict):
                    context.input_data["conditions"].update(policy_input["conditions"])

                handler = policy_cfg.get("handler")
                if handler is None:
                    self._log_policy_event(
                        policy_cfg.get("policy_id", "unknown"),
                        None,
                        "skipped",
                        "Policy handler missing; skipping execution",
                        {},
                    )
                    continue
=======
                if use_dynamic_registry:
                    policy_input["conditions"].update(
                        policy_cfg.get("parameters", {})
                    )
                    missing_fields: List[str] = []
                else:
                    missing_fields = self._missing_required_fields(
                        policy_input,
                        policy_cfg.get("required_fields", []),
                        policy_cfg.get("default_conditions", {}),
                    )
                    if missing_fields:
                        message = (
                            "Missing mandatory orchestrator fields: "
                            + ", ".join(sorted(missing_fields))
                        )
                        self._log_policy_event(
                            policy_cfg["policy_id"],
                            None,
                            "blocked",
                            message,
                            {"missing_fields": sorted(missing_fields)},
                        )
                        return self._blocked_output(
                            message, policy_id=policy_cfg["policy_id"]
                        )
                    if not isinstance(context.input_data.get("conditions"), dict):
                        context.input_data["conditions"] = {}
                    context.input_data["conditions"].update(policy_input["conditions"])

                handler = policy_cfg["handler"]
>>>>>>> 3c3c95cc
                findings = handler(tables, policy_input, notifications, policy_cfg)
                aggregated_findings.extend(findings)
                display_name = (
                    policy_cfg.get("policy_name")
                    or policy_cfg.get("detector")
                    or key
                )
                policy_runs[key] = {
                    "policy_cfg": policy_cfg,
                    "display": display_name,
                    "findings": findings,
                }

            if not policy_runs and aggregated_findings:
                display = workflow_name or "opportunity_policy"
                policy_runs[display] = {
                    "policy_cfg": {
                        "policy_id": "unknown",
                        "policy_name": display,
                        "detector": display,
                    },
                    "display": display,
                    "findings": aggregated_findings,
                }

            per_policy_retained: Dict[str, List[Finding]] = {}
            filtered: List[Finding] = []

            if use_dynamic_registry:
                for key in requested_keys:
                    payload = policy_runs.get(key)
                    if not payload:
                        continue
                    policy_cfg = payload.get("policy_cfg", {})
                    display = payload.get("display", key)
                    findings = payload.get("findings", [])
                    if not findings:
                        per_policy_retained[display] = []
                        continue
                    valid = [
                        f
                        for f in findings
                        if f.financial_impact_gbp >= min_impact_threshold
                    ]
                    if valid:
                        per_policy_retained[display] = valid
                    else:
                        best = max(
                            findings,
                            key=lambda f: f.financial_impact_gbp,
                        )
                        per_policy_retained[display] = [best]
                        self._log_policy_event(
                            policy_cfg.get("policy_id", "unknown"),
                            best.supplier_id,
                            "threshold_relaxed",
                            "Retained top opportunity despite financial impact below configured minimum",
                            {
                                "min_financial_impact": min_impact_threshold,
                                "opportunity_id": best.opportunity_id,
                            },
                        )
                for retained in per_policy_retained.values():
                    for finding in retained:
                        if finding not in filtered:
                            filtered.append(finding)
            else:
                key = requested_keys[0]
                payload = policy_runs.get(key)
                policy_cfg = payload.get("policy_cfg") if payload else policy_registry.get(key)
                display = (
                    payload.get("display")
                    if payload
                    else (
                        policy_cfg.get("policy_name")
                        if isinstance(policy_cfg, dict)
                        else key
                    )
                )
                findings = payload.get("findings", []) if payload else aggregated_findings
                if not findings:
                    per_policy_retained[display] = []
                    filtered = []
                else:
                    valid = [
                        f
                        for f in findings
                        if f.financial_impact_gbp >= min_impact_threshold
                    ]
                    per_policy_retained[display] = valid
                    filtered = valid
                    if not filtered and isinstance(policy_cfg, dict):
                        self._log_policy_event(
                            policy_cfg.get("policy_id", "unknown"),
                            None,
                            "filtered",
                            "Opportunities removed by financial threshold",
                            {"min_financial_impact": min_impact_threshold},
                        )

            filtered = self._enrich_findings(filtered, tables)
            filtered = self._map_item_descriptions(filtered, tables)
            self._load_supplier_risk_map()
            for f in filtered:
                candidate_item = f.item_reference or f.item_id
                if not candidate_item and isinstance(f.calculation_details, dict):
                    candidate_item = (
                        f.calculation_details.get("item_reference")
                        or f.calculation_details.get("item_id")
                    )
                f.candidate_suppliers = self._find_candidate_suppliers(
                    candidate_item, f.supplier_id, f.source_records
                )
            self._attach_vector_context(filtered)
            self._apply_feedback_annotations(filtered)

            policy_opportunities: Dict[str, List[Dict[str, Any]]] = {}
            policy_suppliers: Dict[str, List[str]] = {}
            for key in requested_keys:
                payload = policy_runs.get(key)
                if not payload:
                    continue
                display = payload.get("display", key)
                retained = per_policy_retained.get(display, [])
                policy_opportunities[display] = [f.as_dict() for f in retained]
                policy_suppliers[display] = sorted(
                    {
                        str(f.supplier_id).strip()
                        for f in retained
                        if f.supplier_id and str(f.supplier_id).strip()
                    }
                )

            # compute weightage
            total_impact = sum(f.financial_impact_gbp for f in filtered)
            if total_impact > 0:
                for f in filtered:
                    risk = float(self._supplier_risk_map.get(f.supplier_id, 0.0))
                    f.weightage = (f.financial_impact_gbp / total_impact) * (1.0 + risk)
            else:
                for f in filtered:
                    f.weightage = 0.0

            self._output_excel(filtered)
            self._output_feed(filtered)


            data = {
                "findings": [f.as_dict() for f in filtered],
                "opportunity_count": len(filtered),
                "total_savings": sum(f.financial_impact_gbp for f in filtered),
                "min_financial_impact": min_impact_threshold,
                "policy_events": self._event_log,
                "escalations": self._escalations,
                "policy_opportunities": policy_opportunities,
                "policy_suppliers": policy_suppliers,
            }
            # pass candidate supplier IDs to downstream agents
            supplier_candidates = {
                str(s["supplier_id"]).strip()
                for f in filtered
                for s in f.candidate_suppliers
                if s.get("supplier_id") and str(s["supplier_id"]).strip()
            }
            for f in filtered:
                if f.supplier_id and str(f.supplier_id).strip():
                    supplier_candidates.add(str(f.supplier_id).strip())
            for suppliers in policy_suppliers.values():
                for supplier in suppliers:
                    if supplier:
                        supplier_candidates.add(supplier)
            data["supplier_candidates"] = list(supplier_candidates)

            directory_map: Dict[str, Dict[str, Any]] = {}

            def _register_supplier(supplier_id: Optional[str], supplier_name: Optional[str]) -> None:
                if not supplier_id:
                    return
                sid = str(supplier_id).strip()
                if not sid:
                    return
                entry = directory_map.setdefault(sid, {"supplier_id": sid})
                if supplier_name and not entry.get("supplier_name"):
                    entry["supplier_name"] = str(supplier_name).strip()

            for f in filtered:
                _register_supplier(f.supplier_id, f.supplier_name)
                for candidate in f.candidate_suppliers:
                    _register_supplier(
                        candidate.get("supplier_id"), candidate.get("supplier_name")
                    )

            lookup = getattr(self, "_supplier_lookup", {})
            if lookup:
                for sid, entry in directory_map.items():
                    if entry.get("supplier_name"):
                        continue
                    supplier_name = lookup.get(sid)
                    if supplier_name:
                        entry["supplier_name"] = supplier_name

            if directory_map:
                data["supplier_directory"] = sorted(
                    directory_map.values(), key=lambda entry: entry["supplier_id"]
                )
            data["notifications"] = sorted(notifications)
            logger.info(
                "OpportunityMinerAgent produced %d findings and %d candidate suppliers",
                len(filtered),
                len(supplier_candidates),
            )
            logger.debug("OpportunityMinerAgent findings: %s", data["findings"])
            logger.info("OpportunityMinerAgent finishing processing")

            return AgentOutput(
                status=AgentStatus.SUCCESS,
                data=data,
                pass_fields=data,
                confidence=1.0,
            )
        except Exception as exc:  # pragma: no cover - defensive
            logger.error("OpportunityMinerAgent error: %s", exc)
            return AgentOutput(status=AgentStatus.FAILED, data={}, error=str(exc))

    # ------------------------------------------------------------------
    # Data ingestion and preparation
    # ------------------------------------------------------------------
    # Mapping from internal identifiers to database tables.  Core
    # procurement data lives in the ``proc`` schema as indicated in the
    # requirements: ``proc.invoice_agent``, ``proc.purchase_order_agent``,
    # ``proc.contracts`` and ``proc.supplier``.
    TABLE_MAP = {
        "purchase_orders": "proc.purchase_order_agent",
        "purchase_order_lines": "proc.po_line_items_agent",
        "invoices": "proc.invoice_agent",
        "invoice_lines": "proc.invoice_line_items_agent",
        "contracts": "proc.contracts",
        "quotes": "proc.quote_agent",
        "quote_lines": "proc.quote_line_items_agent",
        "product_mapping": "proc.cat_product_mapping",
        # "price_benchmarks": "price_benchmarks",
        # "indices": "indices",
        # "shipments": "shipments",
        "supplier_master": "proc.supplier",
    }
    TABLES = list(TABLE_MAP.keys())

    def _ingest_data(self) -> Dict[str, pd.DataFrame]:
        """Fetch required tables from the database.

        The agent now strictly relies on live data from the procurement schema
        so that findings always reflect the most recent state.  Unit tests may
        monkeypatch this method to return deterministic fixtures.
        """

        dfs: Dict[str, pd.DataFrame] = {}
        engine = self.agent_nick.get_db_engine()
        if engine is not None:
            with engine.connect() as conn:
                for table, sql_name in self.TABLE_MAP.items():
                    dfs[table] = pd.read_sql(f"SELECT * FROM {sql_name}", conn)
            return dfs

        pandas_conn = getattr(self.agent_nick, "pandas_connection", None)
        if callable(pandas_conn):
            with pandas_conn() as conn:
                for table, sql_name in self.TABLE_MAP.items():
                    dfs[table] = pd.read_sql(f"SELECT * FROM {sql_name}", conn)
            return dfs

        with closing(self.agent_nick.get_db_connection()) as conn:
            for table, sql_name in self.TABLE_MAP.items():
                with conn.cursor() as cursor:
                    cursor.execute(f"SELECT * FROM {sql_name}")
                    rows = cursor.fetchall()
                    columns = [desc[0] for desc in cursor.description] if cursor.description else []
                    dfs[table] = pd.DataFrame(rows, columns=columns)
        return dfs

    def _validate_data(self, tables: Dict[str, pd.DataFrame]) -> Dict[str, pd.DataFrame]:
        """Basic validation ensuring required columns exist and dropping nulls."""

        for name, df in list(tables.items()):
            if df.empty:
                continue
            # Drop rows that are entirely null
            tables[name] = df.dropna(how="all")
            logger.debug("Table %s columns: %s", name, list(tables[name].columns))
        return tables

    def _build_supplier_lookup(self, tables: Dict[str, pd.DataFrame]) -> None:
        """Build helper maps to resolve supplier metadata from ``proc.supplier``."""

        supplier_master = tables.get("supplier_master", pd.DataFrame())
        lookup: Dict[str, Optional[str]] = {}

        def _normalise(value: Any) -> Optional[str]:
            if value is None:
                return None
            try:
                if pd.isna(value):  # type: ignore[arg-type]
                    return None
            except Exception:
                pass
            value = str(value).strip()
            return value or None

        if not supplier_master.empty and "supplier_id" in supplier_master.columns:
            df = supplier_master.dropna(subset=["supplier_id"]).copy()
            if not df.empty:
                df["supplier_id"] = df["supplier_id"].map(_normalise)
                if "supplier_name" in df.columns:
                    df["supplier_name"] = df["supplier_name"].map(_normalise)
                df = df.dropna(subset=["supplier_id"])
                for _, row in df.iterrows():
                    supplier_id = row["supplier_id"]
                    lookup[supplier_id] = row.get("supplier_name") or None

        self._supplier_lookup = lookup
        logger.debug("Loaded %d suppliers from master data", len(self._supplier_lookup))

        contracts = tables.get("contracts", pd.DataFrame())
        contract_map: Dict[str, str] = {}
        contract_meta: Dict[str, Dict[str, Any]] = {}
        if not contracts.empty and "contract_id" in contracts.columns:
            df = contracts.dropna(subset=["contract_id"]).copy()
            df["contract_id"] = df["contract_id"].map(_normalise)
            if "supplier_id" in df.columns:
                df["supplier_id"] = df["supplier_id"].map(_normalise)
            if "spend_category" in df.columns:
                df["spend_category"] = df["spend_category"].map(_normalise)
            if "category_id" in df.columns:
                df["category_id"] = df["category_id"].map(_normalise)
            df = df.dropna(subset=["contract_id"])
            for _, row in df.iterrows():
                contract_id = row.get("contract_id")
                if not contract_id:
                    continue
                supplier_id = row.get("supplier_id")
                spend_category = row.get("spend_category") or row.get("category_id")
                contract_meta[contract_id] = {
                    "supplier_id": supplier_id,
                    "spend_category": spend_category,
                    "contract_title": row.get("contract_title"),
                    "contract_type": row.get("contract_type"),
                    "total_contract_value": row.get("total_contract_value"),
                    "total_contract_value_gbp": row.get("total_contract_value_gbp"),
                    "contract_end_date": row.get("contract_end_date"),
                    "contract_start_date": row.get("contract_start_date"),
                }
                if supplier_id and (not lookup or supplier_id in lookup):
                    contract_map[contract_id] = supplier_id
        self._contract_supplier_map = contract_map
        self._contract_metadata = contract_meta
        logger.debug(
            "Mapped %d contracts to supplier IDs using validated supplier data",
            len(self._contract_supplier_map),
        )

        purchase_orders = tables.get("purchase_orders", pd.DataFrame())
        po_supplier_map: Dict[str, str] = {}
        po_contract_map: Dict[str, str] = {}
        if not purchase_orders.empty and "po_id" in purchase_orders.columns:
            df = purchase_orders.dropna(subset=["po_id"]).copy()
            df["po_id"] = df["po_id"].map(_normalise)
            if "supplier_id" in df.columns:
                df["supplier_id"] = df["supplier_id"].map(_normalise)
            if "contract_id" in df.columns:
                df["contract_id"] = df["contract_id"].map(_normalise)
            df = df.dropna(subset=["po_id"])
            for _, row in df.iterrows():
                po_id = row.get("po_id")
                if not po_id:
                    continue
                supplier_id = row.get("supplier_id")
                contract_id = row.get("contract_id")
                if contract_id:
                    po_contract_map[po_id] = contract_id
                candidate = supplier_id
                if not candidate and contract_id:
                    candidate = contract_map.get(contract_id)
                if candidate and (not lookup or candidate in lookup):
                    po_supplier_map[po_id] = candidate
        self._po_supplier_map = po_supplier_map
        self._po_contract_map = po_contract_map

        invoices = tables.get("invoices", pd.DataFrame())
        invoice_supplier_map: Dict[str, str] = {}
        invoice_po_map: Dict[str, str] = {}
        if not invoices.empty and "invoice_id" in invoices.columns:
            df = invoices.dropna(subset=["invoice_id"]).copy()
            df["invoice_id"] = df["invoice_id"].map(_normalise)
            if "supplier_id" in df.columns:
                df["supplier_id"] = df["supplier_id"].map(_normalise)
            if "po_id" in df.columns:
                df["po_id"] = df["po_id"].map(_normalise)
            df = df.dropna(subset=["invoice_id"])
            for _, row in df.iterrows():
                invoice_id = row.get("invoice_id")
                if not invoice_id:
                    continue
                po_id = row.get("po_id")
                supplier_id = row.get("supplier_id")
                if po_id:
                    invoice_po_map[invoice_id] = po_id
                candidate = supplier_id
                if not candidate and po_id and po_supplier_map.get(po_id):
                    candidate = po_supplier_map.get(po_id)
                if not candidate and po_id and po_contract_map.get(po_id):
                    candidate = contract_map.get(po_contract_map[po_id])
                if candidate and (not lookup or candidate in lookup):
                    invoice_supplier_map[invoice_id] = candidate
        self._invoice_supplier_map = invoice_supplier_map
        self._invoice_po_map = invoice_po_map

        logger.debug(
            "Derived supplier lookups: %d POs, %d invoices, %d contracts",
            len(self._po_supplier_map),
            len(self._invoice_supplier_map),
            len(self._contract_supplier_map),
        )

    def _normalise_currency(self, tables: Dict[str, pd.DataFrame]) -> Dict[str, pd.DataFrame]:
        """Convert all monetary values to GBP using simple FX mapping."""

        fx_rates = {"GBP": 1.0}
        indices = tables.get("indices", pd.DataFrame())
        if not indices.empty:
            for _, row in indices.iterrows():
                if row.get("currency") and row.get("value"):
                    fx_rates[row["currency"]] = float(row["value"])

        def convert(df: pd.DataFrame, cols: Iterable[str]) -> pd.DataFrame:
            if df.empty:
                return df
            currency_col = "currency" if "currency" in df.columns else (
                "default_currency" if "default_currency" in df.columns else None
            )
            if currency_col is None:
                return df
            rate_col = df[currency_col].map(lambda c: fx_rates.get(c, 1.0))
            for col in cols:
                if col in df.columns:
                    df[f"{col}_gbp"] = df[col] * rate_col
            return df

        tables["purchase_orders"] = convert(
            tables.get("purchase_orders", pd.DataFrame()), ["total_amount"]
        )
        tables["purchase_order_lines"] = convert(
            tables.get("purchase_order_lines", pd.DataFrame()),
            [
                "unit_price",
                "line_total",
                "line_amount",
                "tax_amount",
                "total_amount",
                "total_amount_incl_tax",
            ],
        )
        tables["invoices"] = convert(
            tables.get("invoices", pd.DataFrame()), ["invoice_amount", "invoice_total_incl_tax"]
        )
        tables["invoice_lines"] = convert(
            tables.get("invoice_lines", pd.DataFrame()),
            ["unit_price", "line_amount", "tax_amount", "total_amount_incl_tax"],
        )
        tables["contracts"] = convert(tables.get("contracts", pd.DataFrame()), ["total_contract_value"])
        tables["shipments"] = convert(tables.get("shipments", pd.DataFrame()), ["logistics_cost"])
        return tables

    def _apply_index_adjustment(self, tables: Dict[str, pd.DataFrame]) -> Dict[str, pd.DataFrame]:
        """Placeholder for index-based price adjustment."""

        contracts = tables.get("contracts", pd.DataFrame())
        if not contracts.empty:
            contracts["adjusted_price_gbp"] = contracts.get("agreed_price_gbp", contracts.get("agreed_price", 0.0))
            tables["contracts"] = contracts
        return tables

    # ------------------------------------------------------------------
    # Policy helpers
    # ------------------------------------------------------------------
    def _blocked_output(self, message: str, policy_id: Optional[str] = None) -> AgentOutput:
        data = {
            "findings": [],
            "opportunity_count": 0,
            "total_savings": 0.0,
            "supplier_candidates": [],
            "policy_events": self._event_log,
            "escalations": self._escalations,
            "notifications": [],
            "blocked_reason": message,
        }
        if policy_id:
            data["policy_id"] = policy_id
        logger.warning("OpportunityMinerAgent blocked execution: %s", message)
        return AgentOutput(
            status=AgentStatus.FAILED,
            data=data,
            pass_fields=data,
            error=message,
        )

    def _missing_required_fields(
        self,
        input_data: Dict[str, Any],
        required_fields: Iterable[str],
        defaults: Optional[Dict[str, Any]] = None,
    ) -> List[str]:
        if not required_fields:
            return []
        conditions = input_data.get("conditions")
        if not isinstance(conditions, dict):
            conditions = {}
            input_data["conditions"] = conditions
        missing = []
        for field in required_fields:
            value = conditions.get(field)
            if value is None or (isinstance(value, str) and not value.strip()):
                default_map = defaults or {}
                if field in default_map and default_map[field] is not None:
                    conditions[field] = default_map[field]
                else:
                    missing.append(field)
        return missing

    @staticmethod
    def _normalise_policy_slug(name: Optional[Any]) -> Optional[str]:
        if not name:
            return None
        text = str(name).strip()
        if not text:
            return None
        text = re.sub(r"(?<!^)(?=[A-Z])", "_", text)
        text = re.sub(r"[^A-Za-z0-9]+", "_", text)
        slug = text.strip("_").lower()
        return slug or None

    def _coerce_policy_rules(self, policy: Dict[str, Any]) -> Dict[str, Any]:
<<<<<<< HEAD
        details: Dict[str, Any] = {}

        def _merge_details(target: Dict[str, Any], candidate: Any) -> Dict[str, Any]:
            if isinstance(candidate, str):
                try:
                    candidate = json.loads(candidate)
                except Exception:  # pragma: no cover - defensive parsing
                    return target
            if isinstance(candidate, dict):
                if not target:
                    return dict(candidate)
                merged = dict(target)
                merged.update(candidate)
                return merged
            return target

        for field in ("details", "policy_details", "policy_desc", "description"):
            details = _merge_details(details, policy.get(field))

=======
        details = policy.get("details")
        if isinstance(details, str):
            try:
                details = json.loads(details)
            except Exception:  # pragma: no cover - defensive
                details = {}
        elif isinstance(details, dict):
            details = dict(details)
        else:
            details = {}
        if not details:
            extra = policy.get("policy_details")
            if isinstance(extra, str):
                try:
                    details = json.loads(extra)
                except Exception:  # pragma: no cover - defensive
                    details = {}
            elif isinstance(extra, dict):
                details = dict(extra)
>>>>>>> 3c3c95cc
        rules = details.get("rules") if isinstance(details, dict) else {}
        if isinstance(rules, str):
            try:
                rules = json.loads(rules)
            except Exception:  # pragma: no cover - defensive
                rules = {}
        elif isinstance(rules, dict):
            rules = dict(rules)
        else:
            rules = {}
<<<<<<< HEAD

        if not rules and isinstance(details, dict):
            rules = dict(details)

=======
>>>>>>> 3c3c95cc
        return rules

    def _resolve_dynamic_policy_handler(self, slug: str):
        mapping = {
            "volume_discount_opportunity": self._policy_volume_discount,
            "supplier_consolidation_opportunity": self._policy_supplier_consolidation,
        }
        return mapping.get(slug)

<<<<<<< HEAD
    def _decorate_policy_entry(
        self,
        key: str,
        config: Dict[str, Any],
        provided_policy: Optional[Dict[str, Any]] = None,
        slug_hint: Optional[str] = None,
    ) -> Dict[str, Any]:
        entry = dict(config)
        policy_name = entry.get("policy_name") or entry.get("detector") or key
        entry["policy_name"] = policy_name
        policy_id = entry.get("policy_id") or entry.get("policyId") or key
        entry["policy_id"] = str(policy_id)
        key_slug = self._normalise_policy_slug(key)
        slug = key_slug or slug_hint or self._normalise_policy_slug(policy_name)
        if not slug:
            slug = str(key).strip().lower() or str(entry["policy_id"]).strip().lower()
        entry["policy_slug"] = slug

        alias_set: set[str] = set()

        def _add_alias(value: Any) -> None:
            if value is None:
                return
            if isinstance(value, (dict, list, tuple, set)):
                return
            text = str(value).strip()
            if not text:
                return
            alias_set.add(text.lower())
            slugged = self._normalise_policy_slug(text)
            if slugged:
                alias_set.add(slugged)

        _add_alias(slug)
        _add_alias(key)
        _add_alias(policy_name)
        _add_alias(entry["policy_id"])
        _add_alias(entry.get("detector"))

        if provided_policy:
            entry["source_policy"] = provided_policy
            for field in (
                "policyName",
                "policy_name",
                "policy_desc",
                "description",
                "policyId",
                "policy_id",
            ):
                _add_alias(provided_policy.get(field))

        entry["aliases"] = alias_set
        return entry

    def _collect_policy_tokens(self, policy: Dict[str, Any]) -> set[str]:
        tokens: set[str] = set()
        for field in (
            "policyId",
            "policy_id",
            "id",
            "policyName",
            "policy_name",
            "policy_desc",
            "description",
            "detector",
        ):
            value = policy.get(field)
            if value is None or isinstance(value, (dict, list, tuple, set)):
                continue
            text = str(value).strip()
            if not text:
                continue
            tokens.add(text.lower())
            slug = self._normalise_policy_slug(text)
            if slug:
                tokens.add(slug)
        return tokens

    def _filter_registry_by_policies(
        self,
        registry: Dict[str, Dict[str, Any]],
        policies: Optional[List[Dict[str, Any]]],
    ) -> Dict[str, Dict[str, Any]]:
        if not isinstance(policies, list) or not policies:
            return {
                entry["policy_slug"]: entry
                for key, cfg in registry.items()
                for entry in [self._decorate_policy_entry(key, cfg)]
            }

        filtered: Dict[str, Dict[str, Any]] = {}
        for policy in policies:
            if not isinstance(policy, dict):
                continue
            tokens = self._collect_policy_tokens(policy)
            slug_hint = self._normalise_policy_slug(
                policy.get("policyName")
                or policy.get("policy_desc")
                or policy.get("description")
            )
            matched_entry: Optional[Dict[str, Any]] = None
            for key, cfg in registry.items():
                probe = self._decorate_policy_entry(key, cfg, slug_hint=slug_hint)
                aliases = probe.get("aliases", set())
                if tokens & aliases:
                    matched_entry = self._decorate_policy_entry(
                        key, cfg, provided_policy=policy, slug_hint=slug_hint
                    )
                    break
            if not matched_entry:
                continue
            rules = self._coerce_policy_rules(policy)
            if rules:
                matched_entry["rules"] = rules
                parameters = rules.get("parameters")
                if isinstance(parameters, dict) and parameters:
                    existing_params = (
                        matched_entry.get("parameters")
                        if isinstance(matched_entry.get("parameters"), dict)
                        else {}
                    )
                    merged_params = {**existing_params, **parameters}
                    matched_entry["parameters"] = merged_params
                    if not matched_entry.get("required_fields"):
                        matched_entry["required_fields"] = list(merged_params.keys())
                default_conditions = rules.get("default_conditions")
                if isinstance(default_conditions, dict) and default_conditions:
                    existing_defaults = (
                        matched_entry.get("default_conditions")
                        if isinstance(matched_entry.get("default_conditions"), dict)
                        else {}
                    )
                    matched_entry["default_conditions"] = {
                        **existing_defaults,
                        **default_conditions,
                    }
            filtered[matched_entry["policy_slug"]] = matched_entry
        return filtered

    def _assemble_policy_registry(
        self, input_data: Dict[str, Any]
    ) -> Tuple[Dict[str, Dict[str, Any]], List[Dict[str, Any]]]:
        provided_policies = [
            policy
            for policy in input_data.get("policies") or []
            if isinstance(policy, dict)
        ]
        base_registry = self._filter_registry_by_policies(
            self._get_policy_registry(), provided_policies
        )
        dynamic_registry = self._build_dynamic_policy_registry(input_data)
        registry: Dict[str, Dict[str, Any]] = {}
        registry.update(base_registry)
        registry.update(dynamic_registry)
        if not provided_policies and not registry:
            registry = self._filter_registry_by_policies(
                self._get_policy_registry(), []
            )
        return registry, provided_policies

=======
>>>>>>> 3c3c95cc
    def _build_dynamic_policy_registry(
        self, input_data: Dict[str, Any]
    ) -> Dict[str, Dict[str, Any]]:
        policies = input_data.get("policies")
        if not isinstance(policies, list):
            return {}
        registry: Dict[str, Dict[str, Any]] = {}
        for policy in policies:
            if not isinstance(policy, dict):
                continue
            name = (
                policy.get("policyName")
                or policy.get("policy_name")
                or policy.get("policy_desc")
                or policy.get("description")
            )
            slug = self._normalise_policy_slug(name)
            if not slug:
                continue
            handler = self._resolve_dynamic_policy_handler(slug)
            if handler is None:
                logger.debug("No dynamic handler registered for policy '%s'", name)
                continue
            rules = self._coerce_policy_rules(policy)
            parameters = rules.get("parameters") if isinstance(rules, dict) else {}
            if isinstance(parameters, str):
                try:
                    parameters = json.loads(parameters)
                except Exception:  # pragma: no cover - defensive
                    parameters = {}
            if not isinstance(parameters, dict):
                parameters = {}
<<<<<<< HEAD
            entry = {
=======
            registry[slug] = {
>>>>>>> 3c3c95cc
                "policy_id": str(
                    policy.get("policyId") or policy.get("policy_id") or slug
                ),
                "detector": str(
                    policy.get("policyName")
                    or policy.get("description")
                    or name
                    or slug
                ),
                "policy_name": str(name) if name else slug,
                "handler": handler,
                "parameters": dict(parameters),
                "required_fields": list(parameters.keys()),
                "default_conditions": {},
                "source_policy": policy,
                "rules": rules,
            }
<<<<<<< HEAD
            decorated = self._decorate_policy_entry(
                slug, entry, provided_policy=policy, slug_hint=slug
            )
            registry[decorated["policy_slug"]] = decorated
=======
>>>>>>> 3c3c95cc
        return registry

    def _get_condition(self, input_data: Dict[str, Any], key: str, default: Any = None) -> Any:
        conditions = input_data.get("conditions")
        if isinstance(conditions, dict):
            return conditions.get(key, default)
        return default

    def _resolve_supplier_id(self, supplier_id: Optional[Any]) -> Optional[str]:
        if supplier_id is None:
            return None
        supplier = str(supplier_id).strip()
        if not supplier:
            return None
        if self._supplier_lookup and supplier not in self._supplier_lookup:
            logger.debug("Supplier %s not found in master data; skipping", supplier)
            return None
        return supplier

    def _log_policy_event(
        self,
        policy_id: str,
        supplier_id: Optional[str],
        status: str,
        message: str,
        details: Optional[Dict[str, Any]] = None,
    ) -> None:
        event = {
            "timestamp": datetime.utcnow().isoformat(),
            "policy_id": policy_id,
            "supplier_id": supplier_id,
            "status": status,
            "message": message,
        }
        if details:
            event["details"] = details
        self._event_log.append(event)
        logger.info(
            "Policy %s event for supplier %s: %s", policy_id, supplier_id, message
        )

    def _record_escalation(
        self,
        policy_id: str,
        supplier_id: Optional[str],
        message: str,
        details: Optional[Dict[str, Any]] = None,
    ) -> None:
        escalation = {
            "policy_id": policy_id,
            "supplier_id": supplier_id,
            "timestamp": datetime.utcnow().isoformat(),
        }
        if details:
            escalation["details"] = details
        self._escalations.append(escalation)
        self._log_policy_event(policy_id, supplier_id, "escalated", message, details)

    def _default_notifications(self, notifications: set[str]) -> None:
        notifications.update({"Negotiation", "Approvals", "CategoryManager"})

    def _resolve_min_financial_impact(self, input_data: Dict[str, Any]) -> float:
        """Determine the impact threshold for the current run.

        The agent exposes ``min_financial_impact`` as an instance-level default
        so that platform settings can cap noise.  Workflow callers may override
        the threshold per run via ``input_data['min_financial_impact']``.  Any
        malformed or negative value falls back to the configured default to
        avoid silently discarding all findings.
        """

        value = input_data.get("min_financial_impact")
        if value is None:
            return self.min_financial_impact
        try:
            threshold = float(value)
        except (TypeError, ValueError):
            logger.warning(
                "Invalid min_financial_impact '%s'; using default %s",
                value,
                self.min_financial_impact,
            )
            return self.min_financial_impact
        if threshold < 0:
            logger.warning(
                "Negative min_financial_impact %s provided; using default %s",
                threshold,
                self.min_financial_impact,
            )
            return self.min_financial_impact
        return threshold

    def _get_policy_registry(self) -> Dict[str, Dict[str, Any]]:
        return {
            "price_variance_check": {
                "policy_id": "oppfinderpolicy_001_price_benchmark_variance_detection",
                "detector": "Price Benchmark Variance",
                "policy_name": "Price Benchmark Variance",
                "required_fields": [
                    "supplier_id",
                    "item_id",
                    "actual_price",
                    "benchmark_price",
                ],
                "handler": self._policy_price_benchmark_variance,
            },
            "volume_consolidation_check": {
                "policy_id": "oppfinderpolicy_003_volume_consolidation",
                "detector": "Volume Consolidation",
                "policy_name": "Volume Consolidation",
                "required_fields": ["minimum_volume_gbp"],
                "handler": self._policy_volume_consolidation,
            },
            "contract_expiry_check": {
                "policy_id": "oppfinderpolicy_004_contract_expiry_opportunity",
                "detector": "Contract Expiry Opportunity",
                "policy_name": "Contract Expiry Opportunity",
                "required_fields": ["negotiation_window_days"],
                "handler": self._policy_contract_expiry,
                "default_conditions": {"negotiation_window_days": 90},
            },
            "supplier_risk_check": {
                "policy_id": "oppfinderpolicy_005_supplier_risk_alert",
                "detector": "Supplier Risk Alert",
                "policy_name": "Supplier Risk Alert",
                "required_fields": ["risk_threshold"],
                "handler": self._policy_supplier_risk,
            },
            "maverick_spend_check": {
                "policy_id": "oppfinderpolicy_006_maverick_spend_detection",
                "detector": "Maverick Spend Detection",
                "policy_name": "Maverick Spend Detection",
                "required_fields": ["minimum_value_gbp"],
                "handler": self._policy_maverick_spend,
            },
            "duplicate_supplier_check": {
                "policy_id": "oppfinderpolicy_007_duplicate_supplier",
                "detector": "Duplicate Supplier",
                "policy_name": "Duplicate Supplier",
                "required_fields": ["minimum_overlap_gbp"],
                "handler": self._policy_duplicate_supplier,
            },
            "category_overspend_check": {
                "policy_id": "oppfinderpolicy_008_category_overspend",
                "detector": "Category Overspend",
                "policy_name": "Category Overspend",
                "required_fields": ["category_budgets"],
                "handler": self._policy_category_overspend,
            },
            "inflation_passthrough_check": {
                "policy_id": "oppfinderpolicy_009_inflation_pass-through",
                "detector": "Inflation Pass-Through",
                "policy_name": "Inflation Pass-Through",
                "required_fields": ["market_inflation_pct"],
                "handler": self._policy_inflation_passthrough,
            },
            "unused_contract_value_check": {
                "policy_id": "oppfinderpolicy_010_unused_contract_value",
                "detector": "Unused Contract Value",
                "policy_name": "Unused Contract Value",
                "required_fields": ["minimum_unused_value_gbp"],
                "handler": self._policy_unused_contract_value,
            },
            "supplier_performance_check": {
                "policy_id": "oppfinderpolicy_011_supplier_performance_deviation",
                "detector": "Supplier Performance Deviation",
                "policy_name": "Supplier Performance Deviation",
                "required_fields": ["performance_records"],
                "handler": self._policy_supplier_performance,
            },
            "esg_opportunity_check": {
                "policy_id": "oppfinderpolicy_012_esg_opportunity",
                "detector": "ESG Opportunity",
                "policy_name": "ESG Opportunity",
                "required_fields": ["esg_scores"],
                "handler": self._policy_esg_opportunity,
            },
        }

    def _to_float(self, value: Any, default: float = 0.0) -> float:
        try:
            result = pd.to_numeric(value, errors="coerce")
        except Exception:
            return default
        if pd.isna(result):
            return default
        return float(result)

    def _to_int(self, value: Any, default: int = 0) -> int:
        try:
            result = int(float(value))
            return result
        except Exception:
            return default

    def _to_date(self, value: Any) -> date:
        if value is None:
            return datetime.utcnow().date()
        try:
            ts = pd.to_datetime(value, errors="coerce")
        except Exception:
            return datetime.utcnow().date()
        if pd.isna(ts):
            return datetime.utcnow().date()
        return ts.date()

    def _po_ids_for_supplier_item(
        self,
        tables: Dict[str, pd.DataFrame],
        supplier_id: Optional[str],
        item_id: Optional[str],
    ) -> List[str]:
        po_lines = tables.get("purchase_order_lines", pd.DataFrame())
        if po_lines.empty or "po_id" not in po_lines.columns:
            return []
        df = po_lines.dropna(subset=["po_id"]).copy()
        if item_id is not None and "item_id" in df.columns:
            df = df[df["item_id"].astype(str) == str(item_id)]
        po_ids = df["po_id"].astype(str).unique().tolist()
        if supplier_id:
            po_ids = [po_id for po_id in po_ids if self._po_supplier_map.get(po_id) == supplier_id]
        return po_ids

    def _invoice_ids_for_po(
        self, tables: Dict[str, pd.DataFrame], po_ids: Iterable[str]
    ) -> List[str]:
        invoices = tables.get("invoices", pd.DataFrame())
        if invoices.empty or "po_id" not in invoices.columns or "invoice_id" not in invoices.columns:
            return []
        po_ids = {str(po_id) for po_id in po_ids}
        if not po_ids:
            return []
        df = invoices[invoices["po_id"].astype(str).isin(po_ids)]
        return df["invoice_id"].dropna().astype(str).unique().tolist()

    def _choose_first_column(
        self, df: pd.DataFrame, options: Iterable[str]
    ) -> Optional[str]:
        for option in options:
            if option in df.columns:
                return option
        return None

    def _category_for_po(self, po_id: Optional[str]) -> Optional[str]:
        if not po_id:
            return None
        contract_id = self._po_contract_map.get(po_id)
        if not contract_id:
            return None
        metadata = self._contract_metadata.get(contract_id, {})
        category = metadata.get("spend_category") or metadata.get("category_id")
        return category if category else None

    def _contract_value(self, contract_id: Optional[str]) -> float:
        if not contract_id:
            return 0.0
        contract = self._contract_metadata.get(contract_id, {})
        value = contract.get("total_contract_value_gbp") or contract.get("total_contract_value")
        if value is None:
            return 0.0
        return self._to_float(value)

    # ------------------------------------------------------------------
    # Detector implementations
    # ------------------------------------------------------------------
    def _build_finding(
        self,
        detector: str,
        supplier_id: Optional[str],
        category_id: Optional[str],
        item_id: Optional[str],
        impact: float,
        details: Dict,
        sources: List[str],
    ) -> Finding:
        """Create a :class:`Finding` ensuring NaNs are normalised."""

        def _clean(value: Optional[str]) -> Optional[str]:
            if value is None:
                return None
            try:
                if pd.isna(value):  # type: ignore[arg-type]
                    return None
            except Exception:
                pass
            return str(value)

        supplier_id = _clean(supplier_id)
        category_id = _clean(category_id)
        item_id = _clean(item_id)
        if impact is None or (isinstance(impact, float) and pd.isna(impact)):
            impact = 0.0

        finding = Finding(
            opportunity_id=f"{detector}_{len(sources)}_{supplier_id or 'NA'}_{item_id or 'NA'}",
            detector_type=detector,
            supplier_id=supplier_id,
            category_id=category_id,
            item_id=item_id,
            financial_impact_gbp=float(impact),
            calculation_details=details,
            source_records=sources,
            detected_on=datetime.utcnow(),
            item_reference=item_id,
        )

        logger.debug(
            "Built finding %s for supplier %s, category %s, item %s with impact %s",
            finding.opportunity_id,
            supplier_id,
            category_id,
            item_id,
            impact,
        )
        return finding

    def _policy_volume_discount(
        self,
        tables: Dict[str, pd.DataFrame],
        input_data: Dict[str, Any],
        notifications: set[str],
        policy_cfg: Dict[str, Any],
    ) -> List[Finding]:
        findings: List[Finding] = []
        policy_id = str(policy_cfg.get("policy_id", "volume_discount_opportunity"))
        detector = (
            policy_cfg.get("policy_name")
            or policy_cfg.get("detector")
            or "VolumeDiscountOpportunity"
        )
        parameters = policy_cfg.get("parameters", {})
        min_qty = self._to_float(parameters.get("minimum_quantity_threshold"), 0.0)
        min_spend = self._to_float(parameters.get("minimum_spend_threshold"), 0.0)
        discount_rate = self._to_float(parameters.get("discount_rate"), 0.05)
        target_pct = parameters.get("target_discount_pct")
        if target_pct is not None:
            discount_rate = self._to_float(target_pct, 5.0) / 100.0
        if discount_rate > 1:
            discount_rate = discount_rate / 100.0
        if discount_rate <= 0:
            discount_rate = 0.05
        lookback_days = self._to_int(parameters.get("lookback_period_days"), 0)

        po_lines = tables.get("purchase_order_lines", pd.DataFrame())
        if po_lines.empty:
            self._log_policy_event(
                policy_id,
                None,
                "no_action",
                "No purchase order line data available for volume discount analysis",
                {},
            )
            return findings

        base_df = po_lines.dropna(subset=["po_id", "item_id"]).copy()
        if base_df.empty:
            self._log_policy_event(
                policy_id,
                None,
                "no_action",
                "Purchase order lines missing item identifiers",
                {},
            )
            return findings

        base_df["po_id"] = base_df["po_id"].astype(str)
        base_df["item_id"] = base_df["item_id"].astype(str)

        value_col = self._choose_first_column(
            base_df,
            [
                "line_amount_gbp",
                "total_amount_incl_tax_gbp",
                "line_amount",
                "total_amount_incl_tax",
            ],
        )
        if value_col:
            base_df[value_col] = pd.to_numeric(base_df[value_col], errors="coerce").fillna(0.0)
        else:
            base_df["__line_value"] = (
                pd.to_numeric(base_df.get("unit_price"), errors="coerce").fillna(0.0)
                * pd.to_numeric(base_df.get("quantity"), errors="coerce").fillna(0.0)
            )
            value_col = "__line_value"

        qty_col = "quantity" if "quantity" in base_df.columns else None
        if qty_col:
            base_df[qty_col] = pd.to_numeric(base_df[qty_col], errors="coerce").fillna(0.0)
        else:
            base_df["__quantity"] = pd.to_numeric(
                base_df.get("line_quantity"), errors="coerce"
            ).fillna(0.0)
            if base_df["__quantity"].abs().sum() == 0:
                base_df["__quantity"] = base_df[value_col]
            qty_col = "__quantity"

        price_col = self._choose_first_column(
            base_df, ["unit_price_gbp", "unit_price", "price"]
        )
        if price_col:
            base_df[price_col] = pd.to_numeric(base_df[price_col], errors="coerce").fillna(0.0)

        filtered_df = base_df.copy()
        if lookback_days > 0:
            po_df = tables.get("purchase_orders", pd.DataFrame())
            if not po_df.empty and "po_id" in po_df.columns:
                date_col = next(
                    (col for col in ["order_date", "requested_date", "created_date"] if col in po_df.columns),
                    None,
                )
                if date_col:
                    po_subset = po_df.dropna(subset=["po_id"]).copy()
                    po_subset["po_id"] = po_subset["po_id"].astype(str)
                    po_subset[date_col] = pd.to_datetime(
                        po_subset[date_col], errors="coerce"
                    )
                    cutoff = datetime.utcnow() - timedelta(days=lookback_days)
                    recent_ids = (
                        po_subset.loc[po_subset[date_col] >= cutoff, "po_id"]
                        .dropna()
                        .astype(str)
                        .unique()
                    )
                    if len(recent_ids) > 0:
                        filtered_df = filtered_df[
                            filtered_df["po_id"].isin(set(recent_ids))
                        ]
                    if filtered_df.empty:
                        filtered_df = base_df
                        self._log_policy_event(
                            policy_id,
                            None,
                            "fallback",
                            "No orders matched lookback window; using full dataset",
                            {"lookback_days": lookback_days},
                        )

        filtered_df["supplier_id"] = filtered_df["po_id"].map(self._po_supplier_map)
        filtered_df = filtered_df.dropna(subset=["supplier_id"])
        filtered_df["supplier_id"] = filtered_df["supplier_id"].astype(str)
        if filtered_df.empty:
            self._log_policy_event(
                policy_id,
                None,
                "no_action",
                "No supplier-linked purchase order lines for volume analysis",
                {},
            )
            return findings

        agg_map: Dict[str, str] = {value_col: "sum", qty_col: "sum"}
        if price_col:
            agg_map[price_col] = "mean"
        summary = (
            filtered_df.groupby(["supplier_id", "item_id"], as_index=False)
            .agg(agg_map)
            .rename(columns={value_col: "total_spend", qty_col: "total_qty"})
        )
        if price_col:
            summary = summary.rename(columns={price_col: "avg_price"})
        else:
            summary["avg_price"] = summary.apply(
                lambda row: row["total_spend"] / row["total_qty"]
                if row.get("total_qty", 0.0)
                else row["total_spend"],
                axis=1,
            )

        if summary.empty:
            self._log_policy_event(
                policy_id,
                None,
                "no_action",
                "No supplier/item combinations available for analysis",
                {},
            )
            return findings

        matches = summary[
            (summary["total_qty"] >= min_qty)
            | (summary["total_spend"] >= min_spend)
        ]
        fallback_used = False
        if matches.empty:
            matches = summary.nlargest(1, "total_spend")
            fallback_used = not matches.empty

        if matches.empty:
            self._log_policy_event(
                policy_id,
                None,
                "no_action",
                "No opportunities matched volume discount thresholds",
                {
                    "minimum_quantity_threshold": min_qty,
                    "minimum_spend_threshold": min_spend,
                },
            )
            return findings

        for _, row in matches.iterrows():
            supplier_id = row["supplier_id"]
            item_id = row["item_id"]
            po_ids = self._po_ids_for_supplier_item(tables, supplier_id, item_id)
            category_id = self._category_for_po(po_ids[0]) if po_ids else None
            estimated_savings = max(0.0, float(row["total_spend"]) * float(discount_rate))
            if fallback_used and estimated_savings <= 0:
                estimated_savings = max(0.0, float(row["total_spend"]) * 0.05)
            details = {
                "total_quantity": float(row.get("total_qty", 0.0)),
                "total_spend": float(row.get("total_spend", 0.0)),
                "average_price": float(row.get("avg_price", 0.0)),
                "discount_rate": float(discount_rate),
                "estimated_savings": float(estimated_savings),
                "thresholds": {
                    "minimum_quantity_threshold": min_qty,
                    "minimum_spend_threshold": min_spend,
                },
            }
            if lookback_days > 0:
                details["lookback_days"] = lookback_days
            if fallback_used:
                details["threshold_relaxed"] = True
            sources = po_ids or [f"item:{item_id}"]
            finding = self._build_finding(
                detector,
                supplier_id,
                category_id,
                item_id,
                estimated_savings,
                details,
                sources,
            )
            findings.append(finding)
            self._log_policy_event(
                policy_id,
                supplier_id,
                "opportunity_identified",
                f"Volume discount opportunity identified for item {item_id}",
                {**details, "source_po_ids": po_ids},
            )

        if findings:
            self._default_notifications(notifications)
        return findings

    def _policy_supplier_consolidation(
        self,
        tables: Dict[str, pd.DataFrame],
        input_data: Dict[str, Any],
        notifications: set[str],
        policy_cfg: Dict[str, Any],
    ) -> List[Finding]:
        findings: List[Finding] = []
        policy_id = str(policy_cfg.get("policy_id", "supplier_consolidation_opportunity"))
        detector = (
            policy_cfg.get("policy_name")
            or policy_cfg.get("detector")
            or "SupplierConsolidationOpportunity"
        )
        parameters = policy_cfg.get("parameters", {})
        min_suppliers = max(2, self._to_int(parameters.get("minimum_supplier_count"), 2))
        savings_pct = self._to_float(parameters.get("consolidation_savings_pct"), 5.0)
        if savings_pct <= 0:
            savings_pct = 5.0
        savings_rate = savings_pct / 100.0
        min_spend = self._to_float(parameters.get("minimum_spend_threshold"), 0.0)

        po_lines = tables.get("purchase_order_lines", pd.DataFrame())
        if po_lines.empty:
            self._log_policy_event(
                policy_id,
                None,
                "no_action",
                "No purchase order line data available for consolidation analysis",
                {},
            )
            return findings

        df = po_lines.dropna(subset=["po_id"]).copy()
        if df.empty:
            self._log_policy_event(
                policy_id,
                None,
                "no_action",
                "Purchase order lines missing identifiers",
                {},
            )
            return findings

        df["po_id"] = df["po_id"].astype(str)
        df["supplier_id"] = df["po_id"].map(self._po_supplier_map)
        df = df.dropna(subset=["supplier_id"])
        df["supplier_id"] = df["supplier_id"].astype(str)
        if df.empty:
            self._log_policy_event(
                policy_id,
                None,
                "no_action",
                "No supplier-linked purchase orders for consolidation",
                {},
            )
            return findings

        df["category"] = df["po_id"].map(self._category_for_po)
        if df.get("category") is None or df["category"].isna().all():
            if "item_description" in df.columns:
                df["category"] = df["item_description"].astype(str)
            else:
                df["category"] = "General"
        df["category"] = df["category"].fillna(
            df.get("item_description")
        ).fillna("General")
        df["category"] = df["category"].astype(str)

        value_col = self._choose_first_column(
            df,
            [
                "line_amount_gbp",
                "total_amount_incl_tax_gbp",
                "line_amount",
                "total_amount_incl_tax",
            ],
        )
        if value_col:
            df[value_col] = pd.to_numeric(df[value_col], errors="coerce").fillna(0.0)
        else:
            df["__line_value"] = (
                pd.to_numeric(df.get("unit_price"), errors="coerce").fillna(0.0)
                * pd.to_numeric(df.get("quantity"), errors="coerce").fillna(0.0)
            )
            value_col = "__line_value"

        summary = (
            df.groupby(["category", "supplier_id"], as_index=False)
            .agg({value_col: "sum"})
            .rename(columns={value_col: "total_spend"})
        )
        if summary.empty:
            self._log_policy_event(
                policy_id,
                None,
                "no_action",
                "Unable to aggregate supplier spend by category",
                {},
            )
            return findings

        category_groups = summary.groupby("category")
        for category, cat_df in category_groups:
            supplier_count = len(cat_df)
            if supplier_count < max(2, min_suppliers):
                continue
            total_spend = float(cat_df["total_spend"].sum())
            if total_spend < min_spend:
                continue
            ordered = cat_df.sort_values("total_spend", ascending=False)
            leader = ordered.iloc[0]
            remainder = ordered.iloc[1:]
            if remainder.empty:
                continue
            category_lines = df[df["category"] == category]
            for _, row in remainder.iterrows():
                supplier_id = row["supplier_id"]
                supplier_spend = float(row["total_spend"])
                savings = max(0.0, supplier_spend * savings_rate)
                po_ids = sorted(
                    {
                        str(po_id)
                        for po_id in category_lines.loc[
                            category_lines["supplier_id"] == supplier_id,
                            "po_id",
                        ]
                        .dropna()
                        .unique()
                    }
                )
                details = {
                    "category": category,
                    "current_supplier": supplier_id,
                    "preferred_supplier": leader["supplier_id"],
                    "category_spend": total_spend,
                    "reallocated_spend": supplier_spend,
                    "savings_rate": savings_rate,
                    "estimated_savings": savings,
                    "supplier_count": supplier_count,
                }
                finding = self._build_finding(
                    detector,
                    supplier_id,
                    category,
                    None,
                    savings,
                    details,
                    po_ids or [category],
                )
                findings.append(finding)
                self._log_policy_event(
                    policy_id,
                    supplier_id,
                    "opportunity_identified",
                    f"Supplier consolidation opportunity identified for category {category}",
                    {**details, "source_po_ids": po_ids},
                )

        if not findings:
            candidate_stats = (
                summary.groupby("category")
                .agg(supplier_count=("supplier_id", "nunique"), category_spend=("total_spend", "sum"))
                .sort_values(["supplier_count", "category_spend"], ascending=[False, False])
            )
            if not candidate_stats.empty and candidate_stats.iloc[0]["supplier_count"] >= 2:
                fallback_category = candidate_stats.index[0]
                cat_df = summary[summary["category"] == fallback_category].sort_values(
                    "total_spend", ascending=False
                )
                if len(cat_df) > 1:
                    leader = cat_df.iloc[0]
                    row = cat_df.iloc[1]
                    supplier_id = row["supplier_id"]
                    supplier_spend = float(row["total_spend"])
                    savings = max(0.0, supplier_spend * savings_rate)
                    category_lines = df[df["category"] == fallback_category]
                    po_ids = sorted(
                        {
                            str(po_id)
                            for po_id in category_lines.loc[
                                category_lines["supplier_id"] == supplier_id,
                                "po_id",
                            ]
                            .dropna()
                            .unique()
                        }
                    )
                    details = {
                        "category": fallback_category,
                        "current_supplier": supplier_id,
                        "preferred_supplier": leader["supplier_id"],
                        "category_spend": float(cat_df["total_spend"].sum()),
                        "reallocated_spend": supplier_spend,
                        "savings_rate": savings_rate,
                        "estimated_savings": savings,
                        "supplier_count": int(candidate_stats.iloc[0]["supplier_count"]),
                        "threshold_relaxed": True,
                    }
                    finding = self._build_finding(
                        detector,
                        supplier_id,
                        fallback_category,
                        None,
                        savings,
                        details,
                        po_ids or [fallback_category],
                    )
                    findings.append(finding)
                    self._log_policy_event(
                        policy_id,
                        supplier_id,
                        "threshold_relaxed",
                        "Surfaced consolidation opportunity after relaxing supplier count threshold",
                        {**details, "source_po_ids": po_ids},
                    )

        if findings:
            self._default_notifications(notifications)
        else:
            self._log_policy_event(
                policy_id,
                None,
                "no_action",
                "No consolidation opportunities identified",
                {"minimum_supplier_count": min_suppliers, "minimum_spend_threshold": min_spend},
            )
        return findings

    def _enrich_findings(
        self, findings: List[Finding], tables: Dict[str, pd.DataFrame]
    ) -> List[Finding]:
        """Fill in missing supplier/category/item IDs using live tables."""
        po = tables.get("purchase_orders", pd.DataFrame())
        po_lines = tables.get("purchase_order_lines", pd.DataFrame())
        inv_lines = tables.get("invoice_lines", pd.DataFrame())
        contracts = tables.get("contracts", pd.DataFrame())
        quotes = tables.get("quotes", pd.DataFrame())
        quote_lines = tables.get("quote_lines", pd.DataFrame())
        supplier_lookup = getattr(self, "_supplier_lookup", {})
        contract_supplier_map = getattr(self, "_contract_supplier_map", {})
        contract_metadata = getattr(self, "_contract_metadata", {})
        po_supplier_map = getattr(self, "_po_supplier_map", {})
        po_contract_map = getattr(self, "_po_contract_map", {})
        invoice_supplier_map = getattr(self, "_invoice_supplier_map", {})
        invoice_po_map = getattr(self, "_invoice_po_map", {})


        def _lookup(df: pd.DataFrame, key_col: str, val_col: str, key: str) -> Optional[str]:
            try:
                if df.empty or key_col not in df.columns or val_col not in df.columns:
                    return None
                match = df[df[key_col].astype(str) == str(key)][val_col].dropna()
                return str(match.iloc[0]) if not match.empty else None
            except Exception:
                return None

        def _clean_supplier(value: Optional[str]) -> Optional[str]:
            if value is None:
                return None
            supplier_id = str(value)
            if supplier_lookup and supplier_id not in supplier_lookup:
                logger.debug(
                    "Supplier ID %s not found in supplier master; ignoring", supplier_id
                )
                return None
            return supplier_id

        def _normalise(value: Any) -> Optional[str]:
            if value is None:
                return None
            try:
                if pd.isna(value):  # type: ignore[arg-type]
                    return None
            except Exception:
                pass
            return str(value).strip()

        def _contract_category(contract_id: Optional[str]) -> Optional[str]:
            if not contract_id:
                return None
            meta = contract_metadata.get(contract_id)
            if not meta:
                return None
            return meta.get("spend_category") or meta.get("category_id")

        def _contract_supplier(contract_id: Optional[str]) -> Optional[str]:
            if not contract_id:
                return None
            supplier_id = contract_supplier_map.get(contract_id)
            if supplier_id:
                return supplier_id
            meta = contract_metadata.get(contract_id)
            if not meta:
                return None
            return meta.get("supplier_id")

        for f in findings:
            f.supplier_id = _clean_supplier(f.supplier_id)
            for src in f.source_records:
                src_key = _normalise(src)
                if src_key and not f.supplier_id:
                    candidate = (
                        contract_supplier_map.get(src_key)
                        or po_supplier_map.get(src_key)
                        or invoice_supplier_map.get(src_key)
                    )
                    if not candidate and src_key in po_contract_map:
                        candidate = _contract_supplier(po_contract_map.get(src_key))
                    if not candidate and src_key in invoice_po_map:
                        po_id = invoice_po_map.get(src_key)
                        candidate = (
                            po_supplier_map.get(po_id)
                            or _contract_supplier(po_contract_map.get(po_id))
                        )
                    if not candidate:
                        candidate = (
                            _lookup(po, "po_id", "supplier_id", src_key)
                            or _lookup(contracts, "contract_id", "supplier_id", src_key)
                            or _lookup(quotes, "quote_id", "supplier_id", src_key)
                        )
                    f.supplier_id = _clean_supplier(candidate)
                if src_key and not f.category_id:
                    candidate_cat = None
                    if src_key in contract_metadata:
                        candidate_cat = _contract_category(src_key)
                    if not candidate_cat and src_key in po_contract_map:
                        candidate_cat = _contract_category(po_contract_map.get(src_key))
                    if not candidate_cat and src_key in invoice_po_map:
                        po_id = invoice_po_map.get(src_key)
                        candidate_cat = _contract_category(po_contract_map.get(po_id))
                    if not candidate_cat:
                        candidate_cat = (
                            _lookup(po, "po_id", "spend_category", src_key)
                            or _lookup(po, "po_id", "category_id", src_key)
                            or _lookup(contracts, "contract_id", "spend_category", src_key)
                            or _lookup(contracts, "contract_id", "category_id", src_key)
                        )
                    if candidate_cat:
                        f.category_id = str(candidate_cat)

                if src_key and not f.item_id:
                    f.item_id = (
                        _lookup(po_lines, "po_id", "item_id", src_key)
                        or _lookup(inv_lines, "invoice_id", "item_id", src_key)
                        or _lookup(quote_lines, "quote_id", "item_id", src_key)
                        or f.item_id
                    )
            if f.supplier_id and supplier_lookup:
                f.supplier_name = supplier_lookup.get(f.supplier_id)
        return findings

    def _map_item_descriptions(
        self, findings: List[Finding], tables: Dict[str, pd.DataFrame]
    ) -> List[Finding]:
        """Replace ``item_id`` with the supplier specific item description.

        The user requirement mandates that the ``item_id`` exposed to
        downstream agents represents the supplier's product name as captured in
        ``proc.po_line_items_agent``.  Findings frequently surface purchase
        order identifiers or internal item codes which, while useful for audit
        trails, are not human friendly.  This helper cross references purchase
        order line items (and their parent purchase orders) to surface the
        description most representative of the supplier's product catalogue.
        The original identifier is retained in ``calculation_details`` under
        ``item_reference`` so that analysts can still trace the source record.
        """

        if not findings:
            return findings

        po_lines = tables.get("purchase_order_lines", pd.DataFrame())
        purchase_orders = tables.get("purchase_orders", pd.DataFrame())
        if (
            po_lines.empty
            or "po_id" not in po_lines.columns
            or "item_description" not in po_lines.columns
        ):
            return findings
        if purchase_orders.empty or "po_id" not in purchase_orders.columns:
            return findings

        try:
            merged = po_lines.merge(
                purchase_orders[["po_id", "supplier_id"]],
                on="po_id",
                how="left",
            )
        except Exception:  # pragma: no cover - defensive
            logger.exception("Failed to join purchase order lines for description mapping")
            return findings

        if merged.empty:
            return findings

        def _clean(value: Any) -> Optional[str]:
            if value is None:
                return None
            try:
                if pd.isna(value):  # type: ignore[arg-type]
                    return None
            except Exception:
                pass
            text = str(value).strip()
            return text or None

        merged["supplier_id"] = merged["supplier_id"].map(_clean)
        merged["po_id"] = merged["po_id"].map(_clean)
        if "item_id" in merged.columns:
            merged["item_id"] = merged["item_id"].map(_clean)
        merged["item_description"] = merged["item_description"].map(_clean)
        merged = merged.dropna(subset=["supplier_id", "item_description"])
        if merged.empty:
            return findings

        supplier_item_desc: dict[tuple[str, str], Counter[str]] = defaultdict(Counter)
        supplier_po_desc: dict[tuple[str, str], Counter[str]] = defaultdict(Counter)
        supplier_desc: dict[str, Counter[str]] = defaultdict(Counter)

        for row in merged.itertuples(index=False):
            supplier_id = getattr(row, "supplier_id", None)
            description = getattr(row, "item_description", None)
            if not supplier_id or not description:
                continue
            supplier_desc[supplier_id][description] += 1
            item_identifier = getattr(row, "item_id", None)
            if item_identifier:
                supplier_item_desc[(supplier_id, item_identifier)][description] += 1
            po_identifier = getattr(row, "po_id", None)
            if po_identifier:
                supplier_po_desc[(supplier_id, po_identifier)][description] += 1

        def _resolve(counter: Optional[Counter[str]]) -> Optional[str]:
            if not counter:
                return None
            most_common = counter.most_common(1)
            return most_common[0][0] if most_common else None

        description_matches: Dict[str, Dict[str, Any]] = {}
        catalog = tables.get("product_mapping", pd.DataFrame())
        if isinstance(catalog, pd.DataFrame) and not catalog.empty:
            if "product" in catalog.columns:
                catalog_df = catalog.dropna(subset=["product"]).copy()
                if not catalog_df.empty:
                    catalog_df["product"] = catalog_df["product"].astype(str).str.strip()
                    catalog_df = catalog_df[catalog_df["product"] != ""]
                    catalog_rows = []
                    for row in catalog_df.itertuples(index=False):
                        product_name = getattr(row, "product", None)
                        if not product_name:
                            continue
                        entry: Dict[str, Any] = {"product": str(product_name).strip()}
                        for level in range(1, 6):
                            field = f"category_level_{level}"
                            if hasattr(row, field):
                                entry[field] = getattr(row, field)
                        catalog_rows.append(entry)
                    if catalog_rows:
                        catalog_index = [
                            (entry["product"].lower(), entry)
                            for entry in catalog_rows
                        ]
                        unique_descriptions = {desc for counter in supplier_desc.values() for desc in counter}
                        for description in unique_descriptions:
                            key = description.lower()
                            best_score = 0.0
                            best_entry: Optional[Dict[str, Any]] = None
                            for product_key, entry in catalog_index:
                                score = SequenceMatcher(None, key, product_key).ratio()
                                if score > best_score:
                                    best_score = score
                                    best_entry = entry
                            if best_entry and best_score >= _CATALOG_MATCH_THRESHOLD:
                                description_matches[description] = {
                                    **best_entry,
                                    "match_score": best_score,
                                }

        for finding in findings:
            supplier_id = finding.supplier_id
            if not supplier_id:
                continue

            original_item = finding.item_id
            if original_item and not finding.item_reference:
                finding.item_reference = str(original_item)
            description = None
            if original_item:
                description = _resolve(
                    supplier_item_desc.get((supplier_id, str(original_item).strip()))
                )
            if not description:
                for src in finding.source_records:
                    src_key = _clean(src)
                    if not src_key:
                        continue
                    description = _resolve(
                        supplier_po_desc.get((supplier_id, src_key))
                    )
                    if description:
                        break
            if not description:
                description = _resolve(supplier_desc.get(supplier_id))

            if not description:
                continue

            if (
                original_item
                and original_item != description
                and isinstance(finding.calculation_details, dict)
            ):
                finding.calculation_details.setdefault("item_reference", original_item)
            if isinstance(finding.calculation_details, dict):
                finding.calculation_details.setdefault("item_description", description)
            catalog_entry = description_matches.get(description)
            if catalog_entry:
                product_name = str(catalog_entry.get("product", "")).strip()
                if product_name:
                    finding.item_id = product_name
                    if isinstance(finding.calculation_details, dict):
                        finding.calculation_details.setdefault("catalog_product", product_name)
                        category_details = {}
                        for level in range(1, 6):
                            field = f"category_level_{level}"
                            value = catalog_entry.get(field)
                            if value:
                                category_details[field] = str(value).strip()
                                if not finding.category_id:
                                    finding.category_id = str(value)
                        if category_details:
                            finding.calculation_details.setdefault(
                                "catalog_categories", category_details
                            )
                else:
                    finding.item_id = description
            else:
                finding.item_id = description

        return findings

    def _policy_price_benchmark_variance(
        self,
        tables: Dict[str, pd.DataFrame],
        input_data: Dict[str, Any],
        notifications: set[str],
        policy_cfg: Dict[str, Any],
    ) -> List[Finding]:
        findings: List[Finding] = []
        policy_id = policy_cfg["policy_id"]
        detector = policy_cfg["detector"]

        supplier_id = self._resolve_supplier_id(self._get_condition(input_data, "supplier_id"))
        if not supplier_id:
            self._log_policy_event(
                policy_id, None, "blocked", "Supplier not recognised in master data", {}
            )
            return findings

        item_id = self._get_condition(input_data, "item_id")
        actual_price = self._to_float(self._get_condition(input_data, "actual_price"))
        benchmark_price = self._to_float(self._get_condition(input_data, "benchmark_price"))
        quantity = max(self._to_float(self._get_condition(input_data, "quantity", 1.0), 1.0), 1.0)
        threshold_pct = self._to_float(
            self._get_condition(input_data, "variance_threshold_pct", 0.0)
        )

        if benchmark_price <= 0:
            self._log_policy_event(
                policy_id,
                supplier_id,
                "blocked",
                "Benchmark price must be positive",
                {},
            )
            return findings

        variance_pct = (actual_price - benchmark_price) / benchmark_price
        if actual_price <= benchmark_price or variance_pct <= threshold_pct:
            self._log_policy_event(
                policy_id,
                supplier_id,
                "no_action",
                "Variance within threshold",
                {"variance_pct": variance_pct},
            )
            return findings

        impact = (actual_price - benchmark_price) * quantity
        po_ids = self._po_ids_for_supplier_item(tables, supplier_id, item_id)
        invoice_ids = self._invoice_ids_for_po(tables, po_ids)
        sources = po_ids + invoice_ids
        if not sources and item_id is not None:
            sources = [str(item_id)]
        category_id = self._category_for_po(po_ids[0]) if po_ids else None
        details = {
            "actual_price": actual_price,
            "benchmark_price": benchmark_price,
            "variance_pct": variance_pct,
            "quantity": quantity,
        }

        findings.append(
            self._build_finding(
                detector,
                supplier_id,
                category_id,
                item_id,
                impact,
                details,
                sources,
            )
        )
        self._record_escalation(
            policy_id, supplier_id, "Price variance threshold breached", details
        )
        self._default_notifications(notifications)
        return findings

    def _policy_volume_consolidation(

        self,
        tables: Dict[str, pd.DataFrame],
        input_data: Dict[str, Any],
        notifications: set[str],
        policy_cfg: Dict[str, Any],
    ) -> List[Finding]:
        findings: List[Finding] = []
        policy_id = policy_cfg["policy_id"]
        detector = policy_cfg["detector"]
        minimum_volume = self._to_float(
            self._get_condition(input_data, "minimum_volume_gbp", 0.0)
        )

        po_lines = tables.get("purchase_order_lines", pd.DataFrame())
        if po_lines.empty:
            self._log_policy_event(
                policy_id, None, "no_action", "No purchase order line data available", {}
            )
            return findings

        value_col = self._choose_first_column(
            po_lines,
            [
                "line_amount_gbp",
                "total_amount_incl_tax_gbp",
                "line_amount",
                "total_amount_incl_tax",
            ],
        )
        price_col = self._choose_first_column(po_lines, ["unit_price_gbp", "unit_price"])
        qty_col = "quantity" if "quantity" in po_lines.columns else None
        if value_col is None:
            self._log_policy_event(
                policy_id,
                None,
                "no_action",
                "Unable to determine PO line value column",
                {},
            )
            return findings

        df = po_lines.dropna(subset=["po_id", "item_id"]).copy()
        if df.empty:
            self._log_policy_event(
                policy_id,
                None,
                "no_action",
                "Purchase order lines missing item references",
                {},
            )
            return findings
        df["po_id"] = df["po_id"].astype(str)
        df["item_id"] = df["item_id"].astype(str)
        df[value_col] = df[value_col].fillna(0.0)
        if price_col:
            df[price_col] = df[price_col].fillna(0.0)
        if qty_col:
            df[qty_col] = df[qty_col].fillna(0.0)
        df["supplier_id"] = df["po_id"].map(self._po_supplier_map)
        df = df.dropna(subset=["supplier_id"])
        df["supplier_id"] = df["supplier_id"].astype(str)

        if df.empty:
            self._log_policy_event(
                policy_id,
                None,
                "no_action",
                "No supplier-linked PO lines for consolidation",
                {},
            )
            return findings

        agg_map: Dict[str, str] = {value_col: "sum"}
        if price_col:
            agg_map[price_col] = "mean"
        if qty_col:
            agg_map[qty_col] = "sum"
        summary = (
            df.groupby(["item_id", "supplier_id"], as_index=False)
            .agg(agg_map)
            .rename(columns={value_col: "total_spend"})
        )
        if price_col:
            summary = summary.rename(columns={price_col: "avg_price"})
        else:
            summary["avg_price"] = summary["total_spend"]
        if qty_col:
            summary = summary.rename(columns={qty_col: "total_qty"})
        else:
            summary["total_qty"] = summary.apply(
                lambda r: r["total_spend"] / r["avg_price"]
                if r["avg_price"] not in (0, None)
                else 0.0,
                axis=1,
            )

        summary["supplier_id"] = summary["supplier_id"].map(self._resolve_supplier_id)
        summary = summary.dropna(subset=["supplier_id"])
        if summary.empty:
            self._log_policy_event(
                policy_id,
                None,
                "no_action",
                "No suppliers matched consolidation criteria",
                {},
            )
            return findings

        for item_id, item_df in summary.groupby("item_id"):
            total_spend = item_df["total_spend"].sum()
            if total_spend < minimum_volume or len(item_df) < 2:
                continue
            cheapest = item_df.sort_values("avg_price").iloc[0]
            for _, row in item_df.iterrows():
                supplier = row["supplier_id"]
                if supplier == cheapest["supplier_id"]:
                    continue
                qty = row.get("total_qty", 0.0)
                if qty <= 0:
                    qty = row["total_spend"] / cheapest["avg_price"] if cheapest["avg_price"] else row["total_spend"]
                savings_per_unit = row["avg_price"] - cheapest["avg_price"]
                potential_savings = max(0.0, savings_per_unit * qty)
                if potential_savings <= 0:
                    continue
                po_ids = self._po_ids_for_supplier_item(tables, supplier, item_id)
                category_id = self._category_for_po(po_ids[0]) if po_ids else None
                details = {
                    "current_supplier_price": row["avg_price"],
                    "best_supplier": cheapest["supplier_id"],
                    "best_price": cheapest["avg_price"],
                    "total_item_spend": total_spend,
                }
                findings.append(
                    self._build_finding(
                        detector,
                        supplier,
                        category_id,
                        item_id,
                        potential_savings,
                        details,
                        po_ids or [item_id],
                    )
                )
                self._log_policy_event(
                    policy_id,
                    supplier,
                    "detected",
                    "Volume consolidation opportunity identified",
                    details,
                )

        if findings:
            self._default_notifications(notifications)
        else:
            self._log_policy_event(
                policy_id,
                None,
                "no_action",
                "No consolidation opportunities above threshold",
                {"minimum_volume_gbp": minimum_volume},
            )
        return findings

    def _contract_portfolio_fallback(
        self,
        tables: Dict[str, pd.DataFrame],
        detector: str,
        reference_date: date,
        ranking: Optional[Iterable[Dict[str, Any]]],
        limit: int = 3,
    ) -> List[Finding]:
        contracts = tables.get("contracts", pd.DataFrame())
        if contracts.empty or "supplier_id" not in contracts.columns or "contract_id" not in contracts.columns:
            return []

        df = contracts.dropna(subset=["supplier_id", "contract_id"]).copy()
        if df.empty:
            return []

        df["supplier_id"] = df["supplier_id"].astype(str).str.strip()
        df["contract_id"] = df["contract_id"].astype(str).str.strip()
        df = df[(df["supplier_id"] != "") & (df["contract_id"] != "")]
        if df.empty:
            return []

        if self._supplier_lookup:
            df = df[df["supplier_id"].isin(self._supplier_lookup)]
            if df.empty:
                return []

        value_col = self._choose_first_column(
            df,
            [
                "total_contract_value_gbp",
                "total_contract_value",
                "contract_value_gbp",
                "contract_value",
                "adjusted_price_gbp",
                "adjusted_price",
            ],
        )
        if value_col:
            df[value_col] = pd.to_numeric(df[value_col], errors="coerce").fillna(0.0)
        else:
            value_col = "__contract_value__"
            df[value_col] = 0.0

        if "contract_end_date" in df.columns:
            end_dates = pd.to_datetime(df["contract_end_date"], errors="coerce").dt.date
            df["contract_end_date"] = end_dates
            if reference_date:
                mask = end_dates.isna() | (end_dates >= reference_date)
                if mask.any():
                    df = df[mask].copy()

        if df.empty:
            return []

        category_col = self._choose_first_column(df, ["category_id", "spend_category"])
        group = df.groupby("supplier_id", dropna=True)
        aggregated = group[value_col].sum().to_frame(name="total_value")
        aggregated["contract_count"] = group["contract_id"].nunique()
        aggregated["contract_ids"] = group["contract_id"].apply(
            lambda s: sorted({str(v) for v in s.dropna().astype(str)})
        )
        if "contract_end_date" in df.columns:
            def _next_expiry(series: pd.Series) -> Optional[date]:
                dates = [d for d in series if isinstance(d, date)]
                return min(dates) if dates else None

            aggregated["next_expiry"] = group["contract_end_date"].apply(_next_expiry)

        if category_col:
            aggregated["primary_category"] = group[category_col].apply(
                lambda s: s.dropna().astype(str).mode().iloc[0]
                if not s.dropna().empty
                else None
            )

        aggregated = aggregated.reset_index()

        supplier_master = tables.get("supplier_master", pd.DataFrame())
        if not supplier_master.empty and "supplier_id" in supplier_master.columns:
            supplier_info = supplier_master.dropna(subset=["supplier_id"]).copy()
            supplier_info["supplier_id"] = supplier_info["supplier_id"].astype(str).str.strip()
            info_cols = [
                col
                for col in [
                    "supplier_name",
                    "supplier_type",
                    "risk_score",
                    "is_preferred_supplier",
                    "registered_country",
                    "default_currency",
                ]
                if col in supplier_info.columns
            ]
            if info_cols:
                aggregated = aggregated.merge(
                    supplier_info[["supplier_id"] + info_cols],
                    on="supplier_id",
                    how="left",
                )

        ranking_df = pd.DataFrame(list(ranking or []))
        if not ranking_df.empty and "supplier_id" in ranking_df.columns:
            ranking_df = ranking_df.dropna(subset=["supplier_id"]).copy()
            ranking_df["supplier_id"] = ranking_df["supplier_id"].astype(str).str.strip()
            rename_map = {
                col: f"ranking_{col}"
                for col in ["final_score", "justification", "risk_score", "total_spend"]
                if col in ranking_df.columns
            }
            ranking_df = ranking_df.rename(columns=rename_map)
            ranking_cols = [col for col in ranking_df.columns if col != "supplier_id"]
            if ranking_cols:
                aggregated = aggregated.merge(
                    ranking_df[["supplier_id"] + ranking_cols].drop_duplicates("supplier_id"),
                    on="supplier_id",
                    how="left",
                )
            if "ranking_final_score" in aggregated.columns:
                aggregated["final_score_numeric"] = pd.to_numeric(
                    aggregated["ranking_final_score"], errors="coerce"
                )

        sort_cols: List[str] = []
        ascending: List[bool] = []
        if "final_score_numeric" in aggregated.columns:
            sort_cols.append("final_score_numeric")
            ascending.append(False)
        sort_cols.append("total_value")
        ascending.append(False)
        aggregated = aggregated.sort_values(sort_cols, ascending=ascending, na_position="last")

        findings: List[Finding] = []
        for _, row in aggregated.head(max(limit, 1)).iterrows():
            supplier_id = self._resolve_supplier_id(row.get("supplier_id"))
            if not supplier_id:
                continue
            impact = self._to_float(row.get("total_value"), 0.0)
            contract_ids = row.get("contract_ids")
            sources = (
                [str(src) for src in contract_ids if src]
                if isinstance(contract_ids, list)
                else []
            )
            details: Dict[str, Any] = {
                "analysis_type": "contract_portfolio_fallback",
                "contract_count": int(row.get("contract_count", 0) or 0),
            }
            if impact:
                details["total_contract_value_gbp"] = impact
            next_expiry = row.get("next_expiry")
            if isinstance(next_expiry, date):
                details["next_contract_end_date"] = str(next_expiry)
            supplier_name = row.get("supplier_name")
            if isinstance(supplier_name, str) and supplier_name:
                details["supplier_name"] = supplier_name
            ranking_score = row.get("ranking_final_score")
            if pd.notna(ranking_score):
                details["ranking_final_score"] = self._to_float(ranking_score)
            ranking_justification = row.get("ranking_justification")
            if isinstance(ranking_justification, str) and ranking_justification.strip():
                details["ranking_justification"] = ranking_justification.strip()
            ranking_spend = row.get("ranking_total_spend")
            if pd.notna(ranking_spend):
                details["ranking_total_spend"] = self._to_float(ranking_spend)
            ranking_risk = row.get("ranking_risk_score")
            if pd.notna(ranking_risk):
                details["ranking_risk_score"] = self._to_float(ranking_risk)
            risk_score = row.get("risk_score")
            if pd.notna(risk_score):
                details["risk_score"] = self._to_float(risk_score)
            if "is_preferred_supplier" in row:
                pref = row.get("is_preferred_supplier")
                if pd.isna(pref):
                    pref_value = None
                elif isinstance(pref, bool):
                    pref_value = pref
                else:
                    pref_value = str(pref).strip().lower() in {"true", "1", "y", "yes"}
                details["is_preferred_supplier"] = pref_value
            category_id = row.get("primary_category") if category_col else None
            finding = self._build_finding(
                f"{detector} - Portfolio",
                supplier_id,
                category_id,
                None,
                impact,
                details,
                sources,
            )
            if isinstance(supplier_name, str) and supplier_name:
                finding.supplier_name = supplier_name
            findings.append(finding)

        return findings

    def _policy_contract_expiry(
        self,
        tables: Dict[str, pd.DataFrame],
        input_data: Dict[str, Any],
        notifications: set[str],
        policy_cfg: Dict[str, Any],
    ) -> List[Finding]:
        findings: List[Finding] = []
        policy_id = policy_cfg["policy_id"]
        detector = policy_cfg["detector"]
        window_days = self._to_int(self._get_condition(input_data, "negotiation_window_days"), 0)
        if window_days <= 0:
            self._log_policy_event(
                policy_id,
                None,
                "blocked",
                "Negotiation window must be greater than zero",
                {"negotiation_window_days": window_days},
            )
            return findings

        reference_date = self._to_date(self._get_condition(input_data, "reference_date"))
        contracts = tables.get("contracts", pd.DataFrame())
        if contracts.empty or "contract_id" not in contracts.columns:
            self._log_policy_event(
                policy_id,
                None,
                "no_action",
                "No contract data available for expiry analysis",
                {},
            )
            return findings

        contract_value_col = self._choose_first_column(
            contracts, ["total_contract_value_gbp", "total_contract_value"]
        )
        category_col = "category_id" if "category_id" in contracts.columns else "spend_category"
        end_dates = pd.to_datetime(contracts.get("contract_end_date"), errors="coerce")
        for idx, row in contracts.iterrows():
            end_date = end_dates.iloc[idx]
            if pd.isna(end_date):
                continue
            end_date = end_date.date()
            days_to_expiry = (end_date - reference_date).days
            if days_to_expiry < 0 or days_to_expiry > window_days:
                continue
            supplier_id = self._resolve_supplier_id(row.get("supplier_id"))
            if not supplier_id:
                continue
            impact = self._to_float(row.get(contract_value_col, 0.0)) if contract_value_col else 0.0
            details = {
                "contract_title": row.get("contract_title"),
                "contract_end_date": str(end_date),
                "days_to_expiry": days_to_expiry,
            }
            category_id = row.get(category_col) if category_col in row else None
            sources = [row.get("contract_id")]
            findings.append(
                self._build_finding(
                    detector,
                    supplier_id,
                    category_id,
                    row.get("contract_id"),
                    impact,
                    details,
                    [s for s in sources if s],
                )
            )
            self._record_escalation(
                policy_id,
                supplier_id,
                "Contract expiring within negotiation window",
                details,
            )

        if findings:
            self._default_notifications(notifications)
            return findings

        fallback_findings = self._contract_portfolio_fallback(
            tables,
            detector,
            reference_date,
            input_data.get("ranking"),
        )
        if fallback_findings:
            supplier_ids = [f.supplier_id for f in fallback_findings if f.supplier_id]
            self._log_policy_event(
                policy_id,
                None,
                "fallback",
                "No contracts expiring within negotiation window; surfaced top contract suppliers",
                {
                    "negotiation_window_days": window_days,
                    "supplier_candidates": supplier_ids,
                },
            )
            self._default_notifications(notifications)
            return fallback_findings

        self._log_policy_event(
            policy_id,
            None,
            "no_action",
            "No contracts expiring within negotiation window",
            {"negotiation_window_days": window_days},
        )
        return findings

    def _policy_supplier_risk(
        self,
        tables: Dict[str, pd.DataFrame],
        input_data: Dict[str, Any],
        notifications: set[str],
        policy_cfg: Dict[str, Any],
    ) -> List[Finding]:
        findings: List[Finding] = []
        policy_id = policy_cfg["policy_id"]
        detector = policy_cfg["detector"]
        threshold = self._to_float(self._get_condition(input_data, "risk_threshold", 0.0))
        risk_weight = self._to_float(self._get_condition(input_data, "risk_weight", 1000.0))

        supplier_master = tables.get("supplier_master", pd.DataFrame())
        risk_col = "risk_score" if "risk_score" in supplier_master.columns else None
        if risk_col:
            risk_df = supplier_master[["supplier_id", risk_col]].dropna()
        else:
            if not self._supplier_risk_map:
                self._load_supplier_risk_map()
            risk_df = pd.DataFrame(
                {
                    "supplier_id": list(self._supplier_risk_map.keys()),
                    "risk_score": list(self._supplier_risk_map.values()),
                }
            )
            risk_col = "risk_score"

        if risk_df.empty:
            self._log_policy_event(
                policy_id,
                None,
                "no_action",
                "No supplier risk metrics available",
                {},
            )
            return findings

        for _, row in risk_df.iterrows():
            supplier_id = self._resolve_supplier_id(row.get("supplier_id"))
            if not supplier_id:
                continue
            risk_score = self._to_float(row.get(risk_col, 0.0))
            if risk_score < threshold:
                continue
            impact = risk_score * risk_weight
            details = {"risk_score": risk_score, "threshold": threshold}
            findings.append(
                self._build_finding(
                    detector,
                    supplier_id,
                    None,
                    None,
                    impact,
                    details,
                    [supplier_id],
                )
            )
            self._record_escalation(
                policy_id, supplier_id, "Supplier risk threshold breached", details
            )

        if findings:
            self._default_notifications(notifications)
        else:
            self._log_policy_event(
                policy_id,
                None,
                "no_action",
                "No suppliers breached the risk threshold",
                {"risk_threshold": threshold},
            )
        return findings

    def _policy_maverick_spend(
        self,
        tables: Dict[str, pd.DataFrame],
        input_data: Dict[str, Any],
        notifications: set[str],
        policy_cfg: Dict[str, Any],
    ) -> List[Finding]:
        findings: List[Finding] = []
        policy_id = policy_cfg["policy_id"]
        detector = policy_cfg["detector"]
        minimum_value = self._to_float(self._get_condition(input_data, "minimum_value_gbp", 0.0))

        purchase_orders = tables.get("purchase_orders", pd.DataFrame())
        if purchase_orders.empty or "po_id" not in purchase_orders.columns:
            self._log_policy_event(
                policy_id,
                None,
                "no_action",
                "No purchase order header data available",
                {},
            )
            return findings

        value_col = self._choose_first_column(
            purchase_orders, ["total_amount_gbp", "total_amount"]
        )
        if value_col is None:
            self._log_policy_event(
                policy_id,
                None,
                "no_action",
                "Unable to determine PO total value column",
                {},
            )
            return findings

        for _, row in purchase_orders.iterrows():
            po_id = row.get("po_id")
            contract_id = row.get("contract_id")
            if contract_id and contract_id in self._contract_supplier_map:
                continue
            supplier_id = self._resolve_supplier_id(row.get("supplier_id") or self._po_supplier_map.get(str(po_id)))
            if not supplier_id:
                continue
            value = self._to_float(row.get(value_col, 0.0))
            if value < minimum_value:
                continue
            details = {"po_total": value, "contract_id": contract_id}
            findings.append(
                self._build_finding(
                    detector,
                    supplier_id,
                    None,
                    None,
                    value,
                    details,
                    [str(po_id)],
                )
            )
            self._record_escalation(
                policy_id,
                supplier_id,
                "PO issued without approved contract",
                details,
            )

        if findings:
            self._default_notifications(notifications)
        else:
            self._log_policy_event(
                policy_id,
                None,
                "no_action",
                "No maverick spend identified above threshold",
                {"minimum_value_gbp": minimum_value},
            )
        return findings

    def _policy_duplicate_supplier(
        self,
        tables: Dict[str, pd.DataFrame],
        input_data: Dict[str, Any],
        notifications: set[str],
        policy_cfg: Dict[str, Any],
    ) -> List[Finding]:
        findings: List[Finding] = []
        policy_id = policy_cfg["policy_id"]
        detector = policy_cfg["detector"]
        minimum_overlap = self._to_float(
            self._get_condition(input_data, "minimum_overlap_gbp", 0.0)
        )

        po_lines = tables.get("purchase_order_lines", pd.DataFrame())
        if po_lines.empty or "item_id" not in po_lines.columns:
            self._log_policy_event(
                policy_id,
                None,
                "no_action",
                "No PO line data available for duplicate supplier detection",
                {},
            )
            return findings

        value_col = self._choose_first_column(
            po_lines,
            [
                "line_amount_gbp",
                "total_amount_incl_tax_gbp",
                "line_amount",
                "total_amount_incl_tax",
            ],
        )
        if value_col is None:
            self._log_policy_event(
                policy_id,
                None,
                "no_action",
                "Unable to determine PO line value column",
                {},
            )
            return findings

        df = po_lines.dropna(subset=["item_id", "po_id"]).copy()
        df["po_id"] = df["po_id"].astype(str)
        df["item_id"] = df["item_id"].astype(str)
        df[value_col] = df[value_col].fillna(0.0)
        df["supplier_id"] = df["po_id"].map(self._po_supplier_map)
        df = df.dropna(subset=["supplier_id"])
        df["supplier_id"] = df["supplier_id"].astype(str)

        if df.empty:
            self._log_policy_event(
                policy_id,
                None,
                "no_action",
                "No supplier-linked PO lines for duplicate detection",
                {},
            )
            return findings

        summary = (
            df.groupby(["item_id", "supplier_id"], as_index=False)[value_col]
            .sum()
            .rename(columns={value_col: "spend"})
        )

        for item_id, item_df in summary.groupby("item_id"):
            total_spend = item_df["spend"].sum()
            suppliers = [self._resolve_supplier_id(s) for s in item_df["supplier_id"].tolist()]
            suppliers = [s for s in suppliers if s]
            if len(suppliers) < 2 or total_spend < minimum_overlap:
                continue
            max_row = item_df.loc[item_df["spend"].idxmax()]
            supplier_id = self._resolve_supplier_id(max_row["supplier_id"])
            if not supplier_id:
                continue
            po_ids = self._po_ids_for_supplier_item(tables, supplier_id, item_id)
            category_id = self._category_for_po(po_ids[0]) if po_ids else None
            details = {
                "supplier_count": len(suppliers),
                "suppliers": suppliers,
                "total_spend": total_spend,
            }
            findings.append(
                self._build_finding(
                    detector,
                    supplier_id,
                    category_id,
                    item_id,
                    total_spend,
                    details,
                    po_ids or [item_id],
                )
            )
            self._log_policy_event(
                policy_id,
                supplier_id,
                "detected",
                "Duplicate supplier identified for SKU/service",
                details,
            )

        if findings:
            self._default_notifications(notifications)
        else:
            self._log_policy_event(
                policy_id,
                None,
                "no_action",
                "No duplicate suppliers detected above threshold",
                {"minimum_overlap_gbp": minimum_overlap},
            )
        return findings

    def _policy_category_overspend(
        self,
        tables: Dict[str, pd.DataFrame],
        input_data: Dict[str, Any],
        notifications: set[str],
        policy_cfg: Dict[str, Any],
    ) -> List[Finding]:
        findings: List[Finding] = []
        policy_id = policy_cfg["policy_id"]
        detector = policy_cfg["detector"]
        budgets = self._get_condition(input_data, "category_budgets", {})
        if not isinstance(budgets, dict) or not budgets:
            self._log_policy_event(
                policy_id,
                None,
                "blocked",
                "Category budgets must be provided as a dictionary",
                {},
            )
            return findings

        invoice_lines = tables.get("invoice_lines", pd.DataFrame())
        if invoice_lines.empty or "po_id" not in invoice_lines.columns:
            self._log_policy_event(
                policy_id,
                None,
                "no_action",
                "No invoice line data for overspend analysis",
                {},
            )
            return findings

        amount_col = self._choose_first_column(
            invoice_lines,
            [
                "line_amount_gbp",
                "total_amount_incl_tax_gbp",
                "line_amount",
                "total_amount_incl_tax",
            ],
        )
        if amount_col is None:
            self._log_policy_event(
                policy_id,
                None,
                "no_action",
                "Unable to determine invoice line amount column",
                {},
            )
            return findings

        df = invoice_lines.dropna(subset=["po_id"]).copy()
        df["po_id"] = df["po_id"].astype(str)
        df[amount_col] = df[amount_col].fillna(0.0)
        df["category_id"] = df["po_id"].map(self._category_for_po)
        df["supplier_id"] = df["po_id"].map(self._po_supplier_map)
        df["contract_id"] = df["po_id"].map(self._po_contract_map)
        if df["supplier_id"].isna().any():
            df.loc[df["supplier_id"].isna(), "supplier_id"] = df.loc[
                df["supplier_id"].isna(), "contract_id"
            ].map(lambda cid: self._contract_supplier_map.get(cid) if cid else None)
        df = df.dropna(subset=["category_id", "supplier_id"])
        if df.empty:
            self._log_policy_event(
                policy_id,
                None,
                "no_action",
                "Unable to map invoice lines to categories",
                {},
            )
            return findings

        spend = (
            df.groupby("category_id", as_index=False)[amount_col]
            .sum()
            .rename(columns={amount_col: "actual_spend"})
        )
        supplier_spend = (
            df.groupby(["category_id", "supplier_id"], as_index=False)[amount_col]
            .sum()
            .rename(columns={amount_col: "supplier_spend"})
        )

        for _, row in spend.iterrows():
            category_id = row["category_id"]
            budget = self._to_float(budgets.get(category_id))
            actual = row["actual_spend"]
            if budget <= 0 or actual <= budget:
                continue
            supplier_rows = supplier_spend[supplier_spend["category_id"] == category_id]
            if supplier_rows.empty:
                continue
            top_supplier_row = supplier_rows.sort_values("supplier_spend", ascending=False).iloc[0]
            supplier_id = self._resolve_supplier_id(top_supplier_row["supplier_id"])
            if not supplier_id:
                continue
            impact = actual - budget
            invoice_ids = df[df["category_id"] == category_id].get("invoice_id")
            sources = invoice_ids.dropna().astype(str).unique().tolist() if invoice_ids is not None else []
            details = {
                "actual_spend": actual,
                "budget": budget,
                "supplier_breakdown": supplier_rows.set_index("supplier_id")[
                    "supplier_spend"
                ].to_dict(),
            }
            findings.append(
                self._build_finding(
                    detector,
                    supplier_id,
                    category_id,
                    None,
                    impact,
                    details,
                    sources or [category_id],
                )
            )
            self._record_escalation(
                policy_id,
                supplier_id,
                "Category spend exceeded budget",
                details,
            )

        if findings:
            self._default_notifications(notifications)
        else:
            self._log_policy_event(
                policy_id,
                None,
                "no_action",
                "Category spend within allocated budgets",
                {},
            )
        return findings

    def _policy_inflation_passthrough(
        self,
        tables: Dict[str, pd.DataFrame],
        input_data: Dict[str, Any],
        notifications: set[str],
        policy_cfg: Dict[str, Any],
    ) -> List[Finding]:
        findings: List[Finding] = []
        policy_id = policy_cfg["policy_id"]
        detector = policy_cfg["detector"]
        market_inflation = self._to_float(
            self._get_condition(input_data, "market_inflation_pct", 0.0)
        )
        tolerance = self._to_float(self._get_condition(input_data, "tolerance_pct", 0.0))
        allowed_increase = market_inflation + tolerance

        po_lines = tables.get("purchase_order_lines", pd.DataFrame())
        invoice_lines = tables.get("invoice_lines", pd.DataFrame())
        if po_lines.empty or invoice_lines.empty:
            self._log_policy_event(
                policy_id,
                None,
                "no_action",
                "Insufficient PO or invoice data for inflation analysis",
                {},
            )
            return findings

        po_price_col = self._choose_first_column(po_lines, ["unit_price_gbp", "unit_price"])
        inv_price_col = self._choose_first_column(invoice_lines, ["unit_price_gbp", "unit_price"])
        qty_col = "quantity" if "quantity" in invoice_lines.columns else None
        if po_price_col is None or inv_price_col is None:
            self._log_policy_event(
                policy_id,
                None,
                "no_action",
                "Unable to determine unit price columns for inflation analysis",
                {},
            )
            return findings

        po_summary = po_lines.dropna(subset=["po_id", "item_id"]).copy()
        po_summary["po_id"] = po_summary["po_id"].astype(str)
        po_summary["item_id"] = po_summary["item_id"].astype(str)
        po_summary["supplier_id"] = po_summary["po_id"].map(self._po_supplier_map)
        po_summary = po_summary.dropna(subset=["supplier_id"])
        po_group = (
            po_summary.groupby(["supplier_id", "item_id"], as_index=False)[po_price_col]
            .mean()
            .rename(columns={po_price_col: "po_avg_price"})
        )

        inv_summary = invoice_lines.dropna(subset=["po_id", "item_id"]).copy()
        inv_summary["po_id"] = inv_summary["po_id"].astype(str)
        inv_summary["item_id"] = inv_summary["item_id"].astype(str)
        inv_summary["supplier_id"] = inv_summary["invoice_id"].map(self._invoice_supplier_map)
        inv_summary.loc[inv_summary["supplier_id"].isna(), "supplier_id"] = inv_summary[
            "po_id"
        ].map(self._po_supplier_map)
        inv_summary = inv_summary.dropna(subset=["supplier_id"])
        agg_map = {inv_price_col: "mean"}
        if qty_col and qty_col in inv_summary.columns:
            agg_map[qty_col] = "sum"
        inv_group = (
            inv_summary.groupby(["supplier_id", "item_id"], as_index=False)
            .agg(agg_map)
            .rename(columns={inv_price_col: "invoice_avg_price"})

        )
        if qty_col and qty_col in inv_group.columns:
            inv_group = inv_group.rename(columns={qty_col: "total_qty"})
        else:
            inv_group["total_qty"] = 0.0

        merged = inv_group.merge(po_group, on=["supplier_id", "item_id"], how="inner")
        if merged.empty:
            self._log_policy_event(
                policy_id,
                None,
                "no_action",
                "No overlapping PO and invoice data for inflation analysis",
                {},
            )
            return findings

        for _, row in merged.iterrows():
            supplier_id = self._resolve_supplier_id(row.get("supplier_id"))
            if not supplier_id:
                continue
            po_price = self._to_float(row.get("po_avg_price", 0.0))
            invoice_price = self._to_float(row.get("invoice_avg_price", 0.0))
            if po_price <= 0:
                continue
            increase_pct = (invoice_price - po_price) / po_price
            if increase_pct <= allowed_increase:
                continue
            qty = self._to_float(row.get("total_qty", 0.0))
            if qty <= 0:
                qty = 1.0
            impact = (invoice_price - po_price) * qty
            po_ids = self._po_ids_for_supplier_item(tables, supplier_id, row.get("item_id"))
            invoice_ids = inv_summary[
                (inv_summary["supplier_id"].astype(str) == supplier_id)
                & (inv_summary["item_id"].astype(str) == str(row.get("item_id")))
            ]["invoice_id"].dropna().astype(str).unique().tolist()
            details = {
                "po_price": po_price,
                "invoice_price": invoice_price,
                "increase_pct": increase_pct,
                "market_allowance_pct": allowed_increase,
            }
            findings.append(
                self._build_finding(
                    detector,
                    supplier_id,
                    self._category_for_po(po_ids[0]) if po_ids else None,
                    row.get("item_id"),
                    impact,
                    details,
                    po_ids + invoice_ids,
                )
            )
            self._record_escalation(
                policy_id,
                supplier_id,
                "Inflation pass-through exceeds market allowance",
                details,
            )

        if findings:
            self._default_notifications(notifications)
        else:
            self._log_policy_event(
                policy_id,
                None,
                "no_action",
                "No inflation pass-through exceptions identified",
                {"market_inflation_pct": market_inflation, "tolerance_pct": tolerance},
            )
        return findings

    def _policy_unused_contract_value(
        self,
        tables: Dict[str, pd.DataFrame],
        input_data: Dict[str, Any],
        notifications: set[str],
        policy_cfg: Dict[str, Any],
    ) -> List[Finding]:
        findings: List[Finding] = []
        policy_id = policy_cfg["policy_id"]
        detector = policy_cfg["detector"]
        minimum_unused = self._to_float(
            self._get_condition(input_data, "minimum_unused_value_gbp", 0.0)
        )

        contracts = tables.get("contracts", pd.DataFrame())
        invoice_lines = tables.get("invoice_lines", pd.DataFrame())
        if contracts.empty:
            self._log_policy_event(
                policy_id,
                None,
                "no_action",
                "No contract data available",
                {},
            )
            return findings

        amount_col = self._choose_first_column(
            invoice_lines,
            [
                "line_amount_gbp",
                "total_amount_incl_tax_gbp",
                "line_amount",
                "total_amount_incl_tax",
            ],
        )
        contract_value_col = self._choose_first_column(
            contracts, ["total_contract_value_gbp", "total_contract_value"]
        )

        if invoice_lines.empty or amount_col is None:
            spend_by_contract: Dict[str, float] = {cid: 0.0 for cid in contracts.get("contract_id", [])}
        else:
            df = invoice_lines.dropna(subset=["po_id"]).copy()
            df["po_id"] = df["po_id"].astype(str)
            df[amount_col] = df[amount_col].fillna(0.0)
            df["contract_id"] = df["po_id"].map(self._po_contract_map)
            df = df.dropna(subset=["contract_id"])
            spend_by_contract = (
                df.groupby("contract_id", as_index=False)[amount_col]
                .sum()
                .set_index("contract_id")[amount_col]
                .to_dict()
            )

        for _, row in contracts.iterrows():
            contract_id = row.get("contract_id")
            if not contract_id:
                continue
            contract_value = self._to_float(row.get(contract_value_col, 0.0))
            spend = spend_by_contract.get(str(contract_id), 0.0)
            unused = contract_value - spend
            if unused < minimum_unused:
                continue
            supplier_id = self._resolve_supplier_id(row.get("supplier_id"))
            if not supplier_id:
                continue
            invoice_ids: List[str] = []
            if not invoice_lines.empty and "invoice_id" in invoice_lines.columns:
                invoice_ids = (
                    invoice_lines[
                        invoice_lines["po_id"].astype(str).isin(
                            [po for po, cid in self._po_contract_map.items() if cid == contract_id]
                        )
                    ]["invoice_id"].dropna().astype(str).unique().tolist()
                )
            details = {
                "contract_value": contract_value,
                "actual_spend": spend,
            }
            findings.append(
                self._build_finding(
                    detector,
                    supplier_id,
                    row.get("spend_category"),
                    None,
                    unused,
                    details,
                    invoice_ids or [contract_id],
                )
            )
            self._log_policy_event(
                policy_id,
                supplier_id,
                "detected",
                "Unused contract value identified",
                details,
            )

        if findings:
            self._default_notifications(notifications)
        else:
            self._log_policy_event(
                policy_id,
                None,
                "no_action",
                "All contracts are sufficiently utilised",
                {},
            )
        return findings

    def _policy_supplier_performance(
        self,
        tables: Dict[str, pd.DataFrame],
        input_data: Dict[str, Any],
        notifications: set[str],
        policy_cfg: Dict[str, Any],
    ) -> List[Finding]:
        findings: List[Finding] = []
        policy_id = policy_cfg["policy_id"]
        detector = policy_cfg["detector"]
        records = self._get_condition(input_data, "performance_records", [])
        if not isinstance(records, list) or not records:
            self._log_policy_event(
                policy_id,
                None,
                "blocked",
                "Performance records must be provided as a list",
                {},
            )
            return findings

        for record in records:
            if not isinstance(record, dict):
                continue
            supplier_id = self._resolve_supplier_id(record.get("supplier_id"))
            if not supplier_id:
                continue
            threshold = self._to_float(
                record.get("threshold")
                or record.get("sla_threshold")
                or record.get("target")
                or 0.0
            )
            score = self._to_float(record.get("score") or record.get("sla_score"))
            if threshold <= 0 or score >= threshold:
                continue
            impact = self._to_float(record.get("impact_gbp", 0.0))
            if impact == 0.0:
                penalty = self._to_float(record.get("penalty_gbp", 0.0))
                impact = max(0.0, threshold - score) * penalty
            details = {
                "metric": record.get("metric") or record.get("kpi"),
                "score": score,
                "threshold": threshold,
            }
            sources = record.get("evidence_ids") or []
            if isinstance(sources, str):
                sources = [sources]
            findings.append(
                self._build_finding(
                    detector,
                    supplier_id,
                    record.get("category_id"),
                    record.get("item_id"),
                    impact,
                    details,
                    sources if isinstance(sources, list) else [str(sources)],
                )
            )
            self._record_escalation(
                policy_id,
                supplier_id,
                "Supplier performance deviation detected",
                details,
            )

        if findings:
            self._default_notifications(notifications)
        else:
            self._log_policy_event(
                policy_id,
                None,
                "no_action",
                "No supplier performance deviations detected",
                {},
            )
        return findings

    def _policy_esg_opportunity(
        self,
        tables: Dict[str, pd.DataFrame],
        input_data: Dict[str, Any],
        notifications: set[str],
        policy_cfg: Dict[str, Any],
    ) -> List[Finding]:
        findings: List[Finding] = []
        policy_id = policy_cfg["policy_id"]
        detector = policy_cfg["detector"]
        esg_scores = self._get_condition(input_data, "esg_scores", [])
        if not isinstance(esg_scores, list) or not esg_scores:
            self._log_policy_event(
                policy_id,
                None,
                "blocked",
                "ESG scores must be provided as a list",
                {},
            )
            return findings

        incumbent_score = self._to_float(self._get_condition(input_data, "incumbent_score", 0.0))
        esg_threshold = self._to_float(self._get_condition(input_data, "esg_threshold", 0.0))
        savings_estimate = self._to_float(
            self._get_condition(input_data, "estimated_switch_savings_gbp", 0.0)
        )
        category_id = self._get_condition(input_data, "category_id")

        for score_entry in esg_scores:
            if not isinstance(score_entry, dict):
                continue
            supplier_id = self._resolve_supplier_id(score_entry.get("supplier_id"))
            if not supplier_id:
                continue
            score = self._to_float(score_entry.get("score"))
            if score < esg_threshold or score <= incumbent_score:
                continue
            details = {
                "esg_score": score,
                "incumbent_score": incumbent_score,
            }
            impact = savings_estimate
            sources = [supplier_id]
            findings.append(
                self._build_finding(
                    detector,
                    supplier_id,
                    category_id,
                    score_entry.get("item_id"),
                    impact,
                    details,
                    sources,
                )
            )
            self._record_escalation(
                policy_id,
                supplier_id,
                "ESG opportunity identified with superior supplier",
                details,
            )

        if findings:
            self._default_notifications(notifications)
        else:
            self._log_policy_event(
                policy_id,
                None,
                "no_action",
                "No ESG opportunities above threshold",
                {"esg_threshold": esg_threshold},
            )
        return findings


    def _load_supplier_risk_map(self) -> Dict[str, float]:
        """Load supplier risk scores from `proc.supplier` into a map: supplier_id -> risk_score."""
        self._supplier_risk_map = {}
        try:
            df = self._read_sql(
                "SELECT supplier_id, COALESCE(risk_score, 0.0) AS risk_score FROM proc.supplier"
            )
            if not df.empty:
                self._supplier_risk_map = dict(zip(df["supplier_id"], df["risk_score"]))
        except Exception:
            self._supplier_risk_map = {}
        return self._supplier_risk_map

    def _attach_vector_context(self, findings: List[Finding]) -> None:
        """Enrich findings with related documents from the vector store."""
        for f in findings:
            query_parts = [p for p in [f.supplier_id, f.category_id, f.item_id] if p]
            if not query_parts:
                continue
            hits = self.vector_search(" ".join(map(str, query_parts)), top_k=3)
            f.context_documents = [h.payload for h in hits]

    def _apply_feedback_annotations(self, findings: List[Finding]) -> None:
        """Attach persisted feedback to each finding when available."""

        if not findings:
            return

        feedback_map = load_opportunity_feedback(self.agent_nick)
        if not feedback_map:
            return

        for finding in findings:
            info = feedback_map.get(finding.opportunity_id)
            if not info:
                continue

            finding.feedback_status = info.get("status")
            finding.feedback_reason = info.get("reason")
            finding.feedback_user = info.get("user_id")
            finding.feedback_metadata = info.get("metadata")
            updated = info.get("updated_on")
            if isinstance(updated, datetime):
                finding.feedback_updated_at = updated
            elif updated:
                try:
                    finding.feedback_updated_at = datetime.fromisoformat(str(updated))
                except Exception:  # pragma: no cover - defensive parsing
                    logger.debug(
                        "Unable to parse feedback timestamp for %s", finding.opportunity_id
                    )
            finding.is_rejected = (
                str(info.get("status") or "").strip().lower() == "rejected"
            )

    def _find_candidate_suppliers(
        self,
        item_id: Optional[str],
        current_supplier_id: Optional[str],
        sources: Optional[List[str]] = None,
    ) -> List[Dict[str, Any]]:
        """Return alternative suppliers for the given item."""

        logger.debug(
            "_find_candidate_suppliers initial item_id=%s current_supplier=%s", item_id, current_supplier_id
        )

        if not item_id and sources:
            try:
                with self.agent_nick.pandas_connection() as conn:
                    for src in sources:
                        df = pd.read_sql(
                            "SELECT item_id FROM proc.po_line_items_agent WHERE po_id = %s",
                            conn,
                            params=(src,),
                        )
                        if df.empty:
                            df = pd.read_sql(
                                "SELECT item_id FROM proc.invoice_line_items_agent WHERE invoice_id = %s",
                                conn,
                                params=(src,),
                            )
                        if not df.empty:
                            item_id = str(df["item_id"].dropna().iloc[0])
                            logger.debug(
                                "_find_candidate_suppliers inferred item_id %s from source %s",
                                item_id,
                                src,
                            )
                            break
            except Exception:
                logger.exception("Failed to infer item_id from sources %s", sources)

        if not item_id:
            logger.debug("_find_candidate_suppliers: no item_id available; skipping")
            return []

        po_price_expr = self._price_expression(
            "proc", "po_line_items_agent", "li"
        )
        inv_price_expr = self._price_expression(
            "proc", "invoice_line_items_agent", "ili"
        )

        sql = f"""
            WITH po_suppliers AS (
                SELECT p.supplier_id,
                       {po_price_expr} AS unit_price
                FROM proc.po_line_items_agent li
                JOIN proc.purchase_order_agent p ON p.po_id = li.po_id
                WHERE li.item_id = %s AND p.supplier_id IS NOT NULL
            ), invoice_suppliers AS (
                SELECT ia.supplier_id,
                       {inv_price_expr} AS unit_price
                FROM proc.invoice_line_items_agent ili
                JOIN proc.invoice_agent ia ON ia.invoice_id = ili.invoice_id
                WHERE ili.item_id = %s AND ia.supplier_id IS NOT NULL
            )
            SELECT supplier_id, unit_price FROM po_suppliers
            UNION ALL
            SELECT supplier_id, unit_price FROM invoice_suppliers
        """
        try:
            df = self._read_sql(sql, params=(item_id, item_id))
        except Exception:
            logger.exception("_find_candidate_suppliers query failed for item %s", item_id)
            return []

        if df.empty:
            return []

        df = df.dropna(subset=["supplier_id", "unit_price"])
        if df.empty:
            return []

        cur_unit = None
        if current_supplier_id is not None:
            cur_rows = df[df["supplier_id"] == current_supplier_id]["unit_price"]
            if not cur_rows.empty:
                cur_unit = cur_rows.min()

        if cur_unit is None:
            cur_unit = df["unit_price"].max() + 1.0

        candidates_df = df[(df["unit_price"] < cur_unit) & (df["supplier_id"] != current_supplier_id)]
        if candidates_df.empty:
            return []

        grouped = candidates_df.groupby("supplier_id", as_index=False)["unit_price"].min()
        result = [
            {"supplier_id": r["supplier_id"], "unit_price": float(r["unit_price"])}
            for _, r in grouped.iterrows()
        ]
        supplier_lookup = getattr(self, "_supplier_lookup", {})
        if supplier_lookup:
            filtered: List[Dict[str, Any]] = []
            for candidate in result:
                supplier_id = str(candidate.get("supplier_id"))
                if supplier_id not in supplier_lookup:
                    logger.debug(
                        "Candidate supplier %s missing from supplier master; skipping",
                        supplier_id,
                    )
                    continue
                candidate["supplier_id"] = supplier_id
                supplier_name = supplier_lookup.get(supplier_id)
                if supplier_name:
                    candidate["supplier_name"] = supplier_name
                filtered.append(candidate)
            result = filtered
        logger.debug("_find_candidate_suppliers found %d candidates", len(result))
        return result


    # ------------------------------------------------------------------
    # Output helpers
    # ------------------------------------------------------------------
    def _output_excel(self, findings: List[Finding]) -> None:
        if not findings:
            return
        df = pd.DataFrame([f.as_dict() for f in findings]).sort_values("financial_impact_gbp", ascending=False)
        with pd.ExcelWriter("opportunity_findings.xlsx") as writer:
            summary = df.groupby("detector_type")["financial_impact_gbp"].sum().reset_index()
            summary.to_excel(writer, sheet_name="summary", index=False)
            for detector, group in df.groupby("detector_type"):
                group.sort_values("financial_impact_gbp", ascending=False).to_excel(
                    writer, sheet_name=detector[:31], index=False
                )

    def _output_feed(self, findings: List[Finding]) -> None:
        path = "opportunity_findings.json"
        with open(path, "w", encoding="utf-8") as f:
            json.dump([f.as_dict() for f in findings], f, ensure_ascii=False, indent=2)
        logger.info("Wrote %d findings to %s", len(findings), path)
<|MERGE_RESOLUTION|>--- conflicted
+++ resolved
@@ -391,7 +391,6 @@
                 context.input_data
             )
 
-<<<<<<< HEAD
             policy_registry, provided_policies = self._assemble_policy_registry(
                 context.input_data
             )
@@ -458,49 +457,6 @@
 
             use_dynamic_registry = len(requested_keys) > 1
 
-=======
-            workflow_name = context.input_data.get("workflow")
-            dynamic_registry = self._build_dynamic_policy_registry(context.input_data)
-            use_dynamic_registry = bool(dynamic_registry)
-            policy_registry = (
-                dynamic_registry if use_dynamic_registry else self._get_policy_registry()
-            )
-            alias_map = {"opportunity_mining": "contract_expiry_check"}
-
-            if not workflow_name and not use_dynamic_registry:
-                message = "Mandatory orchestrator field 'workflow' is missing."
-                self._log_policy_event("unknown", None, "blocked", message, {})
-                return self._blocked_output(message)
-
-            requested_keys: List[str] = []
-            if use_dynamic_registry:
-                if workflow_name:
-                    slug = self._normalise_policy_slug(workflow_name)
-                    if slug and slug in policy_registry:
-                        requested_keys.append(slug)
-                    elif workflow_name in policy_registry:
-                        requested_keys.append(workflow_name)
-                if not requested_keys:
-                    requested_keys = list(policy_registry.keys())
-            else:
-                lookup_name = workflow_name
-                mapped = (
-                    alias_map.get(workflow_name.lower())
-                    if isinstance(workflow_name, str)
-                    else None
-                )
-                if mapped:
-                    lookup_name = mapped
-                    context.input_data["workflow"] = lookup_name
-                if lookup_name not in policy_registry:
-                    message = f"Unsupported opportunity workflow '{workflow_name}'"
-                    self._log_policy_event(
-                        "unknown", None, "blocked", message, {"workflow": workflow_name}
-                    )
-                    return self._blocked_output(message)
-                requested_keys = [lookup_name]
-
->>>>>>> 3c3c95cc
             base_conditions = (
                 context.input_data.get("conditions").copy()
                 if isinstance(context.input_data.get("conditions"), dict)
@@ -516,7 +472,6 @@
                     continue
                 policy_input = dict(context.input_data)
                 policy_input["conditions"] = dict(base_conditions)
-<<<<<<< HEAD
                 parameters = policy_cfg.get("parameters")
                 if isinstance(parameters, dict):
                     policy_input["conditions"].update(parameters)
@@ -557,39 +512,7 @@
                         {},
                     )
                     continue
-=======
-                if use_dynamic_registry:
-                    policy_input["conditions"].update(
-                        policy_cfg.get("parameters", {})
-                    )
-                    missing_fields: List[str] = []
-                else:
-                    missing_fields = self._missing_required_fields(
-                        policy_input,
-                        policy_cfg.get("required_fields", []),
-                        policy_cfg.get("default_conditions", {}),
-                    )
-                    if missing_fields:
-                        message = (
-                            "Missing mandatory orchestrator fields: "
-                            + ", ".join(sorted(missing_fields))
-                        )
-                        self._log_policy_event(
-                            policy_cfg["policy_id"],
-                            None,
-                            "blocked",
-                            message,
-                            {"missing_fields": sorted(missing_fields)},
-                        )
-                        return self._blocked_output(
-                            message, policy_id=policy_cfg["policy_id"]
-                        )
-                    if not isinstance(context.input_data.get("conditions"), dict):
-                        context.input_data["conditions"] = {}
-                    context.input_data["conditions"].update(policy_input["conditions"])
-
-                handler = policy_cfg["handler"]
->>>>>>> 3c3c95cc
+
                 findings = handler(tables, policy_input, notifications, policy_cfg)
                 aggregated_findings.extend(findings)
                 display_name = (
@@ -1130,7 +1053,6 @@
         return slug or None
 
     def _coerce_policy_rules(self, policy: Dict[str, Any]) -> Dict[str, Any]:
-<<<<<<< HEAD
         details: Dict[str, Any] = {}
 
         def _merge_details(target: Dict[str, Any], candidate: Any) -> Dict[str, Any]:
@@ -1150,27 +1072,6 @@
         for field in ("details", "policy_details", "policy_desc", "description"):
             details = _merge_details(details, policy.get(field))
 
-=======
-        details = policy.get("details")
-        if isinstance(details, str):
-            try:
-                details = json.loads(details)
-            except Exception:  # pragma: no cover - defensive
-                details = {}
-        elif isinstance(details, dict):
-            details = dict(details)
-        else:
-            details = {}
-        if not details:
-            extra = policy.get("policy_details")
-            if isinstance(extra, str):
-                try:
-                    details = json.loads(extra)
-                except Exception:  # pragma: no cover - defensive
-                    details = {}
-            elif isinstance(extra, dict):
-                details = dict(extra)
->>>>>>> 3c3c95cc
         rules = details.get("rules") if isinstance(details, dict) else {}
         if isinstance(rules, str):
             try:
@@ -1181,13 +1082,10 @@
             rules = dict(rules)
         else:
             rules = {}
-<<<<<<< HEAD
 
         if not rules and isinstance(details, dict):
             rules = dict(details)
 
-=======
->>>>>>> 3c3c95cc
         return rules
 
     def _resolve_dynamic_policy_handler(self, slug: str):
@@ -1197,7 +1095,6 @@
         }
         return mapping.get(slug)
 
-<<<<<<< HEAD
     def _decorate_policy_entry(
         self,
         key: str,
@@ -1358,8 +1255,6 @@
             )
         return registry, provided_policies
 
-=======
->>>>>>> 3c3c95cc
     def _build_dynamic_policy_registry(
         self, input_data: Dict[str, Any]
     ) -> Dict[str, Dict[str, Any]]:
@@ -1392,11 +1287,8 @@
                     parameters = {}
             if not isinstance(parameters, dict):
                 parameters = {}
-<<<<<<< HEAD
             entry = {
-=======
-            registry[slug] = {
->>>>>>> 3c3c95cc
+
                 "policy_id": str(
                     policy.get("policyId") or policy.get("policy_id") or slug
                 ),
@@ -1414,13 +1306,11 @@
                 "source_policy": policy,
                 "rules": rules,
             }
-<<<<<<< HEAD
             decorated = self._decorate_policy_entry(
                 slug, entry, provided_policy=policy, slug_hint=slug
             )
             registry[decorated["policy_slug"]] = decorated
-=======
->>>>>>> 3c3c95cc
+
         return registry
 
     def _get_condition(self, input_data: Dict[str, Any], key: str, default: Any = None) -> Any:
