--- conflicted
+++ resolved
@@ -221,222 +221,6 @@
                 dfs[table] = pd.read_sql(f"SELECT * FROM {sql_name}", conn)
         return dfs
 
-<<<<<<< HEAD
-=======
-    def _mock_data(self) -> Dict[str, pd.DataFrame]:
-        """Return a minimal in-memory dataset used for unit tests and demos."""
-
-        # All values already in GBP for simplicity
-        purchase_orders = pd.DataFrame(
-            [
-                {
-                    "po_id": "PO000001",
-                    "supplier_id": "SI0001",
-                    "currency": "GBP",
-                    "total_amount": 100.0,
-                    "payment_terms": "15",
-                    "exchange_rate_to_usd": 1.3,
-                    "converted_amount_usd": 130.0,
-                    "contract_id": "CO000001",
-                },
-                {
-                    "po_id": "PO000002",
-                    "supplier_id": "SI0002",
-                    "currency": "GBP",
-                    "total_amount": 80.0,
-                    "payment_terms": "30",
-                    "exchange_rate_to_usd": 1.3,
-                    "converted_amount_usd": 104.0,
-                    "contract_id": "CO000002",
-                },
-                {
-                    "po_id": "PO000003",
-                    "supplier_id": "SI0002",
-                    "currency": "GBP",
-                    "total_amount": 150.0,
-                    "payment_terms": "45",
-                    "exchange_rate_to_usd": 1.3,
-                    "converted_amount_usd": 195.0,
-                    "contract_id": None,
-                },
-            ]
-        )
-
-        invoices = pd.DataFrame(
-            [
-                {
-                    "invoice_id": "IN000001",
-                    "po_id": "PO000001",
-                    "supplier_id": "SI0001",
-                    "currency": "GBP",
-                    "invoice_amount": 110.0,
-                    "invoice_total_incl_tax": 110.0,
-                    "payment_terms": "15",
-                    "exchange_rate_to_usd": 1.3,
-                    "converted_amount_usd": 143.0,
-                },
-                {
-                    "invoice_id": "IN000002",
-                    "po_id": "PO000002",
-                    "supplier_id": "SI0002",
-                    "currency": "GBP",
-                    "invoice_amount": 96.0,
-                    "invoice_total_incl_tax": 96.0,
-                    "payment_terms": "30",
-                    "exchange_rate_to_usd": 1.3,
-                    "converted_amount_usd": 124.8,
-                },
-            ]
-        )
-
-        purchase_order_lines = pd.DataFrame(
-            [
-                {
-                    "po_line_id": "POL000001",
-                    "po_id": "PO000001",
-                    "item_id": "ITM-001",
-                    "item_description": "Logistics Support",
-                    "quantity": 10,
-                    "unit_price": 10.0,
-                    "line_amount": 100.0,
-                    "total_amount_incl_tax": 100.0,
-                    "currency": "GBP",
-                },
-                {
-                    "po_line_id": "POL000002",
-                    "po_id": "PO000002",
-                    "item_id": "ITM-001",
-                    "item_description": "Logistics Support",
-                    "quantity": 5,
-                    "unit_price": 12.0,
-                    "line_amount": 60.0,
-                    "total_amount_incl_tax": 60.0,
-                    "currency": "GBP",
-                },
-                {
-                    "po_line_id": "POL000003",
-                    "po_id": "PO000003",
-                    "item_id": "ITM-002",
-                    "item_description": "Adhoc Consulting",
-                    "quantity": 3,
-                    "unit_price": 50.0,
-                    "line_amount": 150.0,
-                    "total_amount_incl_tax": 150.0,
-                    "currency": "GBP",
-                },
-            ]
-        )
-
-        invoice_lines = pd.DataFrame(
-            [
-                {
-                    "invoice_line_id": "INL000001",
-                    "invoice_id": "IN000001",
-                    "po_id": "PO000001",
-                    "item_id": "ITM-001",
-                    "item_description": "Logistics Support",
-                    "quantity": 10,
-                    "unit_price": 11.0,
-                    "line_amount": 110.0,
-                    "total_amount_incl_tax": 110.0,
-                    "currency": "GBP",
-                },
-                {
-                    "invoice_line_id": "INL000002",
-                    "invoice_id": "IN000002",
-                    "po_id": "PO000002",
-                    "item_id": "ITM-001",
-                    "item_description": "Logistics Support",
-                    "quantity": 5,
-                    "unit_price": 13.0,
-                    "line_amount": 65.0,
-                    "total_amount_incl_tax": 65.0,
-                    "currency": "GBP",
-                },
-            ]
-        )
-
-        contracts = pd.DataFrame(
-            [
-                {
-                    "contract_id": "CO000001",
-                    "contract_title": "Contract 1",
-                    "contract_type": "Services",
-                    "supplier_id": "SI0001",
-                    "buyer_org_id": "BUY1",
-                    "contract_start_date": pd.Timestamp("2024-01-01"),
-                    "contract_end_date": pd.Timestamp("2024-09-30"),
-                    "currency": "GBP",
-                    "total_contract_value": 100.0,
-                    "spend_category": "CatA",
-                    "payment_terms": "15",
-                },
-                {
-                    "contract_id": "CO000002",
-                    "contract_title": "Contract 2",
-                    "contract_type": "Goods",
-                    "supplier_id": "SI0002",
-                    "buyer_org_id": "BUY1",
-                    "contract_start_date": pd.Timestamp("2024-01-01"),
-                    "contract_end_date": pd.Timestamp("2024-12-31"),
-                    "currency": "GBP",
-                    "total_contract_value": 300.0,
-                    "spend_category": "CatA",
-                    "payment_terms": "30",
-                },
-            ]
-        )
-
-        indices = pd.DataFrame(
-            [
-                {"index_name": "FX_GBP", "value": 1.0, "effective_date": "2024-01-01", "currency": "GBP"}
-            ]
-        )
-
-        shipments = pd.DataFrame(
-            [
-                {
-                    "shipment_id": "SH1",
-                    "po_id": "PO1",
-                    "logistics_cost": 5.0,
-                    "currency": "GBP",
-                    "delivery_date": "2024-01-10",
-                }
-            ]
-        )
-
-        supplier_master = pd.DataFrame(
-            [
-                {
-                    "supplier_id": "SI0001",
-                    "supplier_name": "Supplier One",
-                    "risk_score": 0.8,
-                },
-                {
-                    "supplier_id": "SI0002",
-                    "supplier_name": "Supplier Two",
-                    "risk_score": 0.2,
-                },
-                {
-                    "supplier_id": "SI0003",
-                    "supplier_name": "Supplier Three",
-                    "risk_score": 0.65,
-                },
-            ]
-        )
-
-        return {
-            "purchase_orders": purchase_orders,
-            "purchase_order_lines": purchase_order_lines,
-            "invoices": invoices,
-            "invoice_lines": invoice_lines,
-            "contracts": contracts,
-            "indices": indices,
-            "shipments": shipments,
-            "supplier_master": supplier_master,
-        }
-
->>>>>>> 15280e70
     def _validate_data(self, tables: Dict[str, pd.DataFrame]) -> Dict[str, pd.DataFrame]:
         """Basic validation ensuring required columns exist and dropping nulls."""
 
@@ -475,10 +259,7 @@
                 for _, row in df.iterrows():
                     supplier_id = row["supplier_id"]
                     lookup[supplier_id] = row.get("supplier_name") or None
-<<<<<<< HEAD
-=======
-
->>>>>>> 15280e70
+
         self._supplier_lookup = lookup
         logger.debug("Loaded %d suppliers from master data", len(self._supplier_lookup))
 
@@ -583,10 +364,6 @@
             len(self._contract_supplier_map),
         )
 
-<<<<<<< HEAD
-=======
-
->>>>>>> 15280e70
     def _normalise_currency(self, tables: Dict[str, pd.DataFrame]) -> Dict[str, pd.DataFrame]:
         """Convert all monetary values to GBP using simple FX mapping."""
 
@@ -971,10 +748,7 @@
         po_contract_map = getattr(self, "_po_contract_map", {})
         invoice_supplier_map = getattr(self, "_invoice_supplier_map", {})
         invoice_po_map = getattr(self, "_invoice_po_map", {})
-<<<<<<< HEAD
-=======
-
->>>>>>> 15280e70
+
 
         def _lookup(df: pd.DataFrame, key_col: str, val_col: str, key: str) -> Optional[str]:
             try:
@@ -1068,10 +842,7 @@
                         )
                     if candidate_cat:
                         f.category_id = str(candidate_cat)
-<<<<<<< HEAD
-=======
-
->>>>>>> 15280e70
+
                 if src_key and not f.item_id:
                     f.item_id = (
                         _lookup(po_lines, "po_id", "item_id", src_key)
@@ -1081,7 +852,6 @@
                     )
             if f.supplier_id and supplier_lookup:
                 f.supplier_name = supplier_lookup.get(f.supplier_id)
-<<<<<<< HEAD
         return findings
 
     def _policy_price_benchmark_variance(
@@ -1163,11 +933,7 @@
         return findings
 
     def _policy_volume_consolidation(
-=======
-        return findings
-
-    def _policy_price_benchmark_variance(
->>>>>>> 15280e70
+
         self,
         tables: Dict[str, pd.DataFrame],
         input_data: Dict[str, Any],
@@ -1177,87 +943,6 @@
         findings: List[Finding] = []
         policy_id = policy_cfg["policy_id"]
         detector = policy_cfg["detector"]
-<<<<<<< HEAD
-=======
-
-        supplier_id = self._resolve_supplier_id(self._get_condition(input_data, "supplier_id"))
-        if not supplier_id:
-            self._log_policy_event(
-                policy_id, None, "blocked", "Supplier not recognised in master data", {}
-            )
-            return findings
-
-        item_id = self._get_condition(input_data, "item_id")
-        actual_price = self._to_float(self._get_condition(input_data, "actual_price"))
-        benchmark_price = self._to_float(self._get_condition(input_data, "benchmark_price"))
-        quantity = max(self._to_float(self._get_condition(input_data, "quantity", 1.0), 1.0), 1.0)
-        threshold_pct = self._to_float(
-            self._get_condition(input_data, "variance_threshold_pct", 0.0)
-        )
-
-        if benchmark_price <= 0:
-            self._log_policy_event(
-                policy_id,
-                supplier_id,
-                "blocked",
-                "Benchmark price must be positive",
-                {},
-            )
-            return findings
-
-        variance_pct = (actual_price - benchmark_price) / benchmark_price
-        if actual_price <= benchmark_price or variance_pct <= threshold_pct:
-            self._log_policy_event(
-                policy_id,
-                supplier_id,
-                "no_action",
-                "Variance within threshold",
-                {"variance_pct": variance_pct},
-            )
-            return findings
-
-        impact = (actual_price - benchmark_price) * quantity
-        po_ids = self._po_ids_for_supplier_item(tables, supplier_id, item_id)
-        invoice_ids = self._invoice_ids_for_po(tables, po_ids)
-        sources = po_ids + invoice_ids
-        if not sources and item_id is not None:
-            sources = [str(item_id)]
-        category_id = self._category_for_po(po_ids[0]) if po_ids else None
-        details = {
-            "actual_price": actual_price,
-            "benchmark_price": benchmark_price,
-            "variance_pct": variance_pct,
-            "quantity": quantity,
-        }
-
-        findings.append(
-            self._build_finding(
-                detector,
-                supplier_id,
-                category_id,
-                item_id,
-                impact,
-                details,
-                sources,
-            )
-        )
-        self._record_escalation(
-            policy_id, supplier_id, "Price variance threshold breached", details
-        )
-        self._default_notifications(notifications)
-        return findings
-
-    def _policy_volume_consolidation(
-        self,
-        tables: Dict[str, pd.DataFrame],
-        input_data: Dict[str, Any],
-        notifications: set[str],
-        policy_cfg: Dict[str, Any],
-    ) -> List[Finding]:
-        findings: List[Finding] = []
-        policy_id = policy_cfg["policy_id"]
-        detector = policy_cfg["detector"]
->>>>>>> 15280e70
         minimum_volume = self._to_float(
             self._get_condition(input_data, "minimum_volume_gbp", 0.0)
         )
@@ -1953,7 +1638,6 @@
             po_summary.groupby(["supplier_id", "item_id"], as_index=False)[po_price_col]
             .mean()
             .rename(columns={po_price_col: "po_avg_price"})
-<<<<<<< HEAD
         )
 
         inv_summary = invoice_lines.dropna(subset=["po_id", "item_id"]).copy()
@@ -1971,8 +1655,7 @@
             inv_summary.groupby(["supplier_id", "item_id"], as_index=False)
             .agg(agg_map)
             .rename(columns={inv_price_col: "invoice_avg_price"})
-=======
->>>>>>> 15280e70
+
         )
         if qty_col and qty_col in inv_group.columns:
             inv_group = inv_group.rename(columns={qty_col: "total_qty"})
@@ -1990,41 +1673,6 @@
             )
             return findings
 
-<<<<<<< HEAD
-=======
-        inv_summary = invoice_lines.dropna(subset=["po_id", "item_id"]).copy()
-        inv_summary["po_id"] = inv_summary["po_id"].astype(str)
-        inv_summary["item_id"] = inv_summary["item_id"].astype(str)
-        inv_summary["supplier_id"] = inv_summary["invoice_id"].map(self._invoice_supplier_map)
-        inv_summary.loc[inv_summary["supplier_id"].isna(), "supplier_id"] = inv_summary[
-            "po_id"
-        ].map(self._po_supplier_map)
-        inv_summary = inv_summary.dropna(subset=["supplier_id"])
-        agg_map = {inv_price_col: "mean"}
-        if qty_col and qty_col in inv_summary.columns:
-            agg_map[qty_col] = "sum"
-        inv_group = (
-            inv_summary.groupby(["supplier_id", "item_id"], as_index=False)
-            .agg(agg_map)
-            .rename(columns={inv_price_col: "invoice_avg_price"})
-        )
-        if qty_col and qty_col in inv_group.columns:
-            inv_group = inv_group.rename(columns={qty_col: "total_qty"})
-        else:
-            inv_group["total_qty"] = 0.0
-
-        merged = inv_group.merge(po_group, on=["supplier_id", "item_id"], how="inner")
-        if merged.empty:
-            self._log_policy_event(
-                policy_id,
-                None,
-                "no_action",
-                "No overlapping PO and invoice data for inflation analysis",
-                {},
-            )
-            return findings
-
->>>>>>> 15280e70
         for _, row in merged.iterrows():
             supplier_id = self._resolve_supplier_id(row.get("supplier_id"))
             if not supplier_id:
