--- conflicted
+++ resolved
@@ -654,13 +654,9 @@
         if manager is None:
             return
         try:
-<<<<<<< HEAD
             relations, graph = manager.build_data_flow_map(
                 tables, table_name_map=self.TABLE_MAP
             )
-=======
-            relations, graph = manager.build_data_flow_map(tables)
->>>>>>> d585482e
         except Exception:  # pragma: no cover - defensive
             logger.exception("Failed to build data flow map")
             return
@@ -736,7 +732,6 @@
 
         return summary
 
-<<<<<<< HEAD
     def _summarise_supplier_link_issue(self) -> Optional[str]:
         snapshot = self._data_flow_snapshot or {}
         relationships = snapshot.get("relationships") or []
@@ -832,8 +827,7 @@
 
         return "No qualifying transactions matched the policy criteria for the available data."
 
-=======
->>>>>>> d585482e
+
     # ------------------------------------------------------------------
     # Public API
     # ------------------------------------------------------------------
