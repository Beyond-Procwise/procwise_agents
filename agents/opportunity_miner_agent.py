from __future__ import annotations

import hashlib
import json
import logging
import os
import re
from collections import Counter, defaultdict
from difflib import SequenceMatcher
from contextlib import closing
from dataclasses import dataclass, field
from datetime import date, datetime, timedelta
from decimal import Decimal
from typing import Any, Dict, Iterable, List, Optional, Tuple

import pandas as pd

from agents.base_agent import BaseAgent, AgentContext, AgentOutput, AgentStatus
from models.opportunity_priority_model import OpportunityPriorityModel
from services.data_flow_manager import DataFlowManager
from services.opportunity_service import load_opportunity_feedback
from utils.gpu import configure_gpu
from utils.instructions import parse_instruction_sources, normalize_instruction_key

logger = logging.getLogger(__name__)


_CATALOG_MATCH_THRESHOLD = 0.45

_PURCHASE_LINE_VALUE_COLUMNS = [
    "line_amount_gbp",
    "total_amount_incl_tax_gbp",
    "line_total_gbp",
    "total_amount_gbp",
    "line_amount",
    "total_amount_incl_tax",
    "line_total",
    "total_amount",
]

_INVOICE_LINE_VALUE_COLUMNS = [
    "line_amount_gbp",
    "total_amount_incl_tax_gbp",
    "line_total_gbp",
    "total_amount_gbp",
    "line_amount",
    "total_amount_incl_tax",
    "line_total",
    "total_amount",
]


_CONDITION_KEY_ALIASES: Dict[str, set[str]] = {
    "supplier_id": {
        "supplier",
        "supplierid",
        "supplier_identifier",
        "supplier_code",
        "supplier_reference",
        "vendor",
        "vendor_id",
        "vendorid",
    },
    "supplier_name": {
        "suppliername",
        "vendor_name",
        "vendorname",
        "trading_name",
    },
    "contract_id": {
        "contract",
        "contractid",
        "contract_identifier",
        "contract_reference",
        "contract_number",
    },
    "po_id": {
        "po",
        "purchase_order_id",
        "purchaseorderid",
        "po_number",
        "purchase_order_number",
    },
    "invoice_id": {
        "invoice",
        "invoiceid",
        "invoice_number",
        "invoice_reference",
    },
    "item_id": {
        "item",
        "itemid",
        "item_code",
        "itemcode",
        "sku",
        "product_id",
        "productid",
        "material_id",
        "materialid",
        "item_reference",
    },
    "item_description": {
        "itemdesc",
        "item_description",
        "product_description",
        "productdesc",
        "service_description",
        "item_name",
        "product_name",
    },
    "actual_price": {
        "actualprice",
        "current_price",
        "currentprice",
        "unit_price",
        "unitprice",
        "price_paid",
        "paid_price",
        "current_unit_price",
    },
    "benchmark_price": {
        "benchmarkprice",
        "target_price",
        "targetprice",
        "reference_price",
        "referenceprice",
        "benchmark_unit_price",
    },
    "quantity": {
        "qty",
        "quantity_ordered",
        "ordered_quantity",
        "order_quantity",
        "volume",
    },
    "variance_threshold_pct": {
        "variance_threshold",
        "variance_thresholdpct",
        "variancepct",
        "threshold_pct",
        "thresholdpct",
    },
    "minimum_volume_gbp": {
        "min_volume_gbp",
        "minimum_volume",
        "minimum_spend_threshold",
        "minimum_spend_gbp",
        "volume_threshold",
    },
    "minimum_value_gbp": {
        "min_value_gbp",
        "minimum_value",
        "minimum_spend_gbp",
        "minimum_spend_threshold",
    },
    "minimum_overlap_gbp": {
        "min_overlap_gbp",
        "overlap_threshold_gbp",
    },
    "risk_threshold": {
        "risk_score_threshold",
        "minimum_risk_score",
    },
    "lookback_period_days": {
        "lookback_days",
        "lookback_period",
    },
    "negotiation_window_days": {
        "negotiation_window",
        "window_days",
        "renewal_window_days",
    },
    "reference_date": {
        "analysis_date",
        "base_date",
    },
    "market_inflation_pct": {
        "inflation_rate_pct",
        "inflation_pct",
        "market_inflation",
    },
    "minimum_unused_value_gbp": {
        "unused_value_threshold_gbp",
        "min_unused_value_gbp",
    },
}


_NUMERIC_CONDITION_KEYS: set[str] = {
    "actual_price",
    "benchmark_price",
    "quantity",
    "variance_threshold_pct",
    "minimum_volume_gbp",
    "minimum_value_gbp",
    "minimum_overlap_gbp",
    "risk_threshold",
    "market_inflation_pct",
    "minimum_unused_value_gbp",
}


_INTEGER_CONDITION_KEYS: set[str] = {
    "lookback_period_days",
    "negotiation_window_days",
}


def _build_condition_alias_maps() -> Tuple[Dict[str, set[str]], Dict[str, str]]:
    normalised: Dict[str, set[str]] = {}
    reverse: Dict[str, str] = {}

    for canonical, aliases in _CONDITION_KEY_ALIASES.items():
        values = {canonical, *aliases}
        normals: set[str] = set()
        for alias in values:
            key = normalize_instruction_key(alias)
            if key:
                normals.add(key)
        if not normals:
            continue
        normalised[canonical] = normals
        for key in normals:
            reverse.setdefault(key, canonical)

    return normalised, reverse


_NORMALISED_CONDITION_ALIASES, _CONDITION_ALIAS_LOOKUP = _build_condition_alias_maps()


@dataclass
class Finding:
    """Dataclass representing a single opportunity finding."""

    opportunity_id: str
    detector_type: str
    supplier_id: Optional[str]
    category_id: Optional[str]
    item_id: Optional[str]
    financial_impact_gbp: float
    calculation_details: Dict
    source_records: List[str]
    detected_on: datetime
    opportunity_ref_id: Optional[str] = None
    supplier_name: Optional[str] = None
    weightage: float = 0.0
    candidate_suppliers: List[Dict[str, Any]] = field(default_factory=list)
    context_documents: List[Dict[str, Any]] = field(default_factory=list)
    item_reference: Optional[str] = None
    policy_id: Optional[str] = None
    feedback_status: Optional[str] = None
    feedback_reason: Optional[str] = None
    feedback_updated_at: Optional[datetime] = None
    feedback_user: Optional[str] = None
    feedback_metadata: Optional[Dict[str, Any]] = None
    is_rejected: bool = False
    ml_priority_score: Optional[float] = None

    _PUBLIC_FIELDS: Tuple[str, ...] = (
        "opportunity_id",
        "opportunity_ref_id",
        "detector_type",
        "policy_id",
        "supplier_id",
        "supplier_name",
        "category_id",
        "item_id",
        "item_reference",
        "financial_impact_gbp",
        "calculation_details",
        "source_records",
        "detected_on",
        "weightage",
        "candidate_suppliers",
        "context_documents",
        "ml_priority_score",
        "feedback_status",
        "feedback_reason",
        "feedback_updated_at",
        "feedback_user",
        "feedback_metadata",
        "is_rejected",
    )

    _ALWAYS_INCLUDE: Tuple[str, ...] = (
        "calculation_details",
        "source_records",
        "candidate_suppliers",
        "context_documents",
    )

    def as_dict(self) -> Dict[str, Any]:
        """Return a serialisable representation limited to public fields."""

        serialised: Dict[str, Any] = {}
        for field_name in self._PUBLIC_FIELDS:
            value = getattr(self, field_name, None)

            if isinstance(value, datetime):
                serialised[field_name] = value.isoformat()
                continue

            if value is None:
                if field_name in self._ALWAYS_INCLUDE:
                    # Preserve structural fields even when empty.
                    serialised[field_name] = [] if field_name.endswith("records") else {}
                continue

            if field_name in self._ALWAYS_INCLUDE:
                serialised[field_name] = value
                continue

            if isinstance(value, (list, dict)):
                if not value and field_name not in self._ALWAYS_INCLUDE:
                    continue
                serialised[field_name] = value
                continue

            serialised[field_name] = value

        # Ensure empty defaults for always-included structured fields when the
        # dataclass attribute was present but falsey (e.g. ``[]`` or ``{}``).
        for field_name in self._ALWAYS_INCLUDE:
            if field_name not in serialised:
                serialised[field_name] = (
                    [] if field_name in {"source_records", "candidate_suppliers", "context_documents"} else {}
                )

        return serialised


class OpportunityMinerAgent(BaseAgent):
    """Agent for identifying procurement anomalies and savings opportunities."""

    def __init__(self, agent_nick, min_financial_impact: float = 100.0) -> None:
        super().__init__(agent_nick)
        self.min_financial_impact = min_financial_impact
        self._opportunity_sequence: int = 0
        self._supplier_lookup: Dict[str, Optional[str]] = {}
        self._supplier_alias_lookup: Dict[str, List[str]] = {}
        self._supplier_reference_lookup: Dict[str, Dict[str, Any]] = {}
        self._contract_supplier_map: Dict[str, str] = {}
        self._contract_metadata: Dict[str, Dict[str, Any]] = {}
        self._po_supplier_map: Dict[str, str] = {}
        self._po_contract_map: Dict[str, str] = {}
        self._invoice_supplier_map: Dict[str, str] = {}
        self._invoice_po_map: Dict[str, str] = {}
        self._item_supplier_map: Dict[str, Dict[str, float]] = {}
        self._item_supplier_frequency: Dict[str, Dict[str, int]] = {}
        self._item_description_supplier_map: Dict[str, Dict[str, float]] = {}
        self._item_description_supplier_frequency: Dict[str, Dict[str, int]] = {}
        self._supplier_risk_map: Dict[str, float] = {}
        self._event_log: List[Dict[str, Any]] = []
        self._escalations: List[Dict[str, Any]] = []
        self._column_cache: Dict[str, set[str]] = {}
        self._policy_engine_catalog: Optional[Dict[str, Dict[str, Any]]] = None
        self._data_profile: Dict[str, Any] = {}
        self._data_flow_manager: Optional[DataFlowManager] = None
        self._data_flow_snapshot: Dict[str, Any] = {}
        self._supplier_flow_index: Dict[str, Dict[str, Any]] = {}
        self._supplier_flow_name_index: Dict[str, Dict[str, Any]] = {}
        self._priority_model = OpportunityPriorityModel()

        # GPU configuration
        self.device = configure_gpu()
        os.environ.setdefault("PROCWISE_DEVICE", self.device)
        logger.info("OpportunityMinerAgent using device: %s", self.device)

    def _coerce_float(self, value: Any) -> Optional[float]:
        if value is None:
            return None
        if isinstance(value, (int, float)):
            return float(value)
        if isinstance(value, str):
            text = value.strip()
            if not text:
                return None
            try:
                return float(text)
            except ValueError:
                return None
        return None

    @staticmethod
    def _normalise_supplier_token(value: Optional[Any]) -> Optional[str]:
        if value is None:
            return None
        try:
            text = str(value)
        except Exception:
            return None
        text = text.strip().lower()
        return text or None

    def _instruction_sources_from_prompt(self, prompt: Dict[str, Any]) -> List[Any]:
        sources: List[Any] = []
        if not isinstance(prompt, dict):
            return sources
        for field in ("prompt_config", "metadata", "prompts_desc", "template"):
            value = prompt.get(field)
            if value:
                sources.append(value)
        return sources

    def _instruction_sources_from_policy(self, policy: Dict[str, Any]) -> List[Any]:
        sources: List[Any] = []
        if not isinstance(policy, dict):
            return sources
        for field in ("policy_details", "details", "policy_desc", "description"):
            value = policy.get(field)
            if value:
                sources.append(value)
        return sources

    def _resolve_canonical_condition_key(self, key: Any) -> Optional[str]:
        normalised = normalize_instruction_key(key)
        if not normalised:
            return None
        canonical = _CONDITION_ALIAS_LOOKUP.get(normalised)
        if canonical:
            return canonical
        for candidate, aliases in _NORMALISED_CONDITION_ALIASES.items():
            if normalised in aliases:
                return candidate
        return None

    def _is_condition_value(self, value: Any) -> bool:
        if value is None:
            return False
        if isinstance(value, str):
            return bool(value.strip())
        try:
            if pd.isna(value):  # type: ignore[arg-type]
                return False
        except Exception:
            pass
        return True

    def _has_condition_value(self, conditions: Dict[str, Any], key: str) -> bool:
        if key not in conditions:
            return False
        existing = conditions.get(key)
        if existing is None:
            return False
        if isinstance(existing, str) and not existing.strip():
            return False
        try:
            if pd.isna(existing):  # type: ignore[arg-type]
                return False
        except Exception:
            pass
        return True

    def _coerce_condition_value(self, key: str, value: Any) -> Any:
        if key in _INTEGER_CONDITION_KEYS:
            try:
                numeric = int(float(value))
                return numeric
            except Exception:
                return value
        if key in _NUMERIC_CONDITION_KEYS:
            coerced = self._coerce_float(value)
            if coerced is not None:
                return coerced
        return value

    def _assign_condition(
        self,
        conditions: Dict[str, Any],
        key: str,
        value: Any,
        *,
        override: bool = False,
    ) -> None:
        if not self._is_condition_value(value):
            return
        if not override and self._has_condition_value(conditions, key):
            return
        conditions[key] = self._coerce_condition_value(key, value)

    def _merge_conditions_from_source(
        self,
        conditions: Dict[str, Any],
        source: Any,
        *,
        override: bool = False,
    ) -> None:
        if not isinstance(conditions, dict):
            return

        visited: set[int] = set()

        def _walk(payload: Any) -> None:
            if payload is None:
                return
            if isinstance(payload, dict):
                payload_id = id(payload)
                if payload_id in visited:
                    return
                visited.add(payload_id)
                if payload is conditions:
                    return
                for raw_key, raw_value in payload.items():
                    canonical = self._resolve_canonical_condition_key(raw_key)
                    if canonical and not isinstance(raw_value, (dict, list, tuple, set)):
                        self._assign_condition(
                            conditions, canonical, raw_value, override=override
                        )
                    else:
                        _walk(raw_value)
                return
            if isinstance(payload, (list, tuple, set)):
                for item in payload:
                    _walk(item)
                return
            if isinstance(payload, str):
                text = payload.strip()
                if not text:
                    return
                try:
                    parsed = json.loads(text)
                except Exception:
                    return
                _walk(parsed)

        _walk(source)

    def _find_column_for_key(self, df: pd.DataFrame, canonical_key: str) -> Optional[str]:
        if df.empty:
            return None
        aliases = _NORMALISED_CONDITION_ALIASES.get(canonical_key, set())
        if not aliases:
            aliases = {normalize_instruction_key(canonical_key)}
        for column in df.columns:
            if normalize_instruction_key(column) in aliases:
                return column
        return None

    def _resolve_condition_value(self, container: Any, key: str) -> Any:
        if not isinstance(container, dict):
            return None
        value = container.get(key)
        if self._is_condition_value(value):
            return value
        aliases = _NORMALISED_CONDITION_ALIASES.get(key, set())
        if not aliases:
            aliases = {normalize_instruction_key(key)}
        for candidate_key, candidate_value in container.items():
            if not self._is_condition_value(candidate_value):
                continue
            if normalize_instruction_key(candidate_key) in aliases:
                return candidate_value
        return None

    def _apply_instruction_overrides(
        self, context: AgentContext, instructions: Dict[str, Any]
    ) -> None:
        if not isinstance(instructions, dict):
            return

        workflow_hint = instructions.get("workflow") or instructions.get("workflow_name")
        if workflow_hint:
            candidate = str(workflow_hint).strip()
            if candidate:
                context.input_data["workflow"] = candidate

        min_impact = (
            instructions.get("min_financial_impact")
            or instructions.get("minimum_financial_impact")
            or instructions.get("financial_impact_threshold")
        )
        threshold = self._coerce_float(min_impact)
        if threshold is not None and threshold >= 0:
            context.input_data["min_financial_impact"] = threshold

        conditions = context.input_data.get("conditions")
        if not isinstance(conditions, dict):
            conditions = {}
            context.input_data["conditions"] = conditions

        self._merge_conditions_from_source(conditions, instructions)


    def _apply_instruction_settings(self, context: AgentContext) -> None:
        sources: List[Any] = []
        prompts = context.input_data.get("prompts") or []
        for prompt in prompts:
            sources.extend(self._instruction_sources_from_prompt(prompt))
        policies = context.input_data.get("policies") or []
        for policy in policies:
            sources.extend(self._instruction_sources_from_policy(policy))
        instructions = parse_instruction_sources(sources)
        self._apply_instruction_overrides(context, instructions)

        conditions = context.input_data.get("conditions")
        if isinstance(conditions, dict):
            self._merge_conditions_from_source(conditions, context.input_data)

    def _ensure_instruction_payloads(self, context: AgentContext) -> None:
        if not isinstance(context.input_data, dict):
            return

        prompts_missing = not context.input_data.get("prompts")
        policies_missing = not context.input_data.get("policies")
        if not prompts_missing and not policies_missing:
            return

        agent_slug = "opportunity_miner"

        if prompts_missing:
            prompt_engine = getattr(self.agent_nick, "prompt_engine", None)
            if prompt_engine is None:
                try:
                    from orchestration.prompt_engine import PromptEngine

                    prompt_engine = PromptEngine(self.agent_nick)
                    setattr(self.agent_nick, "prompt_engine", prompt_engine)
                except Exception:  # pragma: no cover - defensive loading
                    logger.exception("Failed to initialise prompt engine for opportunity miner")
                    prompt_engine = None
            if prompt_engine is not None:
                try:
                    prompts = prompt_engine.prompts_for_agent(agent_slug)
                except Exception:  # pragma: no cover - defensive fetch
                    logger.exception("Failed to load prompts for opportunity miner")
                    prompts = []
                if prompts:
                    context.input_data["prompts"] = prompts

        if policies_missing:
            policy_engine = getattr(self.agent_nick, "policy_engine", None)
            if policy_engine is None:
                try:
                    from engines.policy_engine import PolicyEngine

                    policy_engine = PolicyEngine(self.agent_nick)
                    setattr(self.agent_nick, "policy_engine", policy_engine)
                except Exception:  # pragma: no cover - defensive loading
                    logger.exception("Failed to initialise policy engine for opportunity miner")
                    policy_engine = None
            if policy_engine is not None:
                try:
                    policies = [
                        dict(policy)
                        for policy in policy_engine.iter_policies()
                        if agent_slug in policy.get("policy_linked_agents", [])
                    ]
                except Exception:  # pragma: no cover - defensive fetch
                    logger.exception("Failed to load policies for opportunity miner")
                    policies = []
                if policies:
                    context.input_data["policies"] = policies

    def _finding_uniqueness_key(
        self, finding: Finding, policy_display: str
    ) -> Tuple[str, str]:
        """Return a stable key used to de-duplicate supplier opportunities."""

        def _candidate_key(*values: Any) -> Optional[str]:
            for value in values:
                if value is None:
                    continue
                if isinstance(value, (list, tuple)):
                    joined = "|".join(str(part).strip() for part in value if part is not None)
                    normalised = self._normalise_identifier(joined)
                else:
                    normalised = self._normalise_identifier(value)
                if normalised:
                    return normalised
            return None

        opportunity_key = _candidate_key(
            finding.opportunity_ref_id,
            finding.opportunity_id,
            (finding.detector_type, finding.policy_id, finding.item_id),
            (policy_display, finding.item_reference or finding.category_id),
        )
        if not opportunity_key:
            opportunity_key = self._normalise_identifier(policy_display) or "UNKNOWN"

        supplier_key = self._normalise_identifier(finding.supplier_id) or "_"
        return opportunity_key, supplier_key

    def _merge_duplicate_finding_metadata(
        self, primary: Finding, duplicate: Finding
    ) -> None:
        """Preserve contextual metadata when collapsing duplicate findings."""

        if duplicate.policy_id and not primary.policy_id:
            primary.policy_id = duplicate.policy_id

        primary_details: Dict[str, Any] = (
            dict(primary.calculation_details)
            if isinstance(primary.calculation_details, dict)
            else {}
        )
        duplicate_details: Dict[str, Any] = (
            dict(duplicate.calculation_details)
            if isinstance(duplicate.calculation_details, dict)
            else {}
        )

        related_policies: List[str] = []
        if primary.policy_id:
            related_policies.append(str(primary.policy_id))
        if duplicate.policy_id:
            related_policies.append(str(duplicate.policy_id))
        for payload in (primary_details.get("related_policies"), duplicate_details.get("related_policies")):
            if isinstance(payload, list):
                related_policies.extend(str(entry) for entry in payload if entry)
        if related_policies:
            primary_details["related_policies"] = sorted({p for p in related_policies if p})

        for key, value in duplicate_details.items():
            if key not in primary_details or primary_details[key] in (None, ""):
                primary_details[key] = value

        def _merge_list(field: str) -> None:
            primary_list = getattr(primary, field, None)
            duplicate_list = getattr(duplicate, field, None)
            if not isinstance(primary_list, list) or not isinstance(duplicate_list, list):
                return
            merged: List[Any] = []
            seen: set[str] = set()

            def _serialise(value: Any) -> str:
                try:
                    return json.dumps(value, sort_keys=True, default=str)
                except TypeError:
                    return str(value)

            for candidate in primary_list + duplicate_list:
                marker = _serialise(candidate)
                if marker in seen:
                    continue
                seen.add(marker)
                merged.append(candidate)
            setattr(primary, field, merged)

        _merge_list("source_records")
        _merge_list("candidate_suppliers")
        _merge_list("context_documents")

        primary.calculation_details = primary_details

    def _apply_policy_category_limits(
        self, per_policy: Dict[str, List[Finding]]
    ) -> Tuple[List[Finding], Dict[str, Dict[str, List[Finding]]]]:

        """Retain the top findings per policy while keeping category insights."""

        aggregated: List[Finding] = []
        seen_map: Dict[Tuple[str, str], int] = {}
        category_map: Dict[str, Dict[str, List[Finding]]] = {}

        for display, items in per_policy.items():
            if not isinstance(items, list):
                per_policy[display] = []
                category_map[display] = {}
                continue

            valid_items: List[Finding] = [
                item for item in items if isinstance(item, Finding)
            ]
            if not valid_items:
                per_policy[display] = []
                category_map[display] = {}
                continue

            sorted_items = sorted(
                valid_items,
                key=lambda f: f.financial_impact_gbp,
                reverse=True,
            )

            unique_sorted: List[Finding] = []
            seen_policy: set[Tuple[str, str]] = set()
            for finding in sorted_items:
                key = self._finding_uniqueness_key(finding, display)
                if key in seen_policy:
                    continue
                seen_policy.add(key)
                unique_sorted.append(finding)

<<<<<<< HEAD
            top_findings: List[Finding] = []
            seen_suppliers: set[str] = set()
            for finding in unique_sorted:
                supplier_key = self._normalise_identifier(finding.supplier_id) or "_"
                if supplier_key in seen_suppliers:
                    continue
                seen_suppliers.add(supplier_key)
                top_findings.append(finding)
                if len(top_findings) >= 2:
                    break

            if not top_findings and unique_sorted:
                top_findings = unique_sorted[:1]
=======
            top_findings = unique_sorted[:2]
>>>>>>> 6aaeb6d6
            policy_categories: Dict[str, List[Finding]] = {"all": top_findings}

            for finding in unique_sorted:
                cat_raw = finding.category_id
                category = str(cat_raw).strip() if cat_raw else "uncategorized"
                policy_categories.setdefault(category, []).append(finding)

            per_policy[display] = top_findings
            category_map[display] = policy_categories

            for finding in top_findings:
                key = self._finding_uniqueness_key(finding, display)
                if key in seen_map:
                    existing_index = seen_map[key]
                    existing_finding = aggregated[existing_index]
                    preferred = existing_finding
                    comparison = finding
                    if finding.financial_impact_gbp > existing_finding.financial_impact_gbp:
                        aggregated[existing_index] = finding
                        preferred = finding
                        comparison = existing_finding
                    self._merge_duplicate_finding_metadata(preferred, comparison)
                    continue
                seen_map[key] = len(aggregated)
                aggregated.append(finding)

        return aggregated, category_map

    def _serialize_findings(
        self, findings: Iterable[Finding], *, limit: int = 2
    ) -> List[Dict[str, Any]]:
        ordered = sorted(
            [f for f in findings if isinstance(f, Finding)],
            key=lambda f: f.financial_impact_gbp,
            reverse=True,
        )
        if limit <= 0:
            return [f.as_dict() for f in ordered]
        return [f.as_dict() for f in ordered[:limit]]

    def _limit_opportunity_dicts(
        self, entries: Iterable[Dict[str, Any]], *, limit: int = 2
    ) -> List[Dict[str, Any]]:
        valid: List[Dict[str, Any]] = []
        for entry in entries:
            if isinstance(entry, dict):
                valid.append(entry)
        if not valid:
            return []

        def _impact(value: Dict[str, Any]) -> float:
            raw = value.get("financial_impact_gbp")
            if raw is None:
                raw = value.get("financialImpactGBP")
            try:
                return float(raw)
            except (TypeError, ValueError):
                return 0.0

        ordered = sorted(valid, key=_impact, reverse=True)
        if limit <= 0:
            return ordered
        return ordered[:limit]

    def _get_data_flow_manager(self) -> Optional[DataFlowManager]:
        if self._data_flow_manager is None:
            try:
                self._data_flow_manager = DataFlowManager(self.agent_nick)
            except Exception:  # pragma: no cover - defensive lazy init
                logger.exception("Failed to initialise DataFlowManager")
                self._data_flow_manager = None
        return self._data_flow_manager

    def _capture_data_flow(self, tables: Dict[str, pd.DataFrame]) -> None:
        self._data_flow_snapshot = {}
        self._supplier_flow_index = {}
        self._supplier_flow_name_index = {}
        if not isinstance(tables, dict) or not tables:
            return
        manager = self._get_data_flow_manager()
        if manager is None:
            return
        try:
            relations, graph = manager.build_data_flow_map(
                tables, table_name_map=self.TABLE_MAP
            )
        except Exception:  # pragma: no cover - defensive
            logger.exception("Failed to build data flow map")
            return
        self._data_flow_snapshot = {
            "relationships": relations,
            "graph": graph,
        }
        flows_raw = []
        if isinstance(graph, dict):
            flows_raw = graph.get("supplier_flows") or []
        flow_index: Dict[str, Dict[str, Any]] = {}
        flow_name_index: Dict[str, Dict[str, Any]] = {}
        for flow in flows_raw:
            if not isinstance(flow, dict):
                continue
            supplier_id = flow.get("supplier_id")
            if supplier_id is not None:
                key = str(supplier_id).strip()
                if key:
                    flow_index[key] = flow
            supplier_name = flow.get("supplier_name")
            token = self._normalise_supplier_token(supplier_name)
            if token:
                flow_name_index.setdefault(token, flow)
        self._supplier_flow_index = flow_index
        self._supplier_flow_name_index = flow_name_index
        try:
            manager.persist_knowledge_graph(relations, graph)
        except Exception:  # pragma: no cover - persistence best effort
            logger.exception("Failed to persist knowledge graph")

    def _summarise_top_opportunities(
        self,
        per_policy: Dict[str, List[Finding]],
        per_policy_categories: Optional[Dict[str, Dict[str, List[Finding]]]] = None,
        *,
        limit: int = 3,
    ) -> Dict[str, Any]:
        summary: Dict[str, Any] = {}
        categories = per_policy_categories or {}

        for display, findings in per_policy.items():
            valid = [finding for finding in findings if isinstance(finding, Finding)]
            category_details = categories.get(display, {})
            category_breakdown: Dict[str, float] = {}
            for category, bucket in category_details.items():
                total = sum(
                    f.financial_impact_gbp
                    for f in bucket
                    if isinstance(f, Finding)
                )
                category_breakdown[str(category)] = float(total)

            if not valid:
                summary[display] = {
                    "total_opportunities": 0,
                    "total_financial_impact_gbp": 0.0,
                    "top_opportunities": [],
                    "categories": category_breakdown,
                }
                continue

            ordered = sorted(
                valid,
                key=lambda finding: finding.financial_impact_gbp,
                reverse=True,
            )
            total_impact = float(sum(f.financial_impact_gbp for f in valid))
            top_entries: List[Dict[str, Any]] = []
            for index, finding in enumerate(ordered[: max(limit, 1)]):
                top_entries.append(
                    {
                        "rank": index + 1,
                        "opportunity_id": finding.opportunity_id,
                        "opportunity_ref_id": finding.opportunity_ref_id,
                        "detector_type": finding.detector_type,
                        "supplier_id": finding.supplier_id,
                        "supplier_name": finding.supplier_name,
                        "category_id": finding.category_id,
                        "item_id": finding.item_id,
                        "financial_impact_gbp": float(finding.financial_impact_gbp),
                        "weightage": float(finding.weightage),
                        "policy_id": finding.policy_id,
                    }
                )

            summary[display] = {
                "total_opportunities": len(valid),
                "total_financial_impact_gbp": total_impact,
                "top_opportunities": top_entries,
                "categories": category_breakdown,
            }

        return summary

    def _summarise_supplier_link_issue(self) -> Optional[str]:
        snapshot = self._data_flow_snapshot or {}
        relationships = snapshot.get("relationships") or []
        for relation in relationships:
            source = relation.get("source_table")
            target = relation.get("target_table")
            if "proc.supplier" not in (source, target):
                continue
            status = relation.get("status")
            if status in {"linked", None}:
                continue
            source_label = relation.get("source_table_alias") or source
            target_label = relation.get("target_table_alias") or target
            status_label = {
                "missing_tables": "required tables are missing",
                "missing_data": "required tables are empty",
                "missing_column_source": "source column is unavailable",
                "missing_column_target": "target column is unavailable",
                "insufficient_values": "insufficient values to determine linkage",
                "no_overlap": "no shared identifiers between tables",
                "error": "relationship analysis failed",
            }.get(status, status.replace("_", " "))
            return f"{source_label} ↔ {target_label}: {status_label}"
        return None

    def _lookup_supplier_flow(
        self, supplier_id: Optional[Any], supplier_name: Optional[Any] = None
    ) -> Optional[Dict[str, Any]]:
        candidate_id = str(supplier_id).strip() if supplier_id is not None else ""
        if candidate_id and candidate_id in self._supplier_flow_index:
            return self._supplier_flow_index.get(candidate_id)

        tokens: List[str] = []
        if supplier_name:
            token = self._normalise_supplier_token(supplier_name)
            if token:
                tokens.append(token)

        if candidate_id and candidate_id in self._supplier_lookup:
            lookup_name = self._supplier_lookup.get(candidate_id)
            token = self._normalise_supplier_token(lookup_name)
            if token:
                tokens.append(token)
        if candidate_id and candidate_id in self._supplier_alias_lookup:
            aliases = self._supplier_alias_lookup.get(candidate_id) or []
            for alias in aliases:
                token = self._normalise_supplier_token(alias)
                if token:
                    tokens.append(token)

        for token in tokens:
            flow = self._supplier_flow_name_index.get(token)
            if flow:
                return flow
        return None

    def _supplier_flow_coverage(
        self, supplier_id: Optional[Any], supplier_name: Optional[Any] = None
    ) -> float:
        entry = self._lookup_supplier_flow(supplier_id, supplier_name)
        if not isinstance(entry, dict):
            return 0.0
        coverage = entry.get("coverage_ratio")
        if isinstance(coverage, (int, float)):
            value = float(coverage)
            if value < 0:
                return 0.0
            if value > 1.0:
                return min(value, 1.0)
            return value
        total = 0
        hits = 0
        for key in ("contracts", "purchase_orders", "invoices", "quotes"):
            details = entry.get(key)
            if isinstance(details, dict):
                total += 1
                if details.get("count"):
                    hits += 1
        return hits / total if total else 0.0

    def _normalise_risk_score(self, value: Any) -> float:
        try:
            numeric = float(value)
        except (TypeError, ValueError):
            return 0.0
        if numeric < 0:
            return 0.0
        if numeric > 1.0:
            numeric = min(numeric / 100.0, 1.0)
        return min(numeric, 1.0)

    def _determine_supplier_gap_reason(
        self,
        display: str,
        retained: List[Finding],
        policy_payload: Optional[Dict[str, Any]],
        tables: Dict[str, pd.DataFrame],
        *,
        min_impact_threshold: float,
        explicit_min_override: bool,
    ) -> Optional[str]:
        if retained:
            if not any(f.supplier_id for f in retained):
                return (
                    "Policy findings do not include supplier identifiers after evaluating the "
                    "procurement data flow."
                )
            return None

        supplier_table = None
        for key in ("supplier_master", "proc.supplier"):
            df = tables.get(key)
            if df is not None:
                supplier_table = df
                break
        if supplier_table is not None and supplier_table.empty:
            return (
                "Supplier master dataset is empty; unable to highlight suppliers for this policy."
            )

        linkage_issue = self._summarise_supplier_link_issue()
        if linkage_issue:
            return f"Supplier linkage incomplete: {linkage_issue}"

        findings: List[Any] = []
        if isinstance(policy_payload, dict):
            payload_findings = policy_payload.get("findings", [])
            if isinstance(payload_findings, list):
                findings = payload_findings

        def _supplier_from(record: Any) -> Optional[str]:
            if isinstance(record, Finding):
                return record.supplier_id
            if isinstance(record, dict):
                value = record.get("supplier_id")
                if value:
                    text = str(value).strip()
                    return text or None
            return None

        suppliers_in_findings = [
            _supplier_from(item)
            for item in findings
            if _supplier_from(item) is not None
        ]

        if findings and not suppliers_in_findings:
            return (
                "Policy calculations produced opportunities without supplier identifiers."
            )

        if suppliers_in_findings and not retained:
            if not explicit_min_override and min_impact_threshold > 0:
                return (
                    "Available opportunities did not meet the configured minimum financial impact "
                    "threshold, so no suppliers were highlighted."
                )
            return "Policy findings were filtered out by the provided configuration."

        return "No qualifying transactions matched the policy criteria for the available data."


    # ------------------------------------------------------------------
    # Public API
    # ------------------------------------------------------------------
    def run(self, context: AgentContext) -> AgentOutput:
        """Entry point for the orchestration layer."""
        return self.process(context)

    def _read_sql(self, query: str, params: Any = None) -> pd.DataFrame:
        """Read a SQL query using a SQLAlchemy engine when available."""

        def _fetch_with_cursor(connection) -> pd.DataFrame:
            with connection.cursor() as cursor:
                if params is not None:
                    cursor.execute(query, params)
                else:
                    cursor.execute(query)
                rows = cursor.fetchall()
                columns = [desc[0] for desc in cursor.description] if cursor.description else []
                df = pd.DataFrame(rows, columns=columns)
                return self._normalise_numeric_dataframe(df)

        engine_getter = getattr(self.agent_nick, "get_db_engine", None)
        engine = engine_getter() if callable(engine_getter) else None
        if engine is not None:
            with engine.connect() as conn:
                df = pd.read_sql(query, conn, params=params)
                return self._normalise_numeric_dataframe(df)

        pandas_conn = getattr(self.agent_nick, "pandas_connection", None)
        if callable(pandas_conn):
            with pandas_conn() as conn:
                if hasattr(conn, "cursor"):
                    return _fetch_with_cursor(conn)
                df = pd.read_sql(query, conn, params=params)
                return self._normalise_numeric_dataframe(df)

        conn_getter = getattr(self.agent_nick, "get_db_connection", None)
        if callable(conn_getter):
            with closing(conn_getter()) as conn:
                return _fetch_with_cursor(conn)

        logger.debug("No database connection available for query; returning empty DataFrame")
        return pd.DataFrame()

    def _get_table_columns(self, schema: str, table: str) -> set[str]:
        """Return cached column names for ``schema.table``."""

        cache_key = f"{schema}.{table}"
        if cache_key in self._column_cache:
            return self._column_cache[cache_key]

        columns: set[str] = set()
        get_conn = getattr(self.agent_nick, "get_db_connection", None)
        if callable(get_conn):
            try:
                with get_conn() as conn:
                    with conn.cursor() as cur:
                        cur.execute(
                            """
                                SELECT column_name
                                FROM information_schema.columns
                                WHERE table_schema = %s AND table_name = %s
                            """,
                            (schema, table),
                        )
                        columns = {row[0] for row in cur.fetchall()}
            except Exception:  # pragma: no cover - defensive
                logger.exception(
                    "Column introspection failed for %s.%s", schema, table
                )
        self._column_cache[cache_key] = columns
        return columns

    def _price_expression(self, schema: str, table: str, alias: str) -> str:
        """Return a resilient SQL expression for unit prices."""

        query_engine = getattr(self.agent_nick, "query_engine", None)
        get_conn = getattr(self.agent_nick, "get_db_connection", None)

        if (
            callable(get_conn)
            and query_engine is not None
            and hasattr(query_engine, "_price_expression")
        ):
            try:
                with get_conn() as conn:
                    return query_engine._price_expression(  # type: ignore[attr-defined]
                        conn, schema, table, alias
                    )
            except Exception:
                logger.exception(
                    "Falling back after price column detection failed for %s.%s",
                    schema,
                    table,
                )

        columns = self._get_table_columns(schema, table)
        if "unit_price_gbp" in columns and "unit_price" in columns:
            return f"COALESCE({alias}.unit_price_gbp, {alias}.unit_price)"
        for candidate in (
            "unit_price_gbp",
            "unit_price",
            "price_gbp",
            "price",
            "net_price_gbp",
            "net_price",
        ):
            if candidate in columns:
                return f"{alias}.{candidate}"
        for column in columns:
            if "price" in column:
                return f"{alias}.{column}"
        logger.warning(
            "Unable to determine price column for %s.%s; defaulting to 0.0",
            schema,
            table,
        )
        return "0.0"

    # ------------------------------------------------------------------
    # Processing pipeline
    # ------------------------------------------------------------------
    def process(self, context: AgentContext) -> AgentOutput:
        try:
            input_data = context.input_data or {}
            conditions = input_data.get("conditions")
            if not isinstance(conditions, dict):
                conditions = {}
                input_data["conditions"] = conditions

            resolved_supplier = self._resolve_supplier_id(
                input_data.get("supplier_id"), event=input_data
            )
            if resolved_supplier:
                input_data["supplier_id"] = resolved_supplier
                self._assign_condition(
                    conditions, "supplier_id", resolved_supplier, override=True
                )
            else:
                has_condition_values = any(
                    self._is_condition_value(value)
                    for key, value in conditions.items()
                    if key not in {"rfq_id"}
                )
                policies = input_data.get("policies")
                has_policies = isinstance(policies, (list, tuple)) and any(policies)
                if not has_condition_values and not has_policies:
                    logger.info(
                        "OpportunityMinerAgent skipping run due to missing supplier identifier"
                    )
                    return AgentOutput(
                        status=AgentStatus.SUCCESS,
                        data={"skipped": True, "reason": "missing_supplier_id"},
                    )
            input_keys = sorted(input_data.keys()) if isinstance(input_data, dict) else []
            preview = ", ".join(input_keys[:5]) if input_keys else "none"
            if len(input_keys) > 5:
                preview = f"{preview}, …"
            logger.info(
                "OpportunityMinerAgent starting processing with %d input field(s): %s",
                len(input_keys),
                preview,
            )
            self._opportunity_sequence = 0
            qe = getattr(self.agent_nick, "query_engine", None)
            workflow_completed = False
            self._data_profile = {}
            tables = self._ingest_data()
            tables = self._validate_data(tables)
            self._build_supplier_lookup(tables)
            tables = self._normalise_currency(tables)
            tables = self._apply_index_adjustment(tables)
            self._data_profile = self._build_data_profile(tables)
            self._capture_data_flow(tables)

            self._event_log = []
            self._escalations = []
            notifications: set[str] = set()
            self._policy_engine_catalog = None

            self._ensure_instruction_payloads(context)
            self._apply_instruction_settings(context)

            min_impact_threshold = self._resolve_min_financial_impact(
                context.input_data
            )
            explicit_min_override = any(
                key in context.input_data
                for key in (
                    "min_financial_impact",
                    "minimum_financial_impact",
                    "financial_impact_threshold",
                )
            )
            conditions_payload = context.input_data.get("conditions")
            if isinstance(conditions_payload, dict):
                explicit_min_override = explicit_min_override or any(
                    key in conditions_payload
                    for key in (
                        "min_financial_impact",
                        "minimum_financial_impact",
                        "financial_impact_threshold",
                    )
                )

            policy_registry, provided_policies = self._assemble_policy_registry(
                context.input_data
            )

            if not policy_registry:
                if provided_policies:
                    message = (
                        "No supported opportunity policies matched the provided configuration"
                    )
                    details = {
                        "policies": [
                            policy.get("policyId")
                            or policy.get("policyName")
                            or policy.get("policy_desc")
                            for policy in provided_policies
                        ]
                    }
                    self._log_policy_event("unknown", None, "blocked", message, details)
                    return self._blocked_output(message)
                message = "No opportunity policies available"
                self._log_policy_event("unknown", None, "blocked", message, {})
                return self._blocked_output(message)

            workflow_hint = context.input_data.get("workflow")
            workflow_name = (
                str(workflow_hint).strip() if isinstance(workflow_hint, str) and workflow_hint.strip() else None
            )
            if workflow_name:
                context.input_data["workflow"] = workflow_name

            if not workflow_name and not provided_policies:
                message = "Workflow name is required to execute opportunity mining"
                self._log_policy_event("unknown", None, "blocked", message, {})
                return self._blocked_output(message)

            requested_keys: List[str] = []
            if workflow_name:
                tokens = {workflow_name.lower()}
                slug = self._normalise_policy_slug(workflow_name)
                if slug:
                    tokens.add(slug)
                for key, cfg in policy_registry.items():
                    canonical = cfg.get("policy_slug", key)
                    aliases = {alias.lower() for alias in cfg.get("aliases", set())}
                    aliases.add(canonical.lower())
                    if tokens & aliases:
                        requested_keys = [canonical]
                        context.input_data["workflow"] = canonical
                        workflow_name = canonical
                        break

            if not requested_keys:
                requested_keys = list(policy_registry.keys())
                if requested_keys:
                    if workflow_name:
                        normalized = self._normalise_policy_slug(workflow_name)
                        for key in list(requested_keys):
                            cfg = policy_registry.get(key) or {}
                            aliases = {alias.lower() for alias in cfg.get("aliases", set())}
                            aliases.add(key.lower())
                            if normalized and normalized in aliases:
                                requested_keys = [key]
                                context.input_data["workflow"] = key
                                workflow_name = key
                                break
                    else:
                        context.input_data["workflow"] = requested_keys[0]
                        workflow_name = requested_keys[0]

            use_dynamic_registry = len(requested_keys) > 1

            base_conditions = (
                context.input_data.get("conditions").copy()
                if isinstance(context.input_data.get("conditions"), dict)
                else {}
            )

            policy_runs: Dict[str, Dict[str, Any]] = {}
            aggregated_findings: List[Finding] = []
            display_counts: Dict[str, int] = {}
            display_variants: Dict[str, List[str]] = {}

            for key in requested_keys:
                policy_cfg = policy_registry.get(key)
                if not policy_cfg:
                    continue
                policy_input = dict(context.input_data)
                policy_input["conditions"] = dict(base_conditions)
                self._merge_conditions_from_source(
                    policy_input["conditions"], policy_cfg.get("default_conditions")
                )
                self._merge_conditions_from_source(
                    policy_input["conditions"], policy_cfg.get("parameters")
                )
                self._merge_conditions_from_source(
                    policy_input["conditions"], policy_cfg.get("rules")
                )
                self._merge_conditions_from_source(
                    policy_input["conditions"], policy_cfg.get("source_policy")
                )


                requires_supplier = "supplier_id" in (
                    policy_cfg.get("required_fields") or []
                )
                if requires_supplier:
                    conditions = policy_input.get("conditions", {})
                    supplier_metadata: Optional[Dict[str, Any]] = None
                    supplier_token = (
                        conditions.get("supplier_id") if isinstance(conditions, dict) else None
                    )
                    if not self._is_condition_value(supplier_token):
                        resolved_supplier, supplier_metadata = self._resolve_policy_supplier(policy_input)
                        conditions = policy_input.get("conditions", {})
                        supplier_token = (
                            conditions.get("supplier_id") if isinstance(conditions, dict) else None
                        )
                        if resolved_supplier:
                            supplier_metadata = None
                            supplier_token = resolved_supplier

                    if not self._is_condition_value(supplier_token):
                        policy_id = policy_cfg.get("policy_id", "unknown")
                        message = (
                            supplier_metadata.get("message")
                            if supplier_metadata and isinstance(supplier_metadata, dict)
                            else None
                        )
                        if not message:
                            message = "Supplier identifier missing from policy conditions"
                        details: Dict[str, Any] = {}
                        if isinstance(supplier_metadata, dict):
                            details.update(supplier_metadata)
                        details.setdefault("missing_fields", ["supplier_id"])
                        self._log_policy_event(
                            policy_id,
                            None,
                            "blocked",
                            message,
                            details,
                        )
                        continue

                if not isinstance(context.input_data.get("conditions"), dict):
                    context.input_data["conditions"] = {}
                if isinstance(context.input_data.get("conditions"), dict):
                    context.input_data["conditions"].update(policy_input["conditions"])

                handler = policy_cfg.get("handler")
                if handler is None:
                    self._log_policy_event(
                        policy_cfg.get("policy_id", "unknown"),
                        None,
                        "skipped",
                        "Policy handler missing; skipping execution",
                        {},
                    )
                    continue

                findings = handler(tables, policy_input, notifications, policy_cfg)
                if isinstance(context.input_data.get("conditions"), dict):
                    context.input_data["conditions"].update(policy_input["conditions"])
                aggregated_findings.extend(findings)
                display_name = (
                    policy_cfg.get("policy_name")
                    or policy_cfg.get("detector")
                    or key
                )
                counter = display_counts.get(display_name, 0)
                unique_display = display_name
                if counter:
                    suffix_parts: List[str] = []
                    policy_id = policy_cfg.get("policy_id")
                    if policy_id:
                        suffix_parts.append(str(policy_id))
                    slug = policy_cfg.get("policy_slug") or key
                    if slug and str(slug) not in suffix_parts:
                        suffix_parts.append(str(slug))
                    suffix = " / ".join(part for part in suffix_parts if part)
                    if not suffix:
                        suffix = str(counter + 1)
                    unique_display = f"{display_name} ({suffix})"
                display_counts[display_name] = counter + 1
                display_variants.setdefault(display_name, []).append(unique_display)
                policy_runs[key] = {
                    "policy_cfg": policy_cfg,
                    "display": unique_display,
                    "findings": findings,
                }

            if not policy_runs and aggregated_findings:
                display = workflow_name or "opportunity_policy"
                counter = display_counts.get(display, 0)
                if counter:
                    display = f"{display} ({counter + 1})"
                display_counts[display] = counter + 1
                display_variants.setdefault(display, []).append(display)
                policy_runs[display] = {
                    "policy_cfg": {
                        "policy_id": "unknown",
                        "policy_name": display,
                        "detector": display,
                    },
                    "display": display,
                    "findings": aggregated_findings,
                }

            policy_runs_by_display: Dict[str, Dict[str, Any]] = {
                payload.get("display", key): payload
                for key, payload in policy_runs.items()
                if payload
            }

            per_policy_retained: Dict[str, List[Finding]] = {}

            if use_dynamic_registry:
                for key in requested_keys:
                    payload = policy_runs.get(key)
                    if not payload:
                        continue
                    policy_cfg = payload.get("policy_cfg", {})
                    display = payload.get("display", key)
                    findings = payload.get("findings", [])
                    if not findings:
                        per_policy_retained[display] = []
                        continue
                    valid = [
                        f
                        for f in findings
                        if f.financial_impact_gbp >= min_impact_threshold
                    ]
                    if valid:
                        per_policy_retained[display] = valid
                    elif not explicit_min_override:
                        best = max(
                            findings,
                            key=lambda f: f.financial_impact_gbp,
                        )
                        per_policy_retained[display] = [best]
                        self._log_policy_event(
                            policy_cfg.get("policy_id", "unknown"),
                            best.supplier_id,
                            "threshold_relaxed",
                            "Retained top opportunity despite financial impact below configured minimum",
                            {
                                "min_financial_impact": min_impact_threshold,
                                "opportunity_id": best.opportunity_id,
                                "opportunity_ref_id": best.opportunity_ref_id,
                            },
                        )
                    else:
                        per_policy_retained[display] = []
            else:
                key = requested_keys[0]
                payload = policy_runs.get(key)
                policy_cfg = payload.get("policy_cfg") if payload else policy_registry.get(key)
                display = (
                    payload.get("display")
                    if payload
                    else (
                        policy_cfg.get("policy_name")
                        if isinstance(policy_cfg, dict)
                        else key
                    )
                )
                findings = payload.get("findings", []) if payload else aggregated_findings
                if not findings:
                    per_policy_retained[display] = []
                else:
                    valid = [
                        f
                        for f in findings
                        if f.financial_impact_gbp >= min_impact_threshold
                    ]
                    if valid:
                        per_policy_retained[display] = valid
                    elif not explicit_min_override:
                        best = max(
                            findings,
                            key=lambda f: f.financial_impact_gbp,
                        )
                        per_policy_retained[display] = [best]
                        if isinstance(policy_cfg, dict):
                            self._log_policy_event(
                                policy_cfg.get("policy_id", "unknown"),
                                best.supplier_id,
                                "threshold_relaxed",
                                "Retained top opportunity despite financial impact below configured minimum",
                                {
                                    "min_financial_impact": min_impact_threshold,
                                    "opportunity_id": best.opportunity_id,
                                    "opportunity_ref_id": best.opportunity_ref_id,
                                },
                            )
                    else:
                        per_policy_retained[display] = []

            filtered, per_policy_categories = self._apply_policy_category_limits(
                per_policy_retained
            )

            try:
                scores = self._priority_model.assign_scores(
                    [finding.financial_impact_gbp for finding in filtered]
                )
                for finding, score in zip(filtered, scores):
                    finding.ml_priority_score = float(score)
            except Exception:  # pragma: no cover - defensive scoring
                logger.exception("Priority model scoring failed")

            filtered = self._enrich_findings(filtered, tables)
            filtered = self._map_item_descriptions(filtered, tables)
            self._load_supplier_risk_map()
            for f in filtered:
                candidate_item = f.item_reference or f.item_id
                if not candidate_item and isinstance(f.calculation_details, dict):
                    candidate_item = (
                        f.calculation_details.get("item_reference")
                        or f.calculation_details.get("item_id")
                    )
                f.candidate_suppliers = self._find_candidate_suppliers(
                    candidate_item, f.supplier_id, f.source_records
                )
            self._attach_vector_context(filtered)
            self._apply_feedback_annotations(filtered)

            policy_opportunities: Dict[str, List[Dict[str, Any]]] = {}
            policy_suppliers: Dict[str, List[str]] = {}
            policy_category_opportunities: Dict[
                str, Dict[str, List[Dict[str, Any]]]
            ] = {}
            policy_metadata: Dict[str, Dict[str, Any]] = {}
            for key in requested_keys:
                payload = policy_runs.get(key)
                if not payload:
                    continue
                display = payload.get("display", key)
                retained = per_policy_retained.get(display, [])
                policy_opportunities[display] = self._serialize_findings(
                    retained, limit=2
                )
                policy_suppliers[display] = sorted(
                    {
                        str(f.supplier_id).strip()
                        for f in retained
                        if f.supplier_id and str(f.supplier_id).strip()
                    }
                )
                categories = per_policy_categories.get(display, {})
                policy_category_opportunities[display] = {
                    category: self._serialize_findings(findings, limit=2)
                    for category, findings in categories.items()
                }
                policy_cfg = payload.get("policy_cfg", {})
                if isinstance(policy_cfg, dict):
                    entry = {
                        "policy_id": policy_cfg.get("policy_id")
                        or policy_cfg.get("policyId"),
                        "policy_slug": policy_cfg.get("policy_slug"),
                        "detector": policy_cfg.get("detector"),
                    }
                    policy_metadata[display] = {
                        key: value for key, value in entry.items() if value is not None
                    }

            for display, retained in per_policy_retained.items():
                policy_opportunities.setdefault(
                    display,
                    self._serialize_findings(retained, limit=2),
                )
                policy_suppliers.setdefault(
                    display,
                    sorted(
                        {
                            str(f.supplier_id).strip()
                            for f in retained
                            if f.supplier_id and str(f.supplier_id).strip()
                        }
                    ),
                )
                categories = per_policy_categories.get(display, {})
                policy_category_opportunities.setdefault(
                    display,
                    {
                        category: self._serialize_findings(findings, limit=2)
                        for category, findings in categories.items()
                    },
                )
                policy_metadata.setdefault(display, {})

            for root_display, variants in display_variants.items():
                variant_suppliers = sorted(
                    {
                        supplier
                        for variant in variants
                        for supplier in policy_suppliers.get(variant, [])
                    }
                )
                if variant_suppliers and (
                    root_display not in policy_suppliers
                    or not policy_suppliers[root_display]
                ):
                    policy_suppliers[root_display] = variant_suppliers

                variant_opportunities = []
                for variant in variants:
                    variant_entries = policy_opportunities.get(variant, [])
                    if isinstance(variant_entries, list):
                        variant_opportunities.extend(variant_entries)
                limited_variant = self._limit_opportunity_dicts(
                    variant_opportunities, limit=2
                )
                if limited_variant and (
                    root_display not in policy_opportunities
                    or not policy_opportunities[root_display]
                ):
                    policy_opportunities[root_display] = limited_variant

                category_union: Dict[str, List[Dict[str, Any]]] = {}
                for variant in variants:
                    categories = policy_category_opportunities.get(variant, {})
                    for category, entries in categories.items():
                        if isinstance(entries, list):
                            category_union.setdefault(category, []).extend(entries)
                if category_union and (
                    root_display not in policy_category_opportunities
                    or not policy_category_opportunities[root_display]
                ):
                    policy_category_opportunities[root_display] = {
                        category: self._limit_opportunity_dicts(entries, limit=2)
                        for category, entries in category_union.items()
                    }

                for variant in variants:
                    if (
                        root_display not in policy_metadata
                        and variant in policy_metadata
                    ):
                        policy_metadata[root_display] = dict(policy_metadata[variant])

            policy_supplier_gaps: Dict[str, str] = {}
            for display, suppliers in policy_suppliers.items():
                if suppliers:
                    continue
                payload = policy_runs_by_display.get(display)
                retained = per_policy_retained.get(display, [])
                reason = self._determine_supplier_gap_reason(
                    display,
                    retained,
                    payload,
                    tables,
                    min_impact_threshold=min_impact_threshold,
                    explicit_min_override=explicit_min_override,
                )
                if reason:
                    policy_supplier_gaps[display] = reason

            # compute weightage with risk and data coverage awareness
            weight_factors: List[float] = []
            for f in filtered:
                supplier_id = f.supplier_id
                supplier_name = f.supplier_name or None
                sid_token = str(supplier_id).strip() if supplier_id is not None else ""
                if not supplier_name and sid_token and sid_token in self._supplier_lookup:
                    supplier_name = self._supplier_lookup.get(sid_token)
                risk_raw = self._supplier_risk_map.get(sid_token)
                risk_score = self._normalise_risk_score(risk_raw)
                coverage = self._supplier_flow_coverage(supplier_id, supplier_name)
                base_impact = max(f.financial_impact_gbp, 0.0)
                factor = base_impact * (1.0 + risk_score) * (1.0 + coverage)
                if factor <= 0.0 and base_impact > 0.0:
                    factor = base_impact
                weight_factors.append(factor)
                details = f.calculation_details if isinstance(f.calculation_details, dict) else {}
                details.setdefault("risk_score_normalised", risk_score)
                details.setdefault("flow_coverage", coverage)
                f.calculation_details = details

            total_factor = sum(weight_factors)
            for f, factor in zip(filtered, weight_factors):
                f.weightage = (factor / total_factor) if total_factor > 0 else 0.0

            policy_top_summary = self._summarise_top_opportunities(
                per_policy_retained, per_policy_categories, limit=2
            )

            self._output_excel(filtered)
            self._output_feed(filtered)


            data = {
                "findings": [f.as_dict() for f in filtered],
                "opportunity_count": len(filtered),
                "total_savings": sum(f.financial_impact_gbp for f in filtered),
                "min_financial_impact": min_impact_threshold,
                "policy_events": self._event_log,
                "escalations": self._escalations,
                "policy_opportunities": policy_opportunities,
                "policy_category_opportunities": policy_category_opportunities,
                "policy_suppliers": policy_suppliers,
                "policy_supplier_gaps": policy_supplier_gaps,
            }
            # pass candidate supplier IDs to downstream agents
            supplier_candidates = {
                str(s["supplier_id"]).strip()
                for f in filtered
                for s in f.candidate_suppliers
                if s.get("supplier_id") and str(s["supplier_id"]).strip()
            }
            for f in filtered:
                if f.supplier_id and str(f.supplier_id).strip():
                    supplier_candidates.add(str(f.supplier_id).strip())
            for suppliers in policy_suppliers.values():
                for supplier in suppliers:
                    if supplier:
                        supplier_candidates.add(supplier)
            data["supplier_candidates"] = list(supplier_candidates)

            data["notifications"] = sorted(notifications)
            logger.info(
                "OpportunityMinerAgent produced %d findings and %d candidate suppliers",
                len(filtered),
                len(supplier_candidates),
            )
            if getattr(self.settings, "verbose_agent_debug", False):
                logger.debug("OpportunityMinerAgent findings: %s", data["findings"])
            logger.info("OpportunityMinerAgent finishing processing")
            workflow_completed = True

            return AgentOutput(
                status=AgentStatus.SUCCESS,
                data=data,
                pass_fields=data,
                confidence=1.0,
            )
        except Exception as exc:  # pragma: no cover - defensive
            logger.error("OpportunityMinerAgent error: %s", exc)
            return AgentOutput(status=AgentStatus.FAILED, data={}, error=str(exc))

    # ------------------------------------------------------------------
    # Data ingestion and preparation
    # ------------------------------------------------------------------
    # Mapping from internal identifiers to database tables.  Core
    # procurement data lives in the ``proc`` schema as indicated in the
    # requirements: ``proc.invoice_agent``, ``proc.purchase_order_agent``,
    # ``proc.contracts`` and ``proc.supplier``.
    TABLE_MAP = {
        "purchase_orders": "proc.purchase_order_agent",
        "purchase_order_lines": "proc.po_line_items_agent",
        "invoices": "proc.invoice_agent",
        "invoice_lines": "proc.invoice_line_items_agent",
        "contracts": "proc.contracts",
        "quotes": "proc.quote_agent",
        "quote_lines": "proc.quote_line_items_agent",
        "product_mapping": "proc.cat_product_mapping",
        # "price_benchmarks": "price_benchmarks",
        # "indices": "indices",
        # "shipments": "shipments",
        "supplier_master": "proc.supplier",
    }
    TABLES = list(TABLE_MAP.keys())

    def _ingest_data(self) -> Dict[str, pd.DataFrame]:
        """Fetch required tables from the database.

        The agent now strictly relies on live data from the procurement schema
        so that findings always reflect the most recent state.  Unit tests may
        monkeypatch this method to return deterministic fixtures.
        """

        dfs: Dict[str, pd.DataFrame] = {}
        for table, sql_name in self.TABLE_MAP.items():
            try:
                dfs[table] = self._read_sql(f"SELECT * FROM {sql_name}")
            except Exception:
                logger.exception("Failed to ingest table %s (%s)", table, sql_name)
                dfs[table] = pd.DataFrame()
        return dfs

    def _validate_data(self, tables: Dict[str, pd.DataFrame]) -> Dict[str, pd.DataFrame]:
        """Basic validation ensuring required columns exist and dropping nulls."""

        for name, df in list(tables.items()):
            if df.empty:
                continue
            # Drop rows that are entirely null and normalise numeric types.
            cleaned = df.dropna(how="all")
            cleaned = self._normalise_numeric_dataframe(cleaned)
            tables[name] = cleaned
            logger.debug("Table %s columns: %s", name, list(cleaned.columns))
        return tables

    def _normalise_numeric_dataframe(self, df: pd.DataFrame) -> pd.DataFrame:
        """Return a copy of ``df`` with Decimal values coerced to native floats."""

        if df.empty:
            return df

        def _convert_decimal(value: Any) -> Any:
            if isinstance(value, Decimal):
                return float(value)
            return value

        for column in df.columns:
            series = df[column]
            if not pd.api.types.is_object_dtype(series):
                continue
            if series.map(lambda value: isinstance(value, Decimal)).any():
                df[column] = series.apply(_convert_decimal)
                series = df[column]
            non_null = series.dropna()
            if non_null.empty:
                continue
            if all(
                isinstance(value, (int, float)) and not isinstance(value, bool)
                for value in non_null
            ):
                df[column] = pd.to_numeric(series, errors="coerce")
        return df

    def _normalise_numeric_value(self, value: Any) -> Any:
        """Coerce Decimal values inside nested structures to native floats."""

        if isinstance(value, Decimal):
            return float(value)
        if isinstance(value, dict):
            return {k: self._normalise_numeric_value(v) for k, v in value.items()}
        if isinstance(value, list):
            return [self._normalise_numeric_value(v) for v in value]
        if isinstance(value, tuple):
            return tuple(self._normalise_numeric_value(v) for v in value)
        return value

    def _next_opportunity_id(self) -> str:
        """Return the next sequential opportunity identifier as a string."""

        self._opportunity_sequence += 1
        return str(self._opportunity_sequence)

    def _normalise_supplier_key(self, value: Any) -> Optional[str]:
        if value is None:
            return None
        try:
            if pd.isna(value):  # type: ignore[arg-type]
                return None
        except Exception:
            pass
        text = str(value).strip().lower()
        if not text:
            return None
        return re.sub(r"[^a-z0-9]", "", text)

    def _normalise_identifier(self, value: Any) -> Optional[str]:
        if value is None:
            return None
        try:
            if pd.isna(value):  # type: ignore[arg-type]
                return None
        except Exception:
            pass
        text = str(value).strip()
        if not text:
            return None
        return text.upper()

    def _normalise_item_description(self, value: Any) -> Optional[str]:
        if value is None:
            return None
        try:
            if pd.isna(value):  # type: ignore[arg-type]
                return None
        except Exception:
            pass
        text = str(value).strip()
        if not text:
            return None
        return text.lower()


    def _build_supplier_lookup(self, tables: Dict[str, pd.DataFrame]) -> None:
        """Build helper maps to resolve supplier metadata from ``proc.supplier``."""

        supplier_master = tables.get("supplier_master", pd.DataFrame())
        lookup: Dict[str, Optional[str]] = {}
        alias_map: Dict[str, set[str]] = {}
        reference_lookup: Dict[str, Dict[str, Any]] = {}

        def _normalise_text(value: Any) -> Optional[str]:
            if value is None:
                return None
            try:
                if pd.isna(value):  # type: ignore[arg-type]
                    return None
            except Exception:
                pass
            text = str(value).strip()
            return text or None

        def _normalise_id(value: Any) -> Optional[str]:
            return self._normalise_identifier(value)

        supplier_id_col = self._find_column_for_key(supplier_master, "supplier_id")
        if not supplier_master.empty and supplier_id_col:
            df = supplier_master.dropna(subset=[supplier_id_col]).copy()
            if not df.empty:
                df[supplier_id_col] = df[supplier_id_col].map(_normalise_id)
                name_col = self._find_column_for_key(df, "supplier_name")
                trading_col = "trading_name" if "trading_name" in df.columns else None
                if name_col and name_col in df.columns:
                    df[name_col] = df[name_col].map(_normalise_text)
                if trading_col and trading_col in df.columns:
                    df[trading_col] = df[trading_col].map(_normalise_text)
                df = df.dropna(subset=[supplier_id_col])
                for _, row in df.iterrows():
                    supplier_id = row.get(supplier_id_col)
                    if not supplier_id:
                        continue
                    lookup[supplier_id] = row.get(name_col) or row.get(trading_col) or None
                    aliases = {supplier_id}
                    if name_col and row.get(name_col):
                        aliases.add(row.get(name_col))
                    if trading_col and row.get(trading_col):
                        aliases.add(row.get(trading_col))
                    reference_lookup[str(supplier_id)] = {
                        "supplier_id": str(supplier_id),
                        "supplier_name": row.get(name_col) or row.get(trading_col) or None,
                        "aliases": sorted(
                            {
                                str(alias)
                                for alias in aliases
                                if alias is not None and str(alias).strip()
                            }
                        ),
                    }
                    for alias in list(aliases):
                        normalised_alias = self._normalise_supplier_key(alias)
                        if normalised_alias:
                            alias_map.setdefault(normalised_alias, set()).add(supplier_id)

        self._supplier_lookup = lookup
        self._supplier_alias_lookup = {
            key: sorted(values)
            for key, values in alias_map.items()
            if values
        }
        self._supplier_reference_lookup = reference_lookup
        logger.debug(
            "Loaded %d suppliers from master data with %d alias keys",
            len(self._supplier_lookup),
            len(self._supplier_alias_lookup),
        )

        contracts = tables.get("contracts", pd.DataFrame())
        contract_map: Dict[str, str] = {}
        contract_meta: Dict[str, Dict[str, Any]] = {}
        contract_id_col = "contract_id" if "contract_id" in contracts.columns else None
        if not contracts.empty and contract_id_col:
            df = contracts.dropna(subset=[contract_id_col]).copy()
            df[contract_id_col] = df[contract_id_col].map(_normalise_id)
            supplier_col = self._find_column_for_key(df, "supplier_id")
            if supplier_col and supplier_col in df.columns:
                df[supplier_col] = df[supplier_col].map(_normalise_id)
            spend_col = "spend_category" if "spend_category" in df.columns else None
            if spend_col and spend_col in df.columns:
                df[spend_col] = df[spend_col].map(_normalise_text)
            category_col = "category_id" if "category_id" in df.columns else None
            if category_col and category_col in df.columns:
                df[category_col] = df[category_col].map(_normalise_text)
            df = df.dropna(subset=[contract_id_col])
            for _, row in df.iterrows():
                contract_id = row.get(contract_id_col)
                if not contract_id:
                    continue
                supplier_id = row.get(supplier_col) if supplier_col else None
                supplier_id = _normalise_id(supplier_id)
                spend_category = None
                if spend_col:
                    spend_category = row.get(spend_col)
                if not spend_category and category_col:
                    spend_category = row.get(category_col)
                contract_meta[contract_id] = {
                    "supplier_id": supplier_id,
                    "spend_category": spend_category,
                    "contract_title": row.get("contract_title"),
                    "contract_type": row.get("contract_type"),
                    "total_contract_value": row.get("total_contract_value"),
                    "total_contract_value_gbp": row.get("total_contract_value_gbp"),
                    "contract_end_date": row.get("contract_end_date"),
                    "contract_start_date": row.get("contract_start_date"),
                }
                if supplier_id and (not lookup or supplier_id in lookup):
                    contract_map[contract_id] = supplier_id
        self._contract_supplier_map = contract_map
        self._contract_metadata = contract_meta
        logger.debug(
            "Mapped %d contracts to supplier IDs using validated supplier data",
            len(self._contract_supplier_map),
        )

        purchase_orders = tables.get("purchase_orders", pd.DataFrame())
        po_supplier_map: Dict[str, str] = {}
        po_contract_map: Dict[str, str] = {}
        if not purchase_orders.empty and "po_id" in purchase_orders.columns:
            df = purchase_orders.dropna(subset=["po_id"]).copy()
            df["po_id"] = df["po_id"].map(_normalise_id)
            supplier_id_col = self._find_column_for_key(df, "supplier_id")
            supplier_name_col = self._find_column_for_key(df, "supplier_name")
            if supplier_id_col and supplier_id_col in df.columns:
                df[supplier_id_col] = df[supplier_id_col].map(_normalise_id)
            if "contract_id" in df.columns:
                df["contract_id"] = df["contract_id"].map(_normalise_id)
            df = df.dropna(subset=["po_id"])
            for _, row in df.iterrows():
                po_id = row.get("po_id")
                if not po_id:
                    continue
                supplier_candidate = None
                if supplier_id_col and supplier_id_col in df.columns:
                    supplier_candidate = row.get(supplier_id_col)
                    supplier_candidate = _normalise_id(supplier_candidate)
                if not supplier_candidate and supplier_name_col and supplier_name_col in df.columns:
                    supplier_candidate = row.get(supplier_name_col)
                supplier_id = self._resolve_supplier_id(supplier_candidate)
                contract_id = row.get("contract_id")
                if contract_id:
                    po_contract_map[po_id] = contract_id
                candidate = supplier_id
                if not candidate and contract_id:
                    candidate = contract_map.get(contract_id)
                if candidate and (not lookup or candidate in lookup):
                    po_supplier_map[po_id] = candidate
        self._po_supplier_map = po_supplier_map
        self._po_contract_map = po_contract_map

        invoices = tables.get("invoices", pd.DataFrame())
        invoice_supplier_map: Dict[str, str] = {}
        invoice_po_map: Dict[str, str] = {}
        if not invoices.empty and "invoice_id" in invoices.columns:
            df = invoices.dropna(subset=["invoice_id"]).copy()
            df["invoice_id"] = df["invoice_id"].map(_normalise_id)
            supplier_id_col = self._find_column_for_key(df, "supplier_id")
            supplier_name_col = self._find_column_for_key(df, "supplier_name")
            if supplier_id_col and supplier_id_col in df.columns:
                df[supplier_id_col] = df[supplier_id_col].map(_normalise_id)
            if "po_id" in df.columns:
                df["po_id"] = df["po_id"].map(_normalise_id)
            df = df.dropna(subset=["invoice_id"])
            for _, row in df.iterrows():
                invoice_id = row.get("invoice_id")
                if not invoice_id:
                    continue
                po_id = row.get("po_id")
                supplier_candidate = None
                if supplier_id_col and supplier_id_col in df.columns:
                    supplier_candidate = row.get(supplier_id_col)
                    supplier_candidate = _normalise_id(supplier_candidate)
                if not supplier_candidate and supplier_name_col and supplier_name_col in df.columns:
                    supplier_candidate = row.get(supplier_name_col)
                supplier_id = self._resolve_supplier_id(supplier_candidate)
                if po_id:
                    invoice_po_map[invoice_id] = po_id
                candidate = supplier_id
                if not candidate and po_id and po_supplier_map.get(po_id):
                    candidate = po_supplier_map.get(po_id)
                if not candidate and po_id and po_contract_map.get(po_id):
                    candidate = contract_map.get(po_contract_map[po_id])
                if candidate and (not lookup or candidate in lookup):
                    invoice_supplier_map[invoice_id] = candidate
        self._invoice_supplier_map = invoice_supplier_map
        self._invoice_po_map = invoice_po_map

        item_spend_map: Dict[str, Dict[str, float]] = {}
        item_count_map: Dict[str, Dict[str, int]] = {}
        item_desc_spend_map: Dict[str, Dict[str, float]] = {}
        item_desc_count_map: Dict[str, Dict[str, int]] = {}

        def _record_item_reference(
            supplier_id: Optional[str],
            item_key: Optional[str],
            desc_key: Optional[str],
            amount: Any,
        ) -> None:
            if not supplier_id:
                return
            if not item_key and not desc_key:
                return
            amount_value = self._to_float(amount, 0.0)
            if amount_value <= 0:
                amount_value = 1.0
            if item_key:
                spend_bucket = item_spend_map.setdefault(item_key, {})
                spend_bucket[supplier_id] = spend_bucket.get(supplier_id, 0.0) + amount_value
                count_bucket = item_count_map.setdefault(item_key, {})
                count_bucket[supplier_id] = count_bucket.get(supplier_id, 0) + 1
            if desc_key:
                spend_bucket = item_desc_spend_map.setdefault(desc_key, {})
                spend_bucket[supplier_id] = spend_bucket.get(supplier_id, 0.0) + amount_value
                count_bucket = item_desc_count_map.setdefault(desc_key, {})
                count_bucket[supplier_id] = count_bucket.get(supplier_id, 0) + 1

        po_lines = tables.get("purchase_order_lines", pd.DataFrame())
        if not po_lines.empty and "po_id" in po_lines.columns:
            df = po_lines.dropna(subset=["po_id"]).copy()
            df["po_id"] = df["po_id"].map(self._normalise_identifier)
            df = df.dropna(subset=["po_id"])
            df["supplier_id"] = df["po_id"].map(self._po_supplier_map)
            supplier_columns: List[str] = []
            for candidate in (
                self._find_column_for_key(df, "supplier_id"),
                self._find_column_for_key(df, "supplier_name"),
            ):
                if candidate and candidate in df.columns and candidate not in supplier_columns:
                    supplier_columns.append(candidate)
            fallback_suppliers = None
            for column in supplier_columns:
                resolved = df[column].map(self._resolve_supplier_id)
                if fallback_suppliers is None:
                    fallback_suppliers = resolved
                else:
                    fallback_suppliers = fallback_suppliers.combine_first(resolved)
            if fallback_suppliers is not None:
                mask = df["supplier_id"].isna()
                if mask.any():
                    if df["supplier_id"].dtype != object:
                        df["supplier_id"] = df["supplier_id"].astype("object")
                    df.loc[mask, "supplier_id"] = fallback_suppliers[mask]
            df["supplier_id"] = df["supplier_id"].map(self._resolve_supplier_id)
            df = df.dropna(subset=["supplier_id"])
            if not df.empty:
                value_col = self._choose_first_column(df, _PURCHASE_LINE_VALUE_COLUMNS)
                if value_col and value_col in df.columns:
                    df["amount_value"] = pd.to_numeric(
                        df[value_col], errors="coerce"
                    ).fillna(0.0)
                else:
                    df["amount_value"] = 1.0
                if "item_id" in df.columns:
                    df["item_key_norm"] = df["item_id"].map(self._normalise_identifier)
                else:
                    df["item_key_norm"] = None
                if "item_description" in df.columns:
                    df["desc_key_norm"] = df["item_description"].map(
                        self._normalise_item_description
                    )
                else:
                    df["desc_key_norm"] = None
                for row in df.itertuples(index=False):
                    _record_item_reference(
                        getattr(row, "supplier_id", None),
                        getattr(row, "item_key_norm", None),
                        getattr(row, "desc_key_norm", None),
                        getattr(row, "amount_value", 0.0),
                    )

        invoice_lines = tables.get("invoice_lines", pd.DataFrame())
        if not invoice_lines.empty and "invoice_id" in invoice_lines.columns:
            df = invoice_lines.dropna(subset=["invoice_id"]).copy()
            df["invoice_id"] = df["invoice_id"].map(self._normalise_identifier)
            df = df.dropna(subset=["invoice_id"])
            df["supplier_id"] = df["invoice_id"].map(self._invoice_supplier_map)
            if "po_id" in df.columns:
                df["po_id_norm"] = df["po_id"].map(self._normalise_identifier)
                df.loc[df["supplier_id"].isna(), "supplier_id"] = df.loc[
                    df["supplier_id"].isna(), "po_id_norm"
                ].map(self._po_supplier_map)
            supplier_columns: List[str] = []
            for candidate in (
                self._find_column_for_key(df, "supplier_id"),
                self._find_column_for_key(df, "supplier_name"),
            ):
                if candidate and candidate in df.columns and candidate not in supplier_columns:
                    supplier_columns.append(candidate)
            fallback_suppliers = None
            for column in supplier_columns:
                resolved = df[column].map(self._resolve_supplier_id)
                if fallback_suppliers is None:
                    fallback_suppliers = resolved
                else:
                    fallback_suppliers = fallback_suppliers.combine_first(resolved)
            if fallback_suppliers is not None:
                mask = df["supplier_id"].isna()
                if mask.any():
                    if df["supplier_id"].dtype != object:
                        df["supplier_id"] = df["supplier_id"].astype("object")
                    df.loc[mask, "supplier_id"] = fallback_suppliers[mask]
            df["supplier_id"] = df["supplier_id"].map(self._resolve_supplier_id)
            df = df.dropna(subset=["supplier_id"])
            if not df.empty:
                value_col = self._choose_first_column(df, _INVOICE_LINE_VALUE_COLUMNS)
                if value_col and value_col in df.columns:
                    df["amount_value"] = pd.to_numeric(
                        df[value_col], errors="coerce"
                    ).fillna(0.0)
                else:
                    df["amount_value"] = 1.0
                if "item_id" in df.columns:
                    df["item_key_norm"] = df["item_id"].map(self._normalise_identifier)
                else:
                    df["item_key_norm"] = None
                if "item_description" in df.columns:
                    df["desc_key_norm"] = df["item_description"].map(
                        self._normalise_item_description
                    )
                else:
                    df["desc_key_norm"] = None
                for row in df.itertuples(index=False):
                    _record_item_reference(
                        getattr(row, "supplier_id", None),
                        getattr(row, "item_key_norm", None),
                        getattr(row, "desc_key_norm", None),
                        getattr(row, "amount_value", 0.0),
                    )

        self._item_supplier_map = {key: dict(values) for key, values in item_spend_map.items()}
        self._item_supplier_frequency = {
            key: dict(values) for key, values in item_count_map.items()
        }
        self._item_description_supplier_map = {
            key: dict(values) for key, values in item_desc_spend_map.items()
        }
        self._item_description_supplier_frequency = {
            key: dict(values) for key, values in item_desc_count_map.items()
        }

        logger.debug(
            "Derived supplier lookups: %d POs, %d invoices, %d contracts",
            len(self._po_supplier_map),
            len(self._invoice_supplier_map),
            len(self._contract_supplier_map),
        )
        logger.debug(
            "Indexed supplier references for %d item IDs and %d item descriptions",
            len(self._item_supplier_map),
            len(self._item_description_supplier_map),
        )

    def _normalise_currency(self, tables: Dict[str, pd.DataFrame]) -> Dict[str, pd.DataFrame]:
        """Convert all monetary values to GBP using simple FX mapping."""

        fx_rates = {"GBP": 1.0}
        indices = tables.get("indices", pd.DataFrame())
        if not indices.empty:
            for _, row in indices.iterrows():
                if row.get("currency") and row.get("value"):
                    fx_rates[row["currency"]] = float(row["value"])

        def convert(df: pd.DataFrame, cols: Iterable[str]) -> pd.DataFrame:
            if df.empty:
                return df
            currency_col = "currency" if "currency" in df.columns else (
                "default_currency" if "default_currency" in df.columns else None
            )
            if currency_col is None:
                return df
            rate_col = df[currency_col].map(lambda c: fx_rates.get(c, 1.0))
            rate_series = pd.to_numeric(rate_col, errors="coerce").fillna(1.0)
            for col in cols:
                if col in df.columns:
                    numeric_col = pd.to_numeric(df[col], errors="coerce")
                    df[f"{col}_gbp"] = numeric_col.fillna(0.0) * rate_series
            return df

        tables["purchase_orders"] = convert(
            tables.get("purchase_orders", pd.DataFrame()), ["total_amount"]
        )
        tables["purchase_order_lines"] = convert(
            tables.get("purchase_order_lines", pd.DataFrame()),
            [
                "unit_price",
                "line_total",
                "line_amount",
                "tax_amount",
                "total_amount",
                "total_amount_incl_tax",
            ],
        )
        tables["invoices"] = convert(
            tables.get("invoices", pd.DataFrame()), ["invoice_amount", "invoice_total_incl_tax"]
        )
        tables["invoice_lines"] = convert(
            tables.get("invoice_lines", pd.DataFrame()),
            ["unit_price", "line_amount", "tax_amount", "total_amount_incl_tax"],
        )
        tables["contracts"] = convert(tables.get("contracts", pd.DataFrame()), ["total_contract_value"])
        tables["shipments"] = convert(tables.get("shipments", pd.DataFrame()), ["logistics_cost"])
        return tables

    def _apply_index_adjustment(self, tables: Dict[str, pd.DataFrame]) -> Dict[str, pd.DataFrame]:
        """Placeholder for index-based price adjustment."""

        contracts = tables.get("contracts", pd.DataFrame())
        if not contracts.empty:
            contracts["adjusted_price_gbp"] = contracts.get("agreed_price_gbp", contracts.get("agreed_price", 0.0))
            tables["contracts"] = contracts
        return tables

    def _build_data_profile(self, tables: Dict[str, pd.DataFrame]) -> Dict[str, Any]:
        profile: Dict[str, Any] = {
            "generated_at": datetime.utcnow().isoformat() + "Z",
            "tables": {},
        }
        for name, df in tables.items():
            if not isinstance(df, pd.DataFrame):
                continue
            profile["tables"][name] = {
                "row_count": int(df.shape[0]) if df is not None else 0,
                "column_count": int(df.shape[1]) if df is not None else 0,
                "columns": list(df.columns) if not df.empty else [],
            }
        return profile

    # ------------------------------------------------------------------
    # Policy helpers
    # ------------------------------------------------------------------
    def _blocked_output(self, message: str, policy_id: Optional[str] = None) -> AgentOutput:
        data = {
            "findings": [],
            "opportunity_count": 0,
            "total_savings": 0.0,
            "supplier_candidates": [],
            "policy_events": self._event_log,
            "escalations": self._escalations,
            "notifications": [],
            "blocked_reason": message,
        }
        if policy_id:
            data["policy_id"] = policy_id
        logger.warning("OpportunityMinerAgent blocked execution: %s", message)
        return AgentOutput(
            status=AgentStatus.FAILED,
            data=data,
            pass_fields=data,
            error=message,
        )

    def _missing_required_fields(
        self,
        input_data: Dict[str, Any],
        required_fields: Iterable[str],
        defaults: Optional[Dict[str, Any]] = None,
    ) -> List[str]:
        if not required_fields:
            return []
        conditions = input_data.get("conditions")
        if not isinstance(conditions, dict):
            conditions = {}
            input_data["conditions"] = conditions

        def _resolve_from(container: Any, field: str) -> Any:
            if not isinstance(container, dict):
                return None
            value = container.get(field)
            if value is None:
                return None
            if isinstance(value, str) and not value.strip():
                return None
            return value
        missing = []
        for field in required_fields:
            value = conditions.get(field)
            if value is None or (isinstance(value, str) and not value.strip()):
                fallback = None
                for source in (
                    input_data,
                    input_data.get("parameters"),
                    input_data.get("defaults"),
                ):
                    fallback = _resolve_from(source, field)
                    if fallback is not None:
                        conditions[field] = fallback
                        break

                if fallback is not None:
                    continue

                default_map = defaults or {}
                if field in default_map and default_map[field] is not None:
                    conditions[field] = default_map[field]
                else:
                    missing.append(field)
        return missing

    @staticmethod
    def _normalise_policy_slug(name: Optional[Any]) -> Optional[str]:
        if not name:
            return None
        text = str(name).strip()
        if not text:
            return None
        text = re.sub(r"(?<!^)(?=[A-Z])", "_", text)
        text = re.sub(r"[^A-Za-z0-9]+", "_", text)
        slug = text.strip("_").lower()
        return slug or None

    def _coerce_policy_rules(self, policy: Dict[str, Any]) -> Dict[str, Any]:
        details: Dict[str, Any] = {}

        def _merge_details(target: Dict[str, Any], candidate: Any) -> Dict[str, Any]:
            if isinstance(candidate, str):
                try:
                    candidate = json.loads(candidate)
                except Exception:  # pragma: no cover - defensive parsing
                    return target
            if isinstance(candidate, dict):
                if not target:
                    return dict(candidate)
                merged = dict(target)
                merged.update(candidate)
                return merged
            return target

        for field in ("details", "policy_details", "policy_desc", "description"):
            details = _merge_details(details, policy.get(field))

        rules = details.get("rules") if isinstance(details, dict) else {}
        if isinstance(rules, str):
            try:
                rules = json.loads(rules)
            except Exception:  # pragma: no cover - defensive
                rules = {}
        elif isinstance(rules, dict):
            rules = dict(rules)
        else:
            rules = {}

        if not rules and isinstance(details, dict):
            rules = dict(details)

        return rules

    def _resolve_dynamic_policy_handler(self, slug: str):
        mapping = {
            "volume_discount_opportunity": self._policy_volume_discount,
            "supplier_consolidation_opportunity": self._policy_supplier_consolidation,
        }
        return mapping.get(slug)

    def _decorate_policy_entry(
        self,
        key: str,
        config: Dict[str, Any],
        provided_policy: Optional[Dict[str, Any]] = None,
        slug_hint: Optional[str] = None,
    ) -> Dict[str, Any]:
        entry = dict(config)
        policy_name = entry.get("policy_name") or entry.get("detector") or key
        entry["policy_name"] = policy_name
        policy_id = entry.get("policy_id") or entry.get("policyId") or key
        entry["policy_id"] = str(policy_id)
        key_slug = self._normalise_policy_slug(key)
        slug = key_slug or slug_hint or self._normalise_policy_slug(policy_name)
        if not slug:
            slug = str(key).strip().lower() or str(entry["policy_id"]).strip().lower()
        entry["policy_slug"] = slug

        alias_set: set[str] = set()

        def _add_alias(value: Any) -> None:
            if value is None:
                return
            if isinstance(value, (dict, list, tuple, set)):
                return
            text = str(value).strip()
            if not text:
                return
            alias_set.add(text.lower())
            slugged = self._normalise_policy_slug(text)
            if slugged:
                alias_set.add(slugged)

        _add_alias(slug)
        _add_alias(key)
        _add_alias(policy_name)
        _add_alias(entry["policy_id"])
        _add_alias(entry.get("detector"))

        existing_aliases = config.get("aliases")
        if isinstance(existing_aliases, (set, list, tuple)):
            for alias in existing_aliases:
                _add_alias(alias)

        if provided_policy:
            entry["source_policy"] = provided_policy
            for field in (
                "policyName",
                "policy_name",
                "policy_desc",
                "description",
                "policyId",
                "policy_id",
            ):
                _add_alias(provided_policy.get(field))

            provided_identifier: Optional[str] = None
            raw_identifier = provided_policy.get("policyId") or provided_policy.get("policy_id")
            if raw_identifier not in (None, "", [], {}):
                provided_identifier = str(raw_identifier)
            if (not provided_identifier or provided_identifier.isdigit()) and provided_policy.get(
                "policyName"
            ):
                provided_identifier = str(provided_policy["policyName"])
            if (not provided_identifier or provided_identifier.isdigit()) and provided_policy.get(
                "policy_name"
            ):
                provided_identifier = str(provided_policy["policy_name"])
            if provided_identifier:
                entry["policy_id"] = provided_identifier

            provided_name = (
                provided_policy.get("policyName")
                or provided_policy.get("policy_name")
                or provided_policy.get("policy_desc")
                or provided_policy.get("description")
            )
            if provided_name:
                entry["policy_name"] = str(provided_name)
                _add_alias(provided_name)

            if provided_identifier:
                _add_alias(provided_identifier)

        entry["aliases"] = alias_set
        return entry

    def _collect_policy_tokens(self, policy: Dict[str, Any]) -> set[str]:
        tokens: set[str] = set()
        for field in (
            "policyId",
            "policy_id",
            "id",
            "policyName",
            "policy_name",
            "policy_desc",
            "description",
            "detector",
        ):
            value = policy.get(field)
            if value is None or isinstance(value, (dict, list, tuple, set)):
                continue
            text = str(value).strip()
            if not text:
                continue
            tokens.add(text.lower())
            slug = self._normalise_policy_slug(text)
            if slug:
                tokens.add(slug)
                # capture suffix portions to allow matching enriched policy slugs
                parts = slug.split("_")
                if parts and parts[0].startswith("oppfinderpolicy"):
                    parts = parts[2:]
                while len(parts) > 1:
                    candidate = "_".join(parts)
                    if len(candidate) >= 4:
                        tokens.add(candidate)
                    parts = parts[:-1]
        return tokens

    def _get_policy_engine_catalog(self) -> Dict[str, Dict[str, Any]]:
        if self._policy_engine_catalog is not None:
            return self._policy_engine_catalog

        catalog: Dict[str, Dict[str, Any]] = {}
        engine = getattr(self.agent_nick, "policy_engine", None)
        if engine is None:
            self._policy_engine_catalog = catalog
            return catalog

        try:
            if hasattr(engine, "iter_policies"):
                policies = list(engine.iter_policies())
            elif hasattr(engine, "list_policies"):
                policies = list(engine.list_policies())  # pragma: no cover - legacy
            else:
                policies = []
        except Exception:  # pragma: no cover - defensive
            logger.exception("Failed to load policies from policy engine")
            policies = []

        for policy in policies:
            if not isinstance(policy, dict):
                continue
            tokens = self._collect_policy_tokens(policy)
            slug = self._normalise_policy_slug(policy.get("slug"))
            if slug:
                tokens.add(slug)
            aliases = policy.get("aliases")
            if isinstance(aliases, (list, tuple, set)):
                for alias in aliases:
                    alias_slug = self._normalise_policy_slug(alias)
                    if alias_slug:
                        tokens.add(alias_slug)
            for token in tokens:
                if not token:
                    continue
                catalog.setdefault(str(token).lower(), policy)

        self._policy_engine_catalog = catalog
        return catalog

    def _enrich_provided_policy(self, policy: Dict[str, Any]) -> Dict[str, Any]:
        if not isinstance(policy, dict):
            return policy

        enriched = dict(policy)
        try:
            existing_rules = self._coerce_policy_rules(policy)
        except Exception:  # pragma: no cover - defensive
            existing_rules = {}
        catalog = self._get_policy_engine_catalog()

        tokens = self._collect_policy_tokens(enriched)
        slug_hint = self._normalise_policy_slug(
            enriched.get("slug")
            or enriched.get("policyName")
            or enriched.get("policy_name")
            or enriched.get("policy_desc")
            or enriched.get("description")
        )
        if slug_hint:
            tokens.add(slug_hint)

        candidate = None
        for token in tokens:
            if token is None:
                continue
            probe = catalog.get(str(token).lower())
            if probe:
                candidate = probe
                break

        if candidate is None:
            return enriched

        def _assign(field: str, value: Any) -> None:
            if field not in enriched or enriched[field] in (None, "", [], {}):
                enriched[field] = value

        candidate_id = candidate.get("policyId") or candidate.get("policy_id")
        if candidate_id is not None:
            candidate_id = str(candidate_id)
            _assign("policyId", candidate_id)
            _assign("policy_id", candidate_id)

        for name in (
            candidate.get("policyName"),
            candidate.get("policy_name"),
            candidate.get("detector"),
        ):
            if name:
                _assign("policyName", name)
                _assign("policy_name", name)
                break

        description = candidate.get("policy_desc") or candidate.get("description")
        if description:
            _assign("policy_desc", description)
            _assign("description", description)

        details = candidate.get("details")
        if isinstance(details, dict):
            if not isinstance(enriched.get("details"), dict):
                enriched["details"] = dict(details)
            if not enriched.get("policy_details"):
                enriched["policy_details"] = dict(details)
            rules = details.get("rules")
            if isinstance(rules, dict) and not isinstance(enriched.get("rules"), dict):
                enriched["rules"] = dict(rules)

        slug = candidate.get("slug") or self._normalise_policy_slug(
            candidate.get("policy_name") or candidate.get("policyName")
        )
        if slug:
            _assign("slug", slug)

        alias_tokens: set[str] = set()
        existing_aliases = enriched.get("aliases")
        if isinstance(existing_aliases, (list, tuple, set)):
            for alias in existing_aliases:
                normalised = self._normalise_policy_slug(alias)
                if normalised:
                    alias_tokens.add(normalised)
        candidate_aliases = candidate.get("aliases")
        if isinstance(candidate_aliases, (list, tuple, set)):
            for alias in candidate_aliases:
                normalised = self._normalise_policy_slug(alias)
                if normalised:
                    alias_tokens.add(normalised)
        if slug:
            normalised_slug = self._normalise_policy_slug(slug)
            if normalised_slug:
                alias_tokens.add(normalised_slug)
        if alias_tokens:
            enriched["aliases"] = sorted(alias_tokens)

        def _merge_rules(target: Any, overrides: Dict[str, Any]) -> Dict[str, Any]:
            base: Dict[str, Any] = {}
            if isinstance(target, dict):
                base = dict(target)
            for key, value in overrides.items():
                if key == "parameters" and isinstance(value, dict):
                    existing = base.get("parameters")
                    if isinstance(existing, dict):
                        merged = dict(existing)
                        merged.update(value)
                        base["parameters"] = merged
                    else:
                        base["parameters"] = dict(value)
                elif key == "default_conditions" and isinstance(value, dict):
                    existing = base.get("default_conditions")
                    if isinstance(existing, dict):
                        merged = dict(existing)
                        merged.update(value)
                        base["default_conditions"] = merged
                    else:
                        base["default_conditions"] = dict(value)
                else:
                    base[key] = value
            return base

        if isinstance(existing_rules, dict) and existing_rules:
            overrides = existing_rules
            for container_key in ("policy_details", "details"):
                container = enriched.get(container_key)
                if isinstance(container, dict):
                    container["rules"] = _merge_rules(
                        container.get("rules"), overrides
                    )
            enriched["rules"] = _merge_rules(enriched.get("rules"), overrides)

        return enriched

    def _filter_registry_by_policies(
        self,
        registry: Dict[str, Dict[str, Any]],
        policies: Optional[List[Dict[str, Any]]],
    ) -> Dict[str, Dict[str, Any]]:
        if not isinstance(policies, list) or not policies:
            return {
                entry["policy_slug"]: entry
                for key, cfg in registry.items()
                for entry in [self._decorate_policy_entry(key, cfg)]
            }

        filtered: Dict[str, Dict[str, Any]] = {}
        for policy in policies:
            if not isinstance(policy, dict):
                continue
            tokens = self._collect_policy_tokens(policy)
            slug_hint = self._normalise_policy_slug(
                policy.get("policyName")
                or policy.get("policy_desc")
                or policy.get("description")
            )
            matched_entry: Optional[Dict[str, Any]] = None
            for key, cfg in registry.items():
                probe = self._decorate_policy_entry(key, cfg, slug_hint=slug_hint)
                aliases = probe.get("aliases", set())
                alias_tokens = {alias for alias in aliases if alias}
                if tokens & alias_tokens:
                    matched = True
                else:
                    matched = False
                    for token in tokens:
                        if not token:
                            continue
                        for alias in alias_tokens:
                            if not alias:
                                continue
                            if alias in token or token in alias:
                                matched = True
                                break
                        if matched:
                            break
                if matched:
                    matched_entry = self._decorate_policy_entry(
                        key, cfg, provided_policy=policy, slug_hint=slug_hint
                    )
                    break
            if not matched_entry:
                continue
            rules = self._coerce_policy_rules(policy)
            if rules:
                matched_entry["rules"] = rules
                parameters = rules.get("parameters")
                if isinstance(parameters, dict) and parameters:
                    existing_params = (
                        matched_entry.get("parameters")
                        if isinstance(matched_entry.get("parameters"), dict)
                        else {}
                    )
                    merged_params = {**existing_params, **parameters}
                    matched_entry["parameters"] = merged_params
                    if not matched_entry.get("required_fields"):
                        matched_entry["required_fields"] = list(merged_params.keys())
                default_conditions = rules.get("default_conditions")
                if isinstance(default_conditions, dict) and default_conditions:
                    existing_defaults = (
                        matched_entry.get("default_conditions")
                        if isinstance(matched_entry.get("default_conditions"), dict)
                        else {}
                    )
                    matched_entry["default_conditions"] = {
                        **existing_defaults,
                        **default_conditions,
                    }
            filtered[matched_entry["policy_slug"]] = matched_entry
        return filtered

    def _assemble_policy_registry(
        self, input_data: Dict[str, Any]
    ) -> Tuple[Dict[str, Dict[str, Any]], List[Dict[str, Any]]]:
        provided_policies: List[Dict[str, Any]] = []
        policies_payload = input_data.get("policies")
        if isinstance(policies_payload, list):
            for policy in policies_payload:
                if isinstance(policy, dict):
                    provided_policies.append(self._enrich_provided_policy(policy))
        if provided_policies:
            input_data["policies"] = provided_policies
        base_registry = self._filter_registry_by_policies(
            self._get_policy_registry(), provided_policies
        )
        dynamic_registry = self._build_dynamic_policy_registry(input_data)
        registry: Dict[str, Dict[str, Any]] = {}
        registry.update(base_registry)
        registry.update(dynamic_registry)
        if not provided_policies and not registry:
            registry = self._filter_registry_by_policies(
                self._get_policy_registry(), []
            )
        return registry, provided_policies

    def _build_dynamic_policy_registry(
        self, input_data: Dict[str, Any]
    ) -> Dict[str, Dict[str, Any]]:
        policies = input_data.get("policies")
        if not isinstance(policies, list):
            return {}
        registry: Dict[str, Dict[str, Any]] = {}
        for policy in policies:
            if not isinstance(policy, dict):
                continue
            name = (
                policy.get("policyName")
                or policy.get("policy_name")
                or policy.get("policy_desc")
                or policy.get("description")
            )
            slug = self._normalise_policy_slug(name)
            if not slug:
                continue
            handler = self._resolve_dynamic_policy_handler(slug)
            if handler is None:
                logger.debug("No dynamic handler registered for policy '%s'", name)
                continue
            rules = self._coerce_policy_rules(policy)
            parameters = rules.get("parameters") if isinstance(rules, dict) else {}
            if isinstance(parameters, str):
                try:
                    parameters = json.loads(parameters)
                except Exception:  # pragma: no cover - defensive
                    parameters = {}
            if not isinstance(parameters, dict):
                parameters = {}
            entry = {

                "policy_id": str(
                    policy.get("policyId") or policy.get("policy_id") or slug
                ),
                "detector": str(
                    policy.get("policyName")
                    or policy.get("description")
                    or name
                    or slug
                ),
                "policy_name": str(name) if name else slug,
                "handler": handler,
                "parameters": dict(parameters),
                "required_fields": list(parameters.keys()),
                "default_conditions": {},
                "source_policy": policy,
                "rules": rules,
            }
            decorated = self._decorate_policy_entry(
                slug, entry, provided_policy=policy, slug_hint=slug
            )
            registry[decorated["policy_slug"]] = decorated

        return registry

    def _get_condition(self, input_data: Dict[str, Any], key: str, default: Any = None) -> Any:
        conditions = input_data.get("conditions")
        if not isinstance(conditions, dict):
            conditions = {}
            input_data["conditions"] = conditions

        value = self._resolve_condition_value(conditions, key)
        if self._is_condition_value(value):
            return value

        for source in (
            input_data,
            input_data.get("parameters"),
            input_data.get("defaults"),
        ):
            candidate = self._resolve_condition_value(source, key)
            if self._is_condition_value(candidate):
                self._assign_condition(conditions, key, candidate)
                return candidate

        return default

    def _resolve_supplier_id(
        self, supplier_id: Optional[Any], *, event: Optional[Dict[str, Any]] = None
    ) -> Optional[str]:
        if event is not None:
            resolved_from_event = self._resolve_supplier_from_event(event, supplier_id)
            if resolved_from_event:
                return resolved_from_event
        if supplier_id is None:
            return None
        raw_text = str(supplier_id).strip()
        if not raw_text:
            return None
        supplier = self._normalise_identifier(raw_text) or raw_text
        lookup = self._supplier_lookup
        if not lookup:
            return supplier
        if supplier in lookup:
            return supplier

        alias_key = self._normalise_supplier_key(raw_text)
        alias_lookup = self._supplier_alias_lookup

        def _choose_candidate(candidates: Iterable[str]) -> Optional[str]:
            chosen: Optional[str] = None
            best_score = 0.0
            raw_normalised = raw_text.lower()
            for candidate in candidates:
                if candidate is None:
                    continue
                candidate_texts = [candidate.lower()]
                display = lookup.get(candidate)
                if display:
                    candidate_texts.append(str(display).strip().lower())
                for text in candidate_texts:
                    if not text:
                        continue
                    score = SequenceMatcher(None, raw_normalised, text).ratio()
                    if score > best_score:
                        best_score = score
                        chosen = candidate
            if chosen is not None:
                return chosen
            candidate_list = [c for c in candidates if c is not None]
            return sorted(candidate_list)[0] if candidate_list else None

        candidates: Optional[Iterable[str]] = None
        if alias_key and alias_lookup:
            candidates = alias_lookup.get(alias_key)

        if not candidates and alias_key and alias_lookup:
            best_key = None
            best_ratio = 0.0
            for key, ids in alias_lookup.items():
                if not key or not ids:
                    continue
                ratio = SequenceMatcher(None, alias_key, key).ratio()
                if ratio > best_ratio:
                    best_ratio = ratio
                    best_key = key
            if best_key and best_ratio >= 0.85:
                candidates = alias_lookup.get(best_key)

        if candidates:
            resolved = _choose_candidate(candidates)
            if resolved:
                return resolved

        logger.debug("Supplier %s not found in master data; skipping", supplier)
        return None

    def _resolve_supplier_from_event(
        self, payload: Dict[str, Any], supplier_value: Optional[Any] = None
    ) -> Optional[str]:
        if not isinstance(payload, dict):
            return None

        conditions = payload.get("conditions")
        if not isinstance(conditions, dict):
            conditions = {}
            payload["conditions"] = conditions

        def _commit(resolved: Optional[str]) -> Optional[str]:
            if not resolved:
                return None
            self._assign_condition(conditions, "supplier_id", resolved, override=True)
            payload["supplier_id"] = resolved
            return resolved

        if self._is_condition_value(supplier_value):
            direct = self._resolve_supplier_id(supplier_value)
            if direct:
                return _commit(direct)

        candidate = self._resolve_condition_value(conditions, "supplier_id")
        if self._is_condition_value(candidate):
            resolved = self._resolve_supplier_id(candidate)
            if resolved:
                return _commit(resolved)

        candidate = self._resolve_condition_value(payload, "supplier_id")
        if self._is_condition_value(candidate):
            resolved = self._resolve_supplier_id(candidate)
            if resolved:
                return _commit(resolved)

        rfq_candidate = self._resolve_condition_value(conditions, "rfq_id") or payload.get(
            "rfq_id"
        )
        rfq_id = self._normalise_identifier(rfq_candidate)
        if rfq_id:
            resolved = self._lookup_supplier_from_drafts(rfq_id)
            if resolved:
                return _commit(resolved)
            resolved = self._lookup_supplier_from_processed(rfq_id)
            if resolved:
                return _commit(resolved)

        for key in ("from_address", "supplier_email", "email", "contact_email"):
            candidate = self._resolve_condition_value(conditions, key)
            if not self._is_condition_value(candidate):
                candidate = payload.get(key)
            if self._is_condition_value(candidate):
                resolved = self._resolve_supplier_id(candidate)
                if resolved:
                    return _commit(resolved)

        policies = payload.get("policies")
        if isinstance(policies, (list, tuple)):
            for policy in policies:
                if not isinstance(policy, dict):
                    continue
                candidate = self._resolve_condition_value(policy, "supplier_id")
                if not self._is_condition_value(candidate):
                    candidate = self._resolve_condition_value(
                        policy.get("conditions"), "supplier_id"
                    )
                if self._is_condition_value(candidate):
                    resolved = self._resolve_supplier_id(candidate)
                    if resolved:
                        return _commit(resolved)

        return None

    def _lookup_supplier_from_drafts(self, rfq_id: str) -> Optional[str]:
        get_conn = getattr(self.agent_nick, "get_db_connection", None)
        if not callable(get_conn):
            return None

        try:
            with get_conn() as conn:
                with conn.cursor() as cur:
                    cur.execute(
                        """
                        SELECT supplier_id
                        FROM proc.draft_rfq_emails
                        WHERE rfq_id = %s
                        ORDER BY created_on DESC
                        LIMIT 1
                        """,
                        (rfq_id,),
                    )
                    row = cur.fetchone()
                    if row and row[0]:
                        resolved = self._resolve_supplier_id(row[0])
                        if resolved:
                            return resolved
        except Exception:
            logger.debug(
                "Supplier draft lookup failed for RFQ %s", rfq_id, exc_info=True
            )
        return None

    def _lookup_supplier_from_processed(self, rfq_id: str) -> Optional[str]:
        get_conn = getattr(self.agent_nick, "get_db_connection", None)
        if not callable(get_conn):
            return None

        try:
            with get_conn() as conn:
                with conn.cursor() as cur:
                    cur.execute(
                        """
                        SELECT key
                        FROM proc.processed_emails
                        WHERE rfq_id = %s
                        ORDER BY processed_at DESC
                        LIMIT 1
                        """,
                        (rfq_id,),
                    )
                    row = cur.fetchone()
                    if not row:
                        return None
                    key = row[0]

                with conn.cursor() as cur:
                    try:
                        cur.execute(
                            """
                            SELECT supplier_id
                            FROM proc.email_thread_map
                            WHERE rfq_id = %s
                            ORDER BY updated_at DESC
                            LIMIT 1
                            """,
                            (rfq_id,),
                        )
                        thread_row = cur.fetchone()
                    except Exception:
                        conn.rollback()
                        thread_row = None

                    if thread_row and thread_row[0]:
                        resolved = self._resolve_supplier_id(thread_row[0])
                        if resolved:
                            return resolved

                    try:
                        cur.execute(
                            """
                            SELECT supplier_id, from_address
                            FROM proc.supplier_replies
                            WHERE rfq_id = %s AND (%s IS NULL OR s3_key = %s)
                            ORDER BY COALESCE(received_at, updated_at) DESC
                            LIMIT 1
                            """,
                            (rfq_id, key, key),
                        )
                        reply_row = cur.fetchone()
                    except Exception:
                        conn.rollback()
                        reply_row = None

                if reply_row:
                    supplier_candidate, from_address = reply_row
                    resolved = self._resolve_supplier_id(supplier_candidate)
                    if resolved:
                        return resolved
                    if from_address:
                        resolved = self._resolve_supplier_id(from_address)
                        if resolved:
                            return resolved
        except Exception:
            logger.debug(
                "Supplier lookup via processed emails failed for RFQ %s",
                rfq_id,
                exc_info=True,
            )
        return None

    def _select_top_supplier(
        self,
        spend_by_supplier: Optional[Dict[str, Any]],
        frequency_by_supplier: Optional[Dict[str, int]] = None,
    ) -> Optional[str]:
        if not spend_by_supplier:
            return None

        best_supplier: Optional[str] = None
        best_spend = float("-inf")
        best_count = -1

        for supplier, raw_amount in spend_by_supplier.items():
            resolved = self._resolve_supplier_id(supplier)
            if not resolved:
                continue
            amount = self._to_float(raw_amount, 0.0)
            count = int(frequency_by_supplier.get(supplier, 0)) if frequency_by_supplier else 0
            if (
                best_supplier is None
                or amount > best_spend
                or (amount == best_spend and count > best_count)
                or (
                    amount == best_spend
                    and count == best_count
                    and resolved < best_supplier
                )
            ):
                best_supplier = resolved
                best_spend = amount
                best_count = count

        return best_supplier

    def _resolve_policy_supplier(
        self, input_data: Dict[str, Any]
    ) -> Tuple[Optional[str], Dict[str, Any]]:
        metadata: Dict[str, Any] = {"attempted_sources": {}}
        conditions = input_data.get("conditions")
        if not isinstance(conditions, dict):
            conditions = {}
            input_data["conditions"] = conditions

        message: Optional[str] = None
        error: Optional[str] = None

        raw_supplier = self._get_condition(input_data, "supplier_id")
        if self._is_condition_value(raw_supplier):
            metadata["provided_identifier"] = str(raw_supplier).strip()
            resolved = self._resolve_supplier_id(raw_supplier)
            if resolved:
                metadata["resolved_source"] = "supplier_id"
                metadata["supplier_id"] = resolved
                self._assign_condition(conditions, "supplier_id", resolved, override=True)
                return resolved, metadata
            message = "Supplier not recognised in master data"
            error = "unmatched_supplier_identifier"

        raw_name = self._get_condition(input_data, "supplier_name")
        if self._is_condition_value(raw_name):
            metadata["provided_supplier_name"] = str(raw_name).strip()
            resolved = self._resolve_supplier_id(raw_name)
            if resolved:
                metadata["resolved_source"] = "supplier_name"
                metadata["supplier_id"] = resolved
                self._assign_condition(conditions, "supplier_id", resolved, override=True)
                return resolved, metadata
            if message is None:
                message = "Supplier not recognised in master data"
                error = "unmatched_supplier_identifier"

        contract_raw = self._get_condition(input_data, "contract_id")
        contract_id = self._normalise_identifier(contract_raw)
        if contract_id:
            metadata["attempted_sources"]["contract_id"] = contract_id
            contract_supplier_map = getattr(self, "_contract_supplier_map", {})
            supplier_candidate = contract_supplier_map.get(contract_id)
            if not supplier_candidate:
                contract_meta = getattr(self, "_contract_metadata", {})
                supplier_candidate = contract_meta.get(contract_id, {}).get("supplier_id")
            supplier_candidate = self._resolve_supplier_id(supplier_candidate)
            if supplier_candidate:
                metadata["resolved_source"] = "contract_id"
                metadata["contract_id"] = contract_id
                metadata["supplier_id"] = supplier_candidate
                self._assign_condition(conditions, "supplier_id", supplier_candidate, override=True)
                self._assign_condition(conditions, "contract_id", contract_id, override=True)
                return supplier_candidate, metadata

        po_raw = self._get_condition(input_data, "po_id")
        po_id = self._normalise_identifier(po_raw)
        if po_id:
            metadata["attempted_sources"]["po_id"] = po_id
            po_supplier_map = getattr(self, "_po_supplier_map", {})
            po_contract_map = getattr(self, "_po_contract_map", {})
            contract_supplier_map = getattr(self, "_contract_supplier_map", {})
            supplier_candidate = po_supplier_map.get(po_id)
            if not supplier_candidate:
                contract_id = po_contract_map.get(po_id)
                if contract_id:
                    metadata["attempted_sources"]["contract_id_from_po"] = contract_id
                    supplier_candidate = contract_supplier_map.get(contract_id)
                    if not supplier_candidate:
                        contract_meta = getattr(self, "_contract_metadata", {})
                        supplier_candidate = contract_meta.get(contract_id, {}).get("supplier_id")
            supplier_candidate = self._resolve_supplier_id(supplier_candidate)
            if supplier_candidate:
                metadata["resolved_source"] = "po_id"
                metadata["po_id"] = po_id
                metadata["supplier_id"] = supplier_candidate
                self._assign_condition(conditions, "supplier_id", supplier_candidate, override=True)
                self._assign_condition(conditions, "po_id", po_id, override=True)
                return supplier_candidate, metadata

        invoice_raw = self._get_condition(input_data, "invoice_id")
        invoice_id = self._normalise_identifier(invoice_raw)
        if invoice_id:
            metadata["attempted_sources"]["invoice_id"] = invoice_id
            invoice_supplier_map = getattr(self, "_invoice_supplier_map", {})
            invoice_po_map = getattr(self, "_invoice_po_map", {})
            po_supplier_map = getattr(self, "_po_supplier_map", {})
            po_contract_map = getattr(self, "_po_contract_map", {})
            contract_supplier_map = getattr(self, "_contract_supplier_map", {})
            supplier_candidate = invoice_supplier_map.get(invoice_id)
            if not supplier_candidate:
                po_id = invoice_po_map.get(invoice_id)
                if po_id:
                    metadata["attempted_sources"]["po_id_from_invoice"] = po_id
                    supplier_candidate = po_supplier_map.get(po_id)
                    if not supplier_candidate:
                        contract_id = po_contract_map.get(po_id)
                        if contract_id:
                            metadata["attempted_sources"]["contract_id_from_invoice"] = contract_id
                            supplier_candidate = contract_supplier_map.get(contract_id)
                            if not supplier_candidate:
                                contract_meta = getattr(self, "_contract_metadata", {})
                                supplier_candidate = contract_meta.get(contract_id, {}).get("supplier_id")
            supplier_candidate = self._resolve_supplier_id(supplier_candidate)
            if supplier_candidate:
                metadata["resolved_source"] = "invoice_id"
                metadata["invoice_id"] = invoice_id
                metadata["supplier_id"] = supplier_candidate
                self._assign_condition(conditions, "supplier_id", supplier_candidate, override=True)
                self._assign_condition(conditions, "invoice_id", invoice_id, override=True)
                return supplier_candidate, metadata

        item_candidate = self._get_condition(input_data, "item_id")
        if self._is_condition_value(item_candidate):
            item_value = str(item_candidate).strip()
            item_key = self._normalise_identifier(item_candidate)
            lookup = getattr(self, "_item_supplier_map", {}) or {}
            freq_lookup = getattr(self, "_item_supplier_frequency", {}) or {}
            spend_map = None
            count_map: Optional[Dict[str, int]] = None
            if item_key and item_key in lookup:
                spend_map = lookup.get(item_key)
                count_map = freq_lookup.get(item_key, {})
            elif item_value and item_value in lookup:
                spend_map = lookup.get(item_value)
                count_map = freq_lookup.get(item_value, {})
                item_key = item_value
            metadata["attempted_sources"]["item_id"] = item_key or item_value
            if spend_map:
                supplier_candidate = self._select_top_supplier(spend_map, count_map)
                if supplier_candidate:
                    metadata["resolved_source"] = "item_id"
                    metadata["supplier_id"] = supplier_candidate
                    if item_key:
                        metadata["item_id"] = item_key
                    if spend_map:
                        sorted_candidates = sorted(
                            spend_map.items(),
                            key=lambda kv: (
                                self._to_float(kv[1], 0.0),
                                (count_map or {}).get(kv[0], 0),
                                kv[0],
                            ),
                            reverse=True,
                        )
                        metadata["candidate_suppliers"] = [
                            candidate for candidate, _ in sorted_candidates[:5]
                        ]
                    self._assign_condition(
                        conditions, "supplier_id", supplier_candidate, override=True
                    )
                    return supplier_candidate, metadata

        description_candidate = self._get_condition(input_data, "item_description")
        if self._is_condition_value(description_candidate):
            desc_text = str(description_candidate).strip()
            desc_key = self._normalise_item_description(description_candidate)
            metadata["attempted_sources"]["item_description"] = desc_text
            desc_lookup = getattr(self, "_item_description_supplier_map", {}) or {}
            desc_freq_lookup = getattr(
                self, "_item_description_supplier_frequency", {}
            ) or {}
            spend_map = None
            count_map: Optional[Dict[str, int]] = None
            matched_key: Optional[str] = None
            if desc_key and desc_key in desc_lookup:
                spend_map = desc_lookup.get(desc_key)
                count_map = desc_freq_lookup.get(desc_key, {})
                matched_key = desc_key
            elif desc_lookup:
                comparison_key = desc_key or desc_text.lower()
                best_key = None
                best_score = 0.0
                for candidate_key in desc_lookup.keys():
                    if not candidate_key:
                        continue
                    score = SequenceMatcher(None, comparison_key, candidate_key).ratio()
                    if score > best_score:
                        best_score = score
                        best_key = candidate_key
                if best_key and best_score >= 0.8:
                    spend_map = desc_lookup.get(best_key)
                    count_map = desc_freq_lookup.get(best_key, {})
                    matched_key = best_key
                    metadata["item_description_match_score"] = best_score
            if spend_map:
                supplier_candidate = self._select_top_supplier(spend_map, count_map)
                if supplier_candidate:
                    metadata["resolved_source"] = "item_description"
                    metadata["supplier_id"] = supplier_candidate
                    if matched_key:
                        metadata["item_description"] = matched_key
                    sorted_candidates = sorted(
                        spend_map.items(),
                        key=lambda kv: (
                            self._to_float(kv[1], 0.0),
                            (count_map or {}).get(kv[0], 0),
                            kv[0],
                        ),
                        reverse=True,
                    )
                    metadata["candidate_suppliers"] = [
                        candidate for candidate, _ in sorted_candidates[:5]
                    ]
                    self._assign_condition(
                        conditions, "supplier_id", supplier_candidate, override=True
                    )
                    return supplier_candidate, metadata


        attempts = metadata.get("attempted_sources") or {}
        if not attempts:
            metadata.pop("attempted_sources", None)
        if message is None:
            if attempts:
                message = "Unable to resolve supplier from transactional context"
                error = "supplier_lookup_failed"
            else:
                message = "Supplier identifier missing from policy conditions"
                error = "missing_supplier_identifier"
        metadata["message"] = message
        if error:
            metadata["error"] = error
        return None, metadata

    def _log_policy_event(
        self,
        policy_id: str,
        supplier_id: Optional[str],
        status: str,
        message: str,
        details: Optional[Dict[str, Any]] = None,
    ) -> None:
        event = {
            "timestamp": datetime.utcnow().isoformat(),
            "policy_id": policy_id,
            "supplier_id": supplier_id,
            "status": status,
            "message": message,
        }
        if details:
            event["details"] = details
        self._event_log.append(event)
        logger.info(
            "Policy %s event for supplier %s: %s", policy_id, supplier_id, message
        )

    def _record_escalation(
        self,
        policy_id: str,
        supplier_id: Optional[str],
        message: str,
        details: Optional[Dict[str, Any]] = None,
    ) -> None:
        escalation = {
            "policy_id": policy_id,
            "supplier_id": supplier_id,
            "timestamp": datetime.utcnow().isoformat(),
        }
        if details:
            escalation["details"] = details
        self._escalations.append(escalation)
        self._log_policy_event(policy_id, supplier_id, "escalated", message, details)

    def _default_notifications(self, notifications: set[str]) -> None:
        notifications.update({"Negotiation", "Approvals", "CategoryManager"})

    def _resolve_min_financial_impact(self, input_data: Dict[str, Any]) -> float:
        """Determine the impact threshold for the current run.

        The agent exposes ``min_financial_impact`` as an instance-level default
        so that platform settings can cap noise.  Workflow callers may override
        the threshold per run via ``input_data['min_financial_impact']``.  Any
        malformed or negative value falls back to the configured default to
        avoid silently discarding all findings.
        """

        value = input_data.get("min_financial_impact")
        if value is None:
            return self.min_financial_impact
        try:
            threshold = float(value)
        except (TypeError, ValueError):
            logger.warning(
                "Invalid min_financial_impact '%s'; using default %s",
                value,
                self.min_financial_impact,
            )
            return self.min_financial_impact
        if threshold < 0:
            logger.warning(
                "Negative min_financial_impact %s provided; using default %s",
                threshold,
                self.min_financial_impact,
            )
            return self.min_financial_impact
        return threshold

    def _get_policy_registry(self) -> Dict[str, Dict[str, Any]]:
        """Return policy metadata keyed by canonical workflow slug."""

        def entry(
            slug: str,
            detector: str,
            handler,
            required: Iterable[str],
            default_conditions: Optional[Dict[str, Any]] = None,
        ) -> Dict[str, Any]:
            aliases = {
                self._normalise_policy_slug(slug),
                self._normalise_policy_slug(detector),
            }
            return {
                "policy_slug": slug,
                "policy_id": slug,
                "detector": detector,
                "policy_name": detector,
                "required_fields": list(required),
                "handler": handler,
                "default_conditions": dict(default_conditions or {}),
                "aliases": {alias for alias in aliases if alias},
            }

        registry: Dict[str, Dict[str, Any]] = {
            "price_variance_check": entry(
                "price_variance_check",
                "Price Benchmark Variance",
                self._policy_price_benchmark_variance,
                ["supplier_id", "item_id", "actual_price", "benchmark_price"],
            ),
            "volume_consolidation_check": entry(
                "volume_consolidation_check",
                "Volume Consolidation",
                self._policy_volume_consolidation,
                ["minimum_volume_gbp"],
            ),
            "contract_expiry_check": entry(
                "contract_expiry_check",
                "Contract Expiry Opportunity",
                self._policy_contract_expiry,
                ["negotiation_window_days"],
                {"negotiation_window_days": 90},
            ),
            "supplier_risk_check": entry(
                "supplier_risk_check",
                "Supplier Risk Alert",
                self._policy_supplier_risk,
                ["risk_threshold"],
            ),
            "maverick_spend_check": entry(
                "maverick_spend_check",
                "Maverick Spend Detection",
                self._policy_maverick_spend,
                ["minimum_value_gbp"],
            ),
            "duplicate_supplier_check": entry(
                "duplicate_supplier_check",
                "Duplicate Supplier",
                self._policy_duplicate_supplier,
                ["minimum_overlap_gbp"],
            ),
            "category_overspend_check": entry(
                "category_overspend_check",
                "Category Overspend",
                self._policy_category_overspend,
                ["category_budgets"],
            ),
            "inflation_passthrough_check": entry(
                "inflation_passthrough_check",
                "Inflation Pass-Through",
                self._policy_inflation_passthrough,
                ["market_inflation_pct"],
            ),
            "unused_contract_value_check": entry(
                "unused_contract_value_check",
                "Unused Contract Value",
                self._policy_unused_contract_value,
                ["minimum_unused_value_gbp"],
            ),
            "supplier_performance_check": entry(
                "supplier_performance_check",
                "Supplier Performance Deviation",
                self._policy_supplier_performance,
                ["performance_records"],
            ),
            "esg_opportunity_check": entry(
                "esg_opportunity_check",
                "ESG Opportunity",
                self._policy_esg_opportunity,
                ["esg_scores"],
            ),
        }

        engine = getattr(self.agent_nick, "policy_engine", None)
        policies = []
        if engine is not None:
            if hasattr(engine, "iter_policies"):
                policies = list(engine.iter_policies())
            elif hasattr(engine, "list_policies"):
                policies = list(engine.list_policies())  # pragma: no cover - legacy

        def aliases_for(policy: Dict[str, Any]) -> set[str]:
            aliases: set[str] = set()
            for key in ("policyName", "policy_desc", "policyId", "slug"):
                alias = self._normalise_policy_slug(policy.get(key))
                if alias:
                    aliases.add(alias)
            for alias in policy.get("aliases", []):
                norm = self._normalise_policy_slug(alias)
                if norm:
                    aliases.add(norm)
            details = policy.get("details", {})
            if isinstance(details, dict):
                for key in (
                    "policy_name",
                    "identifier",
                    "policy_identifier",
                    "name",
                ):
                    alias = self._normalise_policy_slug(details.get(key))
                    if alias:
                        aliases.add(alias)
                rules = details.get("rules")
                if isinstance(rules, dict):
                    for key in ("policy_name", "name"):
                        alias = self._normalise_policy_slug(rules.get(key))
                        if alias:
                            aliases.add(alias)
            return aliases

        for policy in policies:
            policy_aliases = aliases_for(policy)
            if not policy_aliases:
                continue
            for slug, entry_data in registry.items():
                entry_aliases = entry_data.setdefault("aliases", set())
                base_aliases = {
                    self._normalise_policy_slug(slug),
                    self._normalise_policy_slug(entry_data.get("policy_id")),
                    self._normalise_policy_slug(entry_data.get("policy_name")),
                    self._normalise_policy_slug(entry_data.get("detector")),
                }
                entry_aliases.update(alias for alias in base_aliases if alias)
                if entry_aliases & policy_aliases:
                    entry_aliases.update(policy_aliases)
                    policy_id = policy.get("policyId")
                    if policy_id:
                        entry_data["policy_id"] = str(policy_id)
                    name = policy.get("policyName")
                    if name:
                        entry_data["policy_name"] = str(name)
                    desc = policy.get("policy_desc")
                    if desc:
                        entry_data["policy_desc"] = desc
                    entry_data["source_policy"] = policy
                    details = policy.get("details", {})
                    if isinstance(details, dict):
                        rules = details.get("rules")
                        if isinstance(rules, dict):
                            params = rules.get("parameters")
                            if isinstance(params, dict):
                                existing = (
                                    entry_data.get("parameters")
                                    if isinstance(entry_data.get("parameters"), dict)
                                    else {}
                                )
                                merged_params = {**existing, **params}
                                entry_data["parameters"] = merged_params
                                if not entry_data.get("required_fields"):
                                    entry_data["required_fields"] = list(merged_params.keys())
                            defaults = rules.get("default_conditions")
                            if isinstance(defaults, dict):
                                existing_defaults = (
                                    entry_data.get("default_conditions")
                                    if isinstance(entry_data.get("default_conditions"), dict)
                                    else {}
                                )
                                entry_data["default_conditions"] = {
                                    **existing_defaults,
                                    **defaults,
                                }
                    break

        return registry

    def _to_float(self, value: Any, default: float = 0.0) -> float:
        try:
            result = pd.to_numeric(value, errors="coerce")
        except Exception:
            return default
        if pd.isna(result):
            return default
        return float(result)

    def _to_int(self, value: Any, default: int = 0) -> int:
        try:
            result = int(float(value))
            return result
        except Exception:
            return default

    def _to_date(self, value: Any) -> date:
        if value is None:
            return datetime.utcnow().date()
        try:
            ts = pd.to_datetime(value, errors="coerce")
        except Exception:
            return datetime.utcnow().date()
        if pd.isna(ts):
            return datetime.utcnow().date()
        return ts.date()

    def _po_ids_for_supplier_item(
        self,
        tables: Dict[str, pd.DataFrame],
        supplier_id: Optional[str],
        item_id: Optional[str],
    ) -> List[str]:
        po_lines = tables.get("purchase_order_lines", pd.DataFrame())
        if po_lines.empty or "po_id" not in po_lines.columns:
            return []
        df = po_lines.dropna(subset=["po_id"]).copy()
        df["po_id"] = df["po_id"].map(self._normalise_identifier)
        df = df.dropna(subset=["po_id"])
        if item_id is not None and "item_id" in df.columns:
            target_item = str(item_id).strip()
            df = df[df["item_id"].astype(str).str.strip() == target_item]
        po_ids = df["po_id"].astype(str).unique().tolist()
        if supplier_id:
            resolved_supplier = self._resolve_supplier_id(supplier_id)
            po_ids = [
                po_id
                for po_id in po_ids
                if self._po_supplier_map.get(po_id) == resolved_supplier
            ]
        return po_ids

    def _invoice_ids_for_po(
        self, tables: Dict[str, pd.DataFrame], po_ids: Iterable[str]
    ) -> List[str]:
        invoices = tables.get("invoices", pd.DataFrame())
        if invoices.empty or "po_id" not in invoices.columns or "invoice_id" not in invoices.columns:
            return []
        po_ids = {str(po_id) for po_id in po_ids}
        if not po_ids:
            return []
        df = invoices[invoices["po_id"].astype(str).isin(po_ids)]
        return df["invoice_id"].dropna().astype(str).unique().tolist()

    def _choose_first_column(
        self, df: pd.DataFrame, options: Iterable[str]
    ) -> Optional[str]:
        for option in options:
            if option in df.columns:
                return option
        return None

    def _category_for_po(self, po_id: Optional[str]) -> Optional[str]:
        if not po_id:
            return None
        contract_id = self._po_contract_map.get(po_id)
        if not contract_id:
            return None
        metadata = self._contract_metadata.get(contract_id, {})
        category = metadata.get("spend_category") or metadata.get("category_id")
        return category if category else None

    def _contract_value(self, contract_id: Optional[str]) -> float:
        if not contract_id:
            return 0.0
        contract = self._contract_metadata.get(contract_id, {})
        value = contract.get("total_contract_value_gbp") or contract.get("total_contract_value")
        if value is None:
            return 0.0
        return self._to_float(value)

    # ------------------------------------------------------------------
    # Detector implementations
    # ------------------------------------------------------------------
    def _build_finding(
        self,
        detector: str,
        supplier_id: Optional[str],
        category_id: Optional[str],
        item_id: Optional[str],
        impact: float,
        details: Dict,
        sources: List[str],
        *,
        policy_id: Optional[str] = None,
        policy_name: Optional[str] = None,
    ) -> Finding:
        """Create a :class:`Finding` ensuring NaNs are normalised."""

        def _clean(value: Optional[str]) -> Optional[str]:
            if value is None:
                return None
            try:
                if pd.isna(value):  # type: ignore[arg-type]
                    return None
            except Exception:
                pass
            return str(value)

        supplier_id = _clean(supplier_id)
        category_id = _clean(category_id)
        item_id = _clean(item_id)
        impact_value = self._to_float(impact)
        if pd.isna(impact_value):
            impact_value = 0.0

        detector_slug = self._normalise_policy_slug(detector) or "detector"
        policy_slug = (
            self._normalise_policy_slug(policy_id)
            or self._normalise_policy_slug(policy_name)
            or detector_slug
        )

        def _slug_or_default(value: Optional[str], default: str) -> str:
            slug = self._normalise_policy_slug(value)
            return slug or default

        supplier_slug = _slug_or_default(supplier_id, "na")
        item_slug = _slug_or_default(item_id, "na")

        source_token = "none"
        normalised_sources: List[str] = []
        if sources:
            normalised_sources = [
                str(src).strip()
                for src in sources
                if src is not None and str(src).strip()
            ]
            if normalised_sources:
                joined = "|".join(sorted(normalised_sources))
                source_token = hashlib.sha1(joined.encode("utf-8")).hexdigest()[:8]

        opportunity_id = "_".join(
            token
            for token in [policy_slug, detector_slug, source_token, supplier_slug, item_slug]
            if token
        )

        policy_identifier = None
        if policy_id is not None:
            policy_identifier = str(policy_id).strip() or None

        details = (
            self._normalise_numeric_value(details) if isinstance(details, dict) else {}
        )

        finding = Finding(
            opportunity_id=self._next_opportunity_id(),
            opportunity_ref_id=opportunity_id,
            detector_type=detector,
            supplier_id=supplier_id,
            category_id=category_id,
            item_id=item_id,
            financial_impact_gbp=impact_value,
            calculation_details=details,
            source_records=normalised_sources,
            detected_on=datetime.utcnow(),
            item_reference=item_id,
            policy_id=policy_identifier,
        )

        logger.debug(
            "Built finding %s (ref %s) for supplier %s, category %s, item %s with impact %s",
            finding.opportunity_id,
            finding.opportunity_ref_id,
            supplier_id,
            category_id,
            item_id,
            impact_value,
        )
        return finding

    def _policy_volume_discount(
        self,
        tables: Dict[str, pd.DataFrame],
        input_data: Dict[str, Any],
        notifications: set[str],
        policy_cfg: Dict[str, Any],
    ) -> List[Finding]:
        findings: List[Finding] = []
        policy_id = str(policy_cfg.get("policy_id", "volume_discount_opportunity"))
        detector = (
            policy_cfg.get("policy_name")
            or policy_cfg.get("detector")
            or "VolumeDiscountOpportunity"
        )
        parameters = policy_cfg.get("parameters", {})
        min_qty = self._to_float(parameters.get("minimum_quantity_threshold"), 0.0)
        min_spend = self._to_float(parameters.get("minimum_spend_threshold"), 0.0)
        discount_rate = self._to_float(parameters.get("discount_rate"), 0.05)
        target_pct = parameters.get("target_discount_pct")
        if target_pct is not None:
            discount_rate = self._to_float(target_pct, 5.0) / 100.0
        if discount_rate > 1:
            discount_rate = discount_rate / 100.0
        if discount_rate <= 0:
            discount_rate = 0.05
        lookback_days = self._to_int(parameters.get("lookback_period_days"), 0)

        po_lines = tables.get("purchase_order_lines", pd.DataFrame())
        if po_lines.empty:
            self._log_policy_event(
                policy_id,
                None,
                "no_action",
                "No purchase order line data available for volume discount analysis",
                {},
            )
            return findings

        base_df = po_lines.dropna(subset=["po_id", "item_id"]).copy()
        if base_df.empty:
            self._log_policy_event(
                policy_id,
                None,
                "no_action",
                "Purchase order lines missing item identifiers",
                {},
            )
            return findings

        base_df["po_id"] = base_df["po_id"].astype(str)
        base_df["item_id"] = base_df["item_id"].astype(str)

        value_col = self._choose_first_column(
            base_df,
            _PURCHASE_LINE_VALUE_COLUMNS,
        )
        if value_col:
            base_df[value_col] = pd.to_numeric(base_df[value_col], errors="coerce").fillna(0.0)
        else:
            base_df["__line_value"] = (
                pd.to_numeric(base_df.get("unit_price"), errors="coerce").fillna(0.0)
                * pd.to_numeric(base_df.get("quantity"), errors="coerce").fillna(0.0)
            )
            value_col = "__line_value"

        qty_col = "quantity" if "quantity" in base_df.columns else None
        if qty_col:
            base_df[qty_col] = pd.to_numeric(base_df[qty_col], errors="coerce").fillna(0.0)
        else:
            base_df["__quantity"] = pd.to_numeric(
                base_df.get("line_quantity"), errors="coerce"
            ).fillna(0.0)
            if base_df["__quantity"].abs().sum() == 0:
                base_df["__quantity"] = base_df[value_col]
            qty_col = "__quantity"

        price_col = self._choose_first_column(
            base_df, ["unit_price_gbp", "unit_price", "price"]
        )
        if price_col:
            base_df[price_col] = pd.to_numeric(base_df[price_col], errors="coerce").fillna(0.0)

        filtered_df = base_df.copy()
        if lookback_days > 0:
            po_df = tables.get("purchase_orders", pd.DataFrame())
            if not po_df.empty and "po_id" in po_df.columns:
                date_col = next(
                    (col for col in ["order_date", "requested_date", "created_date"] if col in po_df.columns),
                    None,
                )
                if date_col:
                    po_subset = po_df.dropna(subset=["po_id"]).copy()
                    po_subset["po_id"] = po_subset["po_id"].astype(str)
                    po_subset[date_col] = pd.to_datetime(
                        po_subset[date_col], errors="coerce"
                    )
                    cutoff = datetime.utcnow() - timedelta(days=lookback_days)
                    recent_ids = (
                        po_subset.loc[po_subset[date_col] >= cutoff, "po_id"]
                        .dropna()
                        .astype(str)
                        .unique()
                    )
                    if len(recent_ids) > 0:
                        filtered_df = filtered_df[
                            filtered_df["po_id"].isin(set(recent_ids))
                        ]
                    if filtered_df.empty:
                        filtered_df = base_df
                        self._log_policy_event(
                            policy_id,
                            None,
                            "fallback",
                            "No orders matched lookback window; using full dataset",
                            {"lookback_days": lookback_days},
                        )

        filtered_df["supplier_id"] = filtered_df["po_id"].map(self._po_supplier_map)
        filtered_df = filtered_df.dropna(subset=["supplier_id"])
        filtered_df["supplier_id"] = filtered_df["supplier_id"].astype(str)
        if filtered_df.empty:
            self._log_policy_event(
                policy_id,
                None,
                "no_action",
                "No supplier-linked purchase order lines for volume analysis",
                {},
            )
            return findings

        agg_map: Dict[str, str] = {value_col: "sum", qty_col: "sum"}
        if price_col:
            agg_map[price_col] = "mean"
        summary = (
            filtered_df.groupby(["supplier_id", "item_id"], as_index=False)
            .agg(agg_map)
            .rename(columns={value_col: "total_spend", qty_col: "total_qty"})
        )
        if price_col:
            summary = summary.rename(columns={price_col: "avg_price"})
        else:
            summary["avg_price"] = summary.apply(
                lambda row: row["total_spend"] / row["total_qty"]
                if row.get("total_qty", 0.0)
                else row["total_spend"],
                axis=1,
            )

        if summary.empty:
            self._log_policy_event(
                policy_id,
                None,
                "no_action",
                "No supplier/item combinations available for analysis",
                {},
            )
            return findings

        matches = summary[
            (summary["total_qty"] >= min_qty)
            | (summary["total_spend"] >= min_spend)
        ]
        fallback_used = False
        if matches.empty:
            matches = summary.nlargest(1, "total_spend")
            fallback_used = not matches.empty

        if matches.empty:
            self._log_policy_event(
                policy_id,
                None,
                "no_action",
                "No opportunities matched volume discount thresholds",
                {
                    "minimum_quantity_threshold": min_qty,
                    "minimum_spend_threshold": min_spend,
                },
            )
            return findings

        for _, row in matches.iterrows():
            supplier_id = row["supplier_id"]
            item_id = row["item_id"]
            po_ids = self._po_ids_for_supplier_item(tables, supplier_id, item_id)
            category_id = self._category_for_po(po_ids[0]) if po_ids else None
            estimated_savings = max(0.0, float(row["total_spend"]) * float(discount_rate))
            if fallback_used and estimated_savings <= 0:
                estimated_savings = max(0.0, float(row["total_spend"]) * 0.05)
            details = {
                "total_quantity": float(row.get("total_qty", 0.0)),
                "total_spend": float(row.get("total_spend", 0.0)),
                "average_price": float(row.get("avg_price", 0.0)),
                "discount_rate": float(discount_rate),
                "estimated_savings": float(estimated_savings),
                "thresholds": {
                    "minimum_quantity_threshold": min_qty,
                    "minimum_spend_threshold": min_spend,
                },
            }
            if lookback_days > 0:
                details["lookback_days"] = lookback_days
            if fallback_used:
                details["threshold_relaxed"] = True
            sources = po_ids or [f"item:{item_id}"]
            finding = self._build_finding(
                detector,
                supplier_id,
                category_id,
                item_id,
                estimated_savings,
                details,
                sources,
                policy_id=policy_id,
                policy_name=policy_cfg.get("policy_name"),
            )
            findings.append(finding)
            self._log_policy_event(
                policy_id,
                supplier_id,
                "opportunity_identified",
                f"Volume discount opportunity identified for item {item_id}",
                {**details, "source_po_ids": po_ids},
            )

        if findings:
            self._default_notifications(notifications)
        return findings

    def _policy_supplier_consolidation(
        self,
        tables: Dict[str, pd.DataFrame],
        input_data: Dict[str, Any],
        notifications: set[str],
        policy_cfg: Dict[str, Any],
    ) -> List[Finding]:
        findings: List[Finding] = []
        policy_id = str(policy_cfg.get("policy_id", "supplier_consolidation_opportunity"))
        detector = (
            policy_cfg.get("policy_name")
            or policy_cfg.get("detector")
            or "SupplierConsolidationOpportunity"
        )
        parameters = policy_cfg.get("parameters", {})
        min_suppliers = max(2, self._to_int(parameters.get("minimum_supplier_count"), 2))
        savings_pct = self._to_float(parameters.get("consolidation_savings_pct"), 5.0)
        if savings_pct <= 0:
            savings_pct = 5.0
        savings_rate = savings_pct / 100.0
        min_spend = self._to_float(parameters.get("minimum_spend_threshold"), 0.0)

        po_lines = tables.get("purchase_order_lines", pd.DataFrame())
        if po_lines.empty:
            self._log_policy_event(
                policy_id,
                None,
                "no_action",
                "No purchase order line data available for consolidation analysis",
                {},
            )
            return findings

        df = po_lines.dropna(subset=["po_id"]).copy()
        if df.empty:
            self._log_policy_event(
                policy_id,
                None,
                "no_action",
                "Purchase order lines missing identifiers",
                {},
            )
            return findings

        df["po_id"] = df["po_id"].astype(str)
        df["supplier_id"] = df["po_id"].map(self._po_supplier_map)
        df = df.dropna(subset=["supplier_id"])
        df["supplier_id"] = df["supplier_id"].astype(str)
        if df.empty:
            self._log_policy_event(
                policy_id,
                None,
                "no_action",
                "No supplier-linked purchase orders for consolidation",
                {},
            )
            return findings

        df["category"] = df["po_id"].map(self._category_for_po)
        if df.get("category") is None or df["category"].isna().all():
            if "item_description" in df.columns:
                df["category"] = df["item_description"].astype(str)
            else:
                df["category"] = "General"
        df["category"] = df["category"].fillna(
            df.get("item_description")
        ).fillna("General")
        df["category"] = df["category"].astype(str)

        value_col = self._choose_first_column(
            df,
            _PURCHASE_LINE_VALUE_COLUMNS,
        )
        if value_col:
            df[value_col] = pd.to_numeric(df[value_col], errors="coerce").fillna(0.0)
        else:
            df["__line_value"] = (
                pd.to_numeric(df.get("unit_price"), errors="coerce").fillna(0.0)
                * pd.to_numeric(df.get("quantity"), errors="coerce").fillna(0.0)
            )
            value_col = "__line_value"

        summary = (
            df.groupby(["category", "supplier_id"], as_index=False)
            .agg({value_col: "sum"})
            .rename(columns={value_col: "total_spend"})
        )
        if summary.empty:
            self._log_policy_event(
                policy_id,
                None,
                "no_action",
                "Unable to aggregate supplier spend by category",
                {},
            )
            return findings

        category_groups = summary.groupby("category")
        for category, cat_df in category_groups:
            supplier_count = len(cat_df)
            if supplier_count < max(2, min_suppliers):
                continue
            total_spend = float(cat_df["total_spend"].sum())
            if total_spend < min_spend:
                continue
            ordered = cat_df.sort_values("total_spend", ascending=False)
            leader = ordered.iloc[0]
            remainder = ordered.iloc[1:]
            if remainder.empty:
                continue
            category_lines = df[df["category"] == category]
            for _, row in remainder.iterrows():
                supplier_id = row["supplier_id"]
                supplier_spend = float(row["total_spend"])
                savings = max(0.0, supplier_spend * savings_rate)
                po_ids = sorted(
                    {
                        str(po_id)
                        for po_id in category_lines.loc[
                            category_lines["supplier_id"] == supplier_id,
                            "po_id",
                        ]
                        .dropna()
                        .unique()
                    }
                )
                details = {
                    "category": category,
                    "current_supplier": supplier_id,
                    "preferred_supplier": leader["supplier_id"],
                    "category_spend": total_spend,
                    "reallocated_spend": supplier_spend,
                    "savings_rate": savings_rate,
                    "estimated_savings": savings,
                    "supplier_count": supplier_count,
                }
                finding = self._build_finding(
                    detector,
                    supplier_id,
                    category,
                    None,
                    savings,
                    details,
                    po_ids or [category],
                    policy_id=policy_id,
                    policy_name=policy_cfg.get("policy_name"),
                )
                findings.append(finding)
                self._log_policy_event(
                    policy_id,
                    supplier_id,
                    "opportunity_identified",
                    f"Supplier consolidation opportunity identified for category {category}",
                    {**details, "source_po_ids": po_ids},
                )

        if not findings:
            candidate_stats = (
                summary.groupby("category")
                .agg(supplier_count=("supplier_id", "nunique"), category_spend=("total_spend", "sum"))
                .sort_values(["supplier_count", "category_spend"], ascending=[False, False])
            )
            if not candidate_stats.empty and candidate_stats.iloc[0]["supplier_count"] >= 2:
                fallback_category = candidate_stats.index[0]
                cat_df = summary[summary["category"] == fallback_category].sort_values(
                    "total_spend", ascending=False
                )
                if len(cat_df) > 1:
                    leader = cat_df.iloc[0]
                    row = cat_df.iloc[1]
                    supplier_id = row["supplier_id"]
                    supplier_spend = float(row["total_spend"])
                    savings = max(0.0, supplier_spend * savings_rate)
                    category_lines = df[df["category"] == fallback_category]
                    po_ids = sorted(
                        {
                            str(po_id)
                            for po_id in category_lines.loc[
                                category_lines["supplier_id"] == supplier_id,
                                "po_id",
                            ]
                            .dropna()
                            .unique()
                        }
                    )
                    details = {
                        "category": fallback_category,
                        "current_supplier": supplier_id,
                        "preferred_supplier": leader["supplier_id"],
                        "category_spend": float(cat_df["total_spend"].sum()),
                        "reallocated_spend": supplier_spend,
                        "savings_rate": savings_rate,
                        "estimated_savings": savings,
                        "supplier_count": int(candidate_stats.iloc[0]["supplier_count"]),
                        "threshold_relaxed": True,
                    }
                    finding = self._build_finding(
                        detector,
                        supplier_id,
                        fallback_category,
                        None,
                        savings,
                        details,
                        po_ids or [fallback_category],
                        policy_id=policy_id,
                        policy_name=policy_cfg.get("policy_name"),
                    )
                    findings.append(finding)
                    self._log_policy_event(
                        policy_id,
                        supplier_id,
                        "threshold_relaxed",
                        "Surfaced consolidation opportunity after relaxing supplier count threshold",
                        {**details, "source_po_ids": po_ids},
                    )

        if findings:
            self._default_notifications(notifications)
        else:
            self._log_policy_event(
                policy_id,
                None,
                "no_action",
                "No consolidation opportunities identified",
                {"minimum_supplier_count": min_suppliers, "minimum_spend_threshold": min_spend},
            )
        return findings

    def _enrich_findings(
        self, findings: List[Finding], tables: Dict[str, pd.DataFrame]
    ) -> List[Finding]:
        """Fill in missing supplier/category/item IDs using live tables."""
        po = tables.get("purchase_orders", pd.DataFrame())
        po_lines = tables.get("purchase_order_lines", pd.DataFrame())
        inv_lines = tables.get("invoice_lines", pd.DataFrame())
        contracts = tables.get("contracts", pd.DataFrame())
        quotes = tables.get("quotes", pd.DataFrame())
        quote_lines = tables.get("quote_lines", pd.DataFrame())
        supplier_lookup = getattr(self, "_supplier_lookup", {})
        contract_supplier_map = getattr(self, "_contract_supplier_map", {})
        contract_metadata = getattr(self, "_contract_metadata", {})
        po_supplier_map = getattr(self, "_po_supplier_map", {})
        po_contract_map = getattr(self, "_po_contract_map", {})
        invoice_supplier_map = getattr(self, "_invoice_supplier_map", {})
        invoice_po_map = getattr(self, "_invoice_po_map", {})


        def _lookup(df: pd.DataFrame, key_col: str, val_col: str, key: str) -> Optional[str]:
            try:
                if df.empty or key_col not in df.columns or val_col not in df.columns:
                    return None
                match = df[df[key_col].astype(str) == str(key)][val_col].dropna()
                return str(match.iloc[0]) if not match.empty else None
            except Exception:
                return None

        def _clean_supplier(value: Optional[str]) -> Optional[str]:
            if value is None:
                return None
            supplier_id = str(value)
            if supplier_lookup and supplier_id not in supplier_lookup:
                logger.debug(
                    "Supplier ID %s not found in supplier master; ignoring", supplier_id
                )
                return None
            return supplier_id

        def _normalise(value: Any) -> Optional[str]:
            if value is None:
                return None
            try:
                if pd.isna(value):  # type: ignore[arg-type]
                    return None
            except Exception:
                pass
            return str(value).strip()

        def _contract_category(contract_id: Optional[str]) -> Optional[str]:
            if not contract_id:
                return None
            meta = contract_metadata.get(contract_id)
            if not meta:
                return None
            return meta.get("spend_category") or meta.get("category_id")

        def _contract_supplier(contract_id: Optional[str]) -> Optional[str]:
            if not contract_id:
                return None
            supplier_id = contract_supplier_map.get(contract_id)
            if supplier_id:
                return supplier_id
            meta = contract_metadata.get(contract_id)
            if not meta:
                return None
            return meta.get("supplier_id")

        for f in findings:
            f.supplier_id = _clean_supplier(f.supplier_id)
            for src in f.source_records:
                src_key = _normalise(src)
                if src_key and not f.supplier_id:
                    candidate = (
                        contract_supplier_map.get(src_key)
                        or po_supplier_map.get(src_key)
                        or invoice_supplier_map.get(src_key)
                    )
                    if not candidate and src_key in po_contract_map:
                        candidate = _contract_supplier(po_contract_map.get(src_key))
                    if not candidate and src_key in invoice_po_map:
                        po_id = invoice_po_map.get(src_key)
                        candidate = (
                            po_supplier_map.get(po_id)
                            or _contract_supplier(po_contract_map.get(po_id))
                        )
                    if not candidate:
                        candidate = (
                            _lookup(po, "po_id", "supplier_id", src_key)
                            or _lookup(contracts, "contract_id", "supplier_id", src_key)
                            or _lookup(quotes, "quote_id", "supplier_id", src_key)
                        )
                    f.supplier_id = _clean_supplier(candidate)
                if src_key and not f.category_id:
                    candidate_cat = None
                    if src_key in contract_metadata:
                        candidate_cat = _contract_category(src_key)
                    if not candidate_cat and src_key in po_contract_map:
                        candidate_cat = _contract_category(po_contract_map.get(src_key))
                    if not candidate_cat and src_key in invoice_po_map:
                        po_id = invoice_po_map.get(src_key)
                        candidate_cat = _contract_category(po_contract_map.get(po_id))
                    if not candidate_cat:
                        candidate_cat = (
                            _lookup(po, "po_id", "spend_category", src_key)
                            or _lookup(po, "po_id", "category_id", src_key)
                            or _lookup(contracts, "contract_id", "spend_category", src_key)
                            or _lookup(contracts, "contract_id", "category_id", src_key)
                        )
                    if candidate_cat:
                        f.category_id = str(candidate_cat)

                if src_key and not f.item_id:
                    f.item_id = (
                        _lookup(po_lines, "po_id", "item_id", src_key)
                        or _lookup(inv_lines, "invoice_id", "item_id", src_key)
                        or _lookup(quote_lines, "quote_id", "item_id", src_key)
                        or f.item_id
                    )
            if f.supplier_id and supplier_lookup:
                f.supplier_name = supplier_lookup.get(f.supplier_id)
        return findings

    def _map_item_descriptions(
        self, findings: List[Finding], tables: Dict[str, pd.DataFrame]
    ) -> List[Finding]:
        """Replace ``item_id`` with the supplier specific item description.

        The user requirement mandates that the ``item_id`` exposed to
        downstream agents represents the supplier's product name as captured in
        ``proc.po_line_items_agent``.  Findings frequently surface purchase
        order identifiers or internal item codes which, while useful for audit
        trails, are not human friendly.  This helper cross references purchase
        order line items (and their parent purchase orders) to surface the
        description most representative of the supplier's product catalogue.
        The original identifier is retained in ``calculation_details`` under
        ``item_reference`` so that analysts can still trace the source record.
        """

        if not findings:
            return findings

        po_lines = tables.get("purchase_order_lines", pd.DataFrame())
        purchase_orders = tables.get("purchase_orders", pd.DataFrame())
        if (
            po_lines.empty
            or "po_id" not in po_lines.columns
            or "item_description" not in po_lines.columns
        ):
            return findings
        if purchase_orders.empty or "po_id" not in purchase_orders.columns:
            return findings

        supplier_id_col = self._find_column_for_key(purchase_orders, "supplier_id")
        supplier_name_col = self._find_column_for_key(purchase_orders, "supplier_name")
        supplier_col = None
        if supplier_id_col and supplier_id_col in purchase_orders.columns:
            supplier_col = supplier_id_col
        elif supplier_name_col and supplier_name_col in purchase_orders.columns:
            supplier_col = supplier_name_col
        if not supplier_col:
            return findings

        join_df = purchase_orders[["po_id", supplier_col]].copy()
        join_df = join_df.rename(columns={supplier_col: "supplier_reference"})

        try:
            merged = po_lines.merge(
                join_df,
                on="po_id",
                how="left",
            )
        except Exception:  # pragma: no cover - defensive
            logger.exception("Failed to join purchase order lines for description mapping")
            return findings

        if merged.empty:
            return findings

        def _clean(value: Any) -> Optional[str]:
            if value is None:
                return None
            try:
                if pd.isna(value):  # type: ignore[arg-type]
                    return None
            except Exception:
                pass
            text = str(value).strip()
            return text or None

        if "supplier_reference" not in merged.columns:
            return findings
        merged["supplier_reference"] = merged["supplier_reference"].map(_clean)
        merged["supplier_id"] = merged["supplier_reference"].map(self._resolve_supplier_id)
        unresolved_mask = merged["supplier_id"].isna() & merged["supplier_reference"].notna()
        if unresolved_mask.any():
            merged.loc[unresolved_mask, "supplier_id"] = merged.loc[
                unresolved_mask, "supplier_reference"
            ]
        merged["supplier_id"] = merged["supplier_id"].map(_clean)
        merged["po_id"] = merged["po_id"].map(_clean)
        if "item_id" in merged.columns:
            merged["item_id"] = merged["item_id"].map(_clean)
        merged["item_description"] = merged["item_description"].map(_clean)
        merged = merged.dropna(subset=["supplier_id", "item_description"])
        merged = merged.drop(columns=["supplier_reference"], errors="ignore")
        if merged.empty:
            return findings

        supplier_item_desc: dict[tuple[str, str], Counter[str]] = defaultdict(Counter)
        supplier_po_desc: dict[tuple[str, str], Counter[str]] = defaultdict(Counter)
        supplier_desc: dict[str, Counter[str]] = defaultdict(Counter)

        for row in merged.itertuples(index=False):
            supplier_id = getattr(row, "supplier_id", None)
            description = getattr(row, "item_description", None)
            if not supplier_id or not description:
                continue
            supplier_desc[supplier_id][description] += 1
            item_identifier = getattr(row, "item_id", None)
            if item_identifier:
                supplier_item_desc[(supplier_id, item_identifier)][description] += 1
            po_identifier = getattr(row, "po_id", None)
            if po_identifier:
                supplier_po_desc[(supplier_id, po_identifier)][description] += 1

        def _resolve(counter: Optional[Counter[str]]) -> Optional[str]:
            if not counter:
                return None
            most_common = counter.most_common(1)
            return most_common[0][0] if most_common else None

        description_matches: Dict[str, Dict[str, Any]] = {}
        catalog = tables.get("product_mapping", pd.DataFrame())
        if isinstance(catalog, pd.DataFrame) and not catalog.empty:
            if "product" in catalog.columns:
                catalog_df = catalog.dropna(subset=["product"]).copy()
                if not catalog_df.empty:
                    catalog_df["product"] = catalog_df["product"].astype(str).str.strip()
                    catalog_df = catalog_df[catalog_df["product"] != ""]
                    catalog_rows = []
                    for row in catalog_df.itertuples(index=False):
                        product_name = getattr(row, "product", None)
                        if not product_name:
                            continue
                        entry: Dict[str, Any] = {"product": str(product_name).strip()}
                        for level in range(1, 6):
                            field = f"category_level_{level}"
                            if hasattr(row, field):
                                entry[field] = getattr(row, field)
                        catalog_rows.append(entry)
                    if catalog_rows:
                        catalog_index = [
                            (entry["product"].lower(), entry)
                            for entry in catalog_rows
                        ]
                        unique_descriptions = {desc for counter in supplier_desc.values() for desc in counter}
                        for description in unique_descriptions:
                            key = description.lower()
                            best_score = 0.0
                            best_entry: Optional[Dict[str, Any]] = None
                            for product_key, entry in catalog_index:
                                score = SequenceMatcher(None, key, product_key).ratio()
                                if score > best_score:
                                    best_score = score
                                    best_entry = entry
                            if best_entry and best_score >= _CATALOG_MATCH_THRESHOLD:
                                description_matches[description] = {
                                    **best_entry,
                                    "match_score": best_score,
                                }

        for finding in findings:
            supplier_id = finding.supplier_id
            if not supplier_id:
                continue

            original_item = finding.item_id
            if original_item and not finding.item_reference:
                finding.item_reference = str(original_item)
            description = None
            if original_item:
                description = _resolve(
                    supplier_item_desc.get((supplier_id, str(original_item).strip()))
                )
            if not description:
                for src in finding.source_records:
                    src_key = _clean(src)
                    if not src_key:
                        continue
                    description = _resolve(
                        supplier_po_desc.get((supplier_id, src_key))
                    )
                    if description:
                        break
            if not description:
                description = _resolve(supplier_desc.get(supplier_id))

            if not description:
                continue

            if (
                original_item
                and original_item != description
                and isinstance(finding.calculation_details, dict)
            ):
                finding.calculation_details.setdefault("item_reference", original_item)
            if isinstance(finding.calculation_details, dict):
                finding.calculation_details.setdefault("item_description", description)
            catalog_entry = description_matches.get(description)
            if catalog_entry:
                product_name = str(catalog_entry.get("product", "")).strip()
                if product_name:
                    finding.item_id = product_name
                    if isinstance(finding.calculation_details, dict):
                        finding.calculation_details.setdefault("catalog_product", product_name)
                        category_details = {}
                        for level in range(1, 6):
                            field = f"category_level_{level}"
                            value = catalog_entry.get(field)
                            if value:
                                category_details[field] = str(value).strip()
                                if not finding.category_id:
                                    finding.category_id = str(value)
                        if category_details:
                            finding.calculation_details.setdefault(
                                "catalog_categories", category_details
                            )
                else:
                    finding.item_id = description
            else:
                finding.item_id = description

        return findings

    def _policy_price_benchmark_variance(
        self,
        tables: Dict[str, pd.DataFrame],
        input_data: Dict[str, Any],
        notifications: set[str],
        policy_cfg: Dict[str, Any],
    ) -> List[Finding]:
        findings: List[Finding] = []
        policy_id = policy_cfg["policy_id"]
        detector = policy_cfg["detector"]

        supplier_id, supplier_meta = self._resolve_policy_supplier(input_data)
        if not supplier_id:
            message = supplier_meta.get("message") if supplier_meta else None
            if not message:
                message = "Supplier identifier missing from policy conditions"
            self._log_policy_event(
                policy_id,
                None,
                "blocked",
                message,
                supplier_meta if supplier_meta else {},
            )
            return findings

        item_id = self._get_condition(input_data, "item_id")
        actual_price = self._to_float(self._get_condition(input_data, "actual_price"))
        benchmark_price = self._to_float(self._get_condition(input_data, "benchmark_price"))
        quantity = max(self._to_float(self._get_condition(input_data, "quantity", 1.0), 1.0), 1.0)
        threshold_pct = self._to_float(
            self._get_condition(input_data, "variance_threshold_pct", 0.0)
        )

        if benchmark_price <= 0:
            self._log_policy_event(
                policy_id,
                supplier_id,
                "blocked",
                "Benchmark price must be positive",
                {},
            )
            return findings

        variance_pct = (actual_price - benchmark_price) / benchmark_price
        if actual_price <= benchmark_price or variance_pct <= threshold_pct:
            self._log_policy_event(
                policy_id,
                supplier_id,
                "no_action",
                "Variance within threshold",
                {"variance_pct": variance_pct},
            )
            return findings

        impact = (actual_price - benchmark_price) * quantity
        po_ids = self._po_ids_for_supplier_item(tables, supplier_id, item_id)
        invoice_ids = self._invoice_ids_for_po(tables, po_ids)
        sources = po_ids + invoice_ids
        if not sources and item_id is not None:
            sources = [str(item_id)]
        category_id = self._category_for_po(po_ids[0]) if po_ids else None
        details = {
            "actual_price": actual_price,
            "benchmark_price": benchmark_price,
            "variance_pct": variance_pct,
            "quantity": quantity,
        }

        findings.append(
            self._build_finding(
                detector,
                supplier_id,
                category_id,
                item_id,
                impact,
                details,
                sources,
                policy_id=policy_id,
                policy_name=policy_cfg.get("policy_name"),
            )
        )
        self._record_escalation(
            policy_id, supplier_id, "Price variance threshold breached", details
        )
        self._default_notifications(notifications)
        return findings

    def _policy_volume_consolidation(

        self,
        tables: Dict[str, pd.DataFrame],
        input_data: Dict[str, Any],
        notifications: set[str],
        policy_cfg: Dict[str, Any],
    ) -> List[Finding]:
        findings: List[Finding] = []
        policy_id = policy_cfg["policy_id"]
        detector = policy_cfg["detector"]
        minimum_volume = self._to_float(
            self._get_condition(input_data, "minimum_volume_gbp", 0.0)
        )

        po_lines = tables.get("purchase_order_lines", pd.DataFrame())
        if po_lines.empty:
            self._log_policy_event(
                policy_id, None, "no_action", "No purchase order line data available", {}
            )
            return findings

        value_col = self._choose_first_column(
            po_lines,
            _PURCHASE_LINE_VALUE_COLUMNS,
        )
        price_col = self._choose_first_column(po_lines, ["unit_price_gbp", "unit_price"])
        qty_col = "quantity" if "quantity" in po_lines.columns else None
        if value_col is None:
            self._log_policy_event(
                policy_id,
                None,
                "no_action",
                "Unable to determine PO line value column",
                {},
            )
            return findings

        df = po_lines.dropna(subset=["po_id", "item_id"]).copy()
        if df.empty:
            self._log_policy_event(
                policy_id,
                None,
                "no_action",
                "Purchase order lines missing item references",
                {},
            )
            return findings
        df["po_id"] = df["po_id"].map(self._normalise_identifier)
        df = df.dropna(subset=["po_id"])
        df["item_id"] = df["item_id"].astype(str).str.strip()
        df[value_col] = df[value_col].fillna(0.0)
        if price_col:
            df[price_col] = df[price_col].fillna(0.0)
        if qty_col:
            df[qty_col] = df[qty_col].fillna(0.0)
        supplier_col = self._find_column_for_key(df, "supplier_id")
        mapped_suppliers = df["po_id"].map(self._po_supplier_map)
        if supplier_col and supplier_col in df.columns:
            existing = df[supplier_col].apply(self._resolve_supplier_id)
            df["supplier_id"] = mapped_suppliers.where(~mapped_suppliers.isna(), existing)
        else:
            df["supplier_id"] = mapped_suppliers
        df["supplier_id"] = df["supplier_id"].map(self._resolve_supplier_id)
        df = df.dropna(subset=["supplier_id"])

        if df.empty:
            self._log_policy_event(
                policy_id,
                None,
                "no_action",
                "No supplier-linked PO lines for consolidation",
                {},
            )
            return findings

        agg_map: Dict[str, str] = {value_col: "sum"}
        if price_col:
            agg_map[price_col] = "mean"
        if qty_col:
            agg_map[qty_col] = "sum"
        summary = (
            df.groupby(["item_id", "supplier_id"], as_index=False)
            .agg(agg_map)
            .rename(columns={value_col: "total_spend"})
        )
        if price_col:
            summary = summary.rename(columns={price_col: "avg_price"})
        else:
            summary["avg_price"] = summary["total_spend"]
        if qty_col:
            summary = summary.rename(columns={qty_col: "total_qty"})
        else:
            summary["total_qty"] = summary.apply(
                lambda r: r["total_spend"] / r["avg_price"]
                if r["avg_price"] not in (0, None)
                else 0.0,
                axis=1,
            )

        summary["supplier_id"] = summary["supplier_id"].map(self._resolve_supplier_id)
        summary = summary.dropna(subset=["supplier_id"])
        if summary.empty:
            self._log_policy_event(
                policy_id,
                None,
                "no_action",
                "No suppliers matched consolidation criteria",
                {},
            )
            return findings

        for item_id, item_df in summary.groupby("item_id"):
            total_spend = item_df["total_spend"].sum()
            if total_spend < minimum_volume or len(item_df) < 2:
                continue
            cheapest = item_df.sort_values("avg_price").iloc[0]
            for _, row in item_df.iterrows():
                supplier = row["supplier_id"]
                if supplier == cheapest["supplier_id"]:
                    continue
                qty = row.get("total_qty", 0.0)
                if qty <= 0:
                    qty = row["total_spend"] / cheapest["avg_price"] if cheapest["avg_price"] else row["total_spend"]
                savings_per_unit = row["avg_price"] - cheapest["avg_price"]
                potential_savings = max(0.0, savings_per_unit * qty)
                if potential_savings <= 0:
                    continue
                po_ids = self._po_ids_for_supplier_item(tables, supplier, item_id)
                category_id = self._category_for_po(po_ids[0]) if po_ids else None
                details = {
                    "current_supplier_price": row["avg_price"],
                    "best_supplier": cheapest["supplier_id"],
                    "best_price": cheapest["avg_price"],
                    "total_item_spend": total_spend,
                }
                findings.append(
                    self._build_finding(
                        detector,
                        supplier,
                        category_id,
                        item_id,
                        potential_savings,
                        details,
                        po_ids or [item_id],
                        policy_id=policy_id,
                        policy_name=policy_cfg.get("policy_name"),
                    )
                )
                self._log_policy_event(
                    policy_id,
                    supplier,
                    "detected",
                    "Volume consolidation opportunity identified",
                    details,
                )

        if findings:
            self._default_notifications(notifications)
        else:
            self._log_policy_event(
                policy_id,
                None,
                "no_action",
                "No consolidation opportunities above threshold",
                {"minimum_volume_gbp": minimum_volume},
            )
        return findings

    def _contract_portfolio_fallback(
        self,
        tables: Dict[str, pd.DataFrame],
        detector: str,
        reference_date: date,
        ranking: Optional[Iterable[Dict[str, Any]]],
        limit: int = 3,
        policy_id: Optional[str] = None,
        policy_name: Optional[str] = None,
    ) -> List[Finding]:
        contracts = tables.get("contracts", pd.DataFrame())
        if contracts.empty or "supplier_id" not in contracts.columns or "contract_id" not in contracts.columns:
            return []

        df = contracts.dropna(subset=["supplier_id", "contract_id"]).copy()
        if df.empty:
            return []

        df["supplier_id"] = df["supplier_id"].astype(str).str.strip()
        df["contract_id"] = df["contract_id"].astype(str).str.strip()
        df = df[(df["supplier_id"] != "") & (df["contract_id"] != "")]
        if df.empty:
            return []

        if self._supplier_lookup:
            df = df[df["supplier_id"].isin(self._supplier_lookup)]
            if df.empty:
                return []

        value_col = self._choose_first_column(
            df,
            [
                "total_contract_value_gbp",
                "total_contract_value",
                "contract_value_gbp",
                "contract_value",
                "adjusted_price_gbp",
                "adjusted_price",
            ],
        )
        if value_col:
            df[value_col] = pd.to_numeric(df[value_col], errors="coerce").fillna(0.0)
        else:
            value_col = "__contract_value__"
            df[value_col] = 0.0

        if "contract_end_date" in df.columns:
            end_dates = pd.to_datetime(df["contract_end_date"], errors="coerce").dt.date
            df["contract_end_date"] = end_dates
            if reference_date:
                mask = end_dates.isna() | (end_dates >= reference_date)
                if mask.any():
                    df = df[mask].copy()

        if df.empty:
            return []

        category_col = self._choose_first_column(df, ["category_id", "spend_category"])
        group = df.groupby("supplier_id", dropna=True)
        aggregated = group[value_col].sum().to_frame(name="total_value")
        aggregated["contract_count"] = group["contract_id"].nunique()
        aggregated["contract_ids"] = group["contract_id"].apply(
            lambda s: sorted({str(v) for v in s.dropna().astype(str)})
        )
        if "contract_end_date" in df.columns:
            def _next_expiry(series: pd.Series) -> Optional[date]:
                dates = [d for d in series if isinstance(d, date)]
                return min(dates) if dates else None

            aggregated["next_expiry"] = group["contract_end_date"].apply(_next_expiry)

        if category_col:
            aggregated["primary_category"] = group[category_col].apply(
                lambda s: s.dropna().astype(str).mode().iloc[0]
                if not s.dropna().empty
                else None
            )

        aggregated = aggregated.reset_index()

        supplier_master = tables.get("supplier_master", pd.DataFrame())
        if not supplier_master.empty and "supplier_id" in supplier_master.columns:
            supplier_info = supplier_master.dropna(subset=["supplier_id"]).copy()
            supplier_info["supplier_id"] = supplier_info["supplier_id"].astype(str).str.strip()
            info_cols = [
                col
                for col in [
                    "supplier_name",
                    "supplier_type",
                    "risk_score",
                    "is_preferred_supplier",
                    "registered_country",
                    "default_currency",
                ]
                if col in supplier_info.columns
            ]
            if info_cols:
                aggregated = aggregated.merge(
                    supplier_info[["supplier_id"] + info_cols],
                    on="supplier_id",
                    how="left",
                )

        ranking_df = pd.DataFrame(list(ranking or []))
        if not ranking_df.empty and "supplier_id" in ranking_df.columns:
            ranking_df = ranking_df.dropna(subset=["supplier_id"]).copy()
            ranking_df["supplier_id"] = ranking_df["supplier_id"].astype(str).str.strip()
            rename_map = {
                col: f"ranking_{col}"
                for col in ["final_score", "justification", "risk_score", "total_spend"]
                if col in ranking_df.columns
            }
            ranking_df = ranking_df.rename(columns=rename_map)
            ranking_cols = [col for col in ranking_df.columns if col != "supplier_id"]
            if ranking_cols:
                aggregated = aggregated.merge(
                    ranking_df[["supplier_id"] + ranking_cols].drop_duplicates("supplier_id"),
                    on="supplier_id",
                    how="left",
                )
            if "ranking_final_score" in aggregated.columns:
                aggregated["final_score_numeric"] = pd.to_numeric(
                    aggregated["ranking_final_score"], errors="coerce"
                )

        sort_cols: List[str] = []
        ascending: List[bool] = []
        if "final_score_numeric" in aggregated.columns:
            sort_cols.append("final_score_numeric")
            ascending.append(False)
        sort_cols.append("total_value")
        ascending.append(False)
        aggregated = aggregated.sort_values(sort_cols, ascending=ascending, na_position="last")

        findings: List[Finding] = []
        for _, row in aggregated.head(max(limit, 1)).iterrows():
            supplier_id = self._resolve_supplier_id(row.get("supplier_id"))
            if not supplier_id:
                continue
            impact = self._to_float(row.get("total_value"), 0.0)
            contract_ids = row.get("contract_ids")
            sources = (
                [str(src) for src in contract_ids if src]
                if isinstance(contract_ids, list)
                else []
            )
            details: Dict[str, Any] = {
                "analysis_type": "contract_portfolio_fallback",
                "contract_count": int(row.get("contract_count", 0) or 0),
            }
            if impact:
                details["total_contract_value_gbp"] = impact
            next_expiry = row.get("next_expiry")
            if isinstance(next_expiry, date):
                details["next_contract_end_date"] = str(next_expiry)
            supplier_name = row.get("supplier_name")
            if isinstance(supplier_name, str) and supplier_name:
                details["supplier_name"] = supplier_name
            ranking_score = row.get("ranking_final_score")
            if pd.notna(ranking_score):
                details["ranking_final_score"] = self._to_float(ranking_score)
            ranking_justification = row.get("ranking_justification")
            if isinstance(ranking_justification, str) and ranking_justification.strip():
                details["ranking_justification"] = ranking_justification.strip()
            ranking_spend = row.get("ranking_total_spend")
            if pd.notna(ranking_spend):
                details["ranking_total_spend"] = self._to_float(ranking_spend)
            ranking_risk = row.get("ranking_risk_score")
            if pd.notna(ranking_risk):
                details["ranking_risk_score"] = self._to_float(ranking_risk)
            risk_score = row.get("risk_score")
            if pd.notna(risk_score):
                details["risk_score"] = self._to_float(risk_score)
            if "is_preferred_supplier" in row:
                pref = row.get("is_preferred_supplier")
                if pd.isna(pref):
                    pref_value = None
                elif isinstance(pref, bool):
                    pref_value = pref
                else:
                    pref_value = str(pref).strip().lower() in {"true", "1", "y", "yes"}
                details["is_preferred_supplier"] = pref_value
            category_id = row.get("primary_category") if category_col else None
            finding = self._build_finding(
                f"{detector} - Portfolio",
                supplier_id,
                category_id,
                None,
                impact,
                details,
                sources,
                policy_id=policy_id,
                policy_name=policy_name,
            )
            if isinstance(supplier_name, str) and supplier_name:
                finding.supplier_name = supplier_name
            findings.append(finding)

        return findings

    def _policy_contract_expiry(
        self,
        tables: Dict[str, pd.DataFrame],
        input_data: Dict[str, Any],
        notifications: set[str],
        policy_cfg: Dict[str, Any],
    ) -> List[Finding]:
        findings: List[Finding] = []
        policy_id = policy_cfg["policy_id"]
        detector = policy_cfg["detector"]
        window_days = self._to_int(self._get_condition(input_data, "negotiation_window_days"), 0)
        if window_days <= 0:
            self._log_policy_event(
                policy_id,
                None,
                "blocked",
                "Negotiation window must be greater than zero",
                {"negotiation_window_days": window_days},
            )
            return findings

        reference_date = self._to_date(self._get_condition(input_data, "reference_date"))
        contracts = tables.get("contracts", pd.DataFrame())
        if contracts.empty or "contract_id" not in contracts.columns:
            self._log_policy_event(
                policy_id,
                None,
                "no_action",
                "No contract data available for expiry analysis",
                {},
            )
            return findings

        contract_value_col = self._choose_first_column(
            contracts, ["total_contract_value_gbp", "total_contract_value"]
        )
        category_col = "category_id" if "category_id" in contracts.columns else "spend_category"
        end_dates = pd.to_datetime(contracts.get("contract_end_date"), errors="coerce")
        for idx, row in contracts.iterrows():
            end_date = end_dates.iloc[idx]
            if pd.isna(end_date):
                continue
            end_date = end_date.date()
            days_to_expiry = (end_date - reference_date).days
            if days_to_expiry < 0 or days_to_expiry > window_days:
                continue
            supplier_id = self._resolve_supplier_id(row.get("supplier_id"))
            if not supplier_id:
                continue
            impact = self._to_float(row.get(contract_value_col, 0.0)) if contract_value_col else 0.0
            details = {
                "contract_title": row.get("contract_title"),
                "contract_end_date": str(end_date),
                "days_to_expiry": days_to_expiry,
            }
            category_id = row.get(category_col) if category_col in row else None
            sources = [row.get("contract_id")]
            findings.append(
                self._build_finding(
                    detector,
                    supplier_id,
                    category_id,
                    row.get("contract_id"),
                    impact,
                    details,
                    [s for s in sources if s],
                    policy_id=policy_id,
                    policy_name=policy_cfg.get("policy_name"),
                )
            )
            self._record_escalation(
                policy_id,
                supplier_id,
                "Contract expiring within negotiation window",
                details,
            )

        if findings:
            self._default_notifications(notifications)
            return findings

        fallback_findings = self._contract_portfolio_fallback(
            tables,
            detector,
            reference_date,
            input_data.get("ranking"),
            policy_id=policy_id,
            policy_name=policy_cfg.get("policy_name"),
        )
        if fallback_findings:
            supplier_ids = [f.supplier_id for f in fallback_findings if f.supplier_id]
            self._log_policy_event(
                policy_id,
                None,
                "fallback",
                "No contracts expiring within negotiation window; surfaced top contract suppliers",
                {
                    "negotiation_window_days": window_days,
                    "supplier_candidates": supplier_ids,
                },
            )
            self._default_notifications(notifications)
            return fallback_findings

        self._log_policy_event(
            policy_id,
            None,
            "no_action",
            "No contracts expiring within negotiation window",
            {"negotiation_window_days": window_days},
        )
        return findings

    def _policy_supplier_risk(
        self,
        tables: Dict[str, pd.DataFrame],
        input_data: Dict[str, Any],
        notifications: set[str],
        policy_cfg: Dict[str, Any],
    ) -> List[Finding]:
        findings: List[Finding] = []
        policy_id = policy_cfg["policy_id"]
        detector = policy_cfg["detector"]
        threshold = self._to_float(self._get_condition(input_data, "risk_threshold", 0.0))
        risk_weight = self._to_float(self._get_condition(input_data, "risk_weight", 1000.0))

        supplier_master = tables.get("supplier_master", pd.DataFrame())
        risk_col = "risk_score" if "risk_score" in supplier_master.columns else None
        if risk_col:
            risk_df = supplier_master[["supplier_id", risk_col]].dropna()
        else:
            if not self._supplier_risk_map:
                self._load_supplier_risk_map()
            risk_df = pd.DataFrame(
                {
                    "supplier_id": list(self._supplier_risk_map.keys()),
                    "risk_score": list(self._supplier_risk_map.values()),
                }
            )
            risk_col = "risk_score"

        if risk_df.empty:
            self._log_policy_event(
                policy_id,
                None,
                "no_action",
                "No supplier risk metrics available",
                {},
            )
            return findings

        for _, row in risk_df.iterrows():
            supplier_id = self._resolve_supplier_id(row.get("supplier_id"))
            if not supplier_id:
                continue
            risk_score = self._to_float(row.get(risk_col, 0.0))
            if risk_score < threshold:
                continue
            impact = risk_score * risk_weight
            details = {"risk_score": risk_score, "threshold": threshold}
            findings.append(
                self._build_finding(
                    detector,
                    supplier_id,
                    None,
                    None,
                    impact,
                    details,
                    [supplier_id],
                    policy_id=policy_id,
                    policy_name=policy_cfg.get("policy_name"),
                )
            )
            self._record_escalation(
                policy_id, supplier_id, "Supplier risk threshold breached", details
            )

        if findings:
            self._default_notifications(notifications)
        else:
            self._log_policy_event(
                policy_id,
                None,
                "no_action",
                "No suppliers breached the risk threshold",
                {"risk_threshold": threshold},
            )
        return findings

    def _policy_maverick_spend(
        self,
        tables: Dict[str, pd.DataFrame],
        input_data: Dict[str, Any],
        notifications: set[str],
        policy_cfg: Dict[str, Any],
    ) -> List[Finding]:
        findings: List[Finding] = []
        policy_id = policy_cfg["policy_id"]
        detector = policy_cfg["detector"]
        minimum_value = self._to_float(self._get_condition(input_data, "minimum_value_gbp", 0.0))

        purchase_orders = tables.get("purchase_orders", pd.DataFrame())
        if purchase_orders.empty or "po_id" not in purchase_orders.columns:
            self._log_policy_event(
                policy_id,
                None,
                "no_action",
                "No purchase order header data available",
                {},
            )
            return findings

        value_col = self._choose_first_column(
            purchase_orders, ["total_amount_gbp", "total_amount"]
        )
        if value_col is None:
            self._log_policy_event(
                policy_id,
                None,
                "no_action",
                "Unable to determine PO total value column",
                {},
            )
            return findings

        for _, row in purchase_orders.iterrows():
            po_raw = row.get("po_id")
            po_id = self._normalise_identifier(po_raw)
            contract_raw = row.get("contract_id")
            contract_id = self._normalise_identifier(contract_raw)
            if contract_id and contract_id in self._contract_supplier_map:
                continue
            supplier_candidate = self._resolve_supplier_id(row.get("supplier_id"))
            if not supplier_candidate and po_id:
                supplier_candidate = self._po_supplier_map.get(po_id)
            if not supplier_candidate and contract_id:
                supplier_candidate = self._contract_supplier_map.get(contract_id)
            supplier_id = self._resolve_supplier_id(supplier_candidate)
            if not supplier_id:
                continue
            value = self._to_float(row.get(value_col, 0.0))
            if value < minimum_value:
                continue
            details = {"po_total": value}
            if contract_id or contract_raw:
                details["contract_id"] = contract_id or contract_raw
            findings.append(
                self._build_finding(
                    detector,
                    supplier_id,
                    None,
                    None,
                    value,
                    details,
                    [po_id or str(po_raw)],
                    policy_id=policy_id,
                    policy_name=policy_cfg.get("policy_name"),
                )
            )
            self._record_escalation(
                policy_id,
                supplier_id,
                "PO issued without approved contract",
                details,
            )

        if findings:
            self._default_notifications(notifications)
        else:
            self._log_policy_event(
                policy_id,
                None,
                "no_action",
                "No maverick spend identified above threshold",
                {"minimum_value_gbp": minimum_value},
            )
        return findings

    def _policy_duplicate_supplier(
        self,
        tables: Dict[str, pd.DataFrame],
        input_data: Dict[str, Any],
        notifications: set[str],
        policy_cfg: Dict[str, Any],
    ) -> List[Finding]:
        findings: List[Finding] = []
        policy_id = policy_cfg["policy_id"]
        detector = policy_cfg["detector"]
        minimum_overlap = self._to_float(
            self._get_condition(input_data, "minimum_overlap_gbp", 0.0)
        )

        po_lines = tables.get("purchase_order_lines", pd.DataFrame())
        if po_lines.empty or "item_id" not in po_lines.columns:
            self._log_policy_event(
                policy_id,
                None,
                "no_action",
                "No PO line data available for duplicate supplier detection",
                {},
            )
            return findings

        value_col = self._choose_first_column(
            po_lines,
            _PURCHASE_LINE_VALUE_COLUMNS,
        )
        if value_col is None:
            self._log_policy_event(
                policy_id,
                None,
                "no_action",
                "Unable to determine PO line value column",
                {},
            )
            return findings

        df = po_lines.dropna(subset=["item_id", "po_id"]).copy()
        df["po_id"] = df["po_id"].astype(str)
        df["item_id"] = df["item_id"].astype(str)
        df[value_col] = df[value_col].fillna(0.0)
        df["supplier_id"] = df["po_id"].map(self._po_supplier_map)
        df = df.dropna(subset=["supplier_id"])
        df["supplier_id"] = df["supplier_id"].astype(str)

        if df.empty:
            self._log_policy_event(
                policy_id,
                None,
                "no_action",
                "No supplier-linked PO lines for duplicate detection",
                {},
            )
            return findings

        summary = (
            df.groupby(["item_id", "supplier_id"], as_index=False)[value_col]
            .sum()
            .rename(columns={value_col: "spend"})
        )

        for item_id, item_df in summary.groupby("item_id"):
            total_spend = item_df["spend"].sum()
            suppliers = [self._resolve_supplier_id(s) for s in item_df["supplier_id"].tolist()]
            suppliers = [s for s in suppliers if s]
            if len(suppliers) < 2 or total_spend < minimum_overlap:
                continue
            max_row = item_df.loc[item_df["spend"].idxmax()]
            supplier_id = self._resolve_supplier_id(max_row["supplier_id"])
            if not supplier_id:
                continue
            po_ids = self._po_ids_for_supplier_item(tables, supplier_id, item_id)
            category_id = self._category_for_po(po_ids[0]) if po_ids else None
            details = {
                "supplier_count": len(suppliers),
                "suppliers": suppliers,
                "total_spend": total_spend,
            }
            findings.append(
                self._build_finding(
                    detector,
                    supplier_id,
                    category_id,
                    item_id,
                    total_spend,
                    details,
                    po_ids or [item_id],
                    policy_id=policy_id,
                    policy_name=policy_cfg.get("policy_name"),
                )
            )
            self._log_policy_event(
                policy_id,
                supplier_id,
                "detected",
                "Duplicate supplier identified for SKU/service",
                details,
            )

        if findings:
            self._default_notifications(notifications)
        else:
            self._log_policy_event(
                policy_id,
                None,
                "no_action",
                "No duplicate suppliers detected above threshold",
                {"minimum_overlap_gbp": minimum_overlap},
            )
        return findings

    def _policy_category_overspend(
        self,
        tables: Dict[str, pd.DataFrame],
        input_data: Dict[str, Any],
        notifications: set[str],
        policy_cfg: Dict[str, Any],
    ) -> List[Finding]:
        findings: List[Finding] = []
        policy_id = policy_cfg["policy_id"]
        detector = policy_cfg["detector"]
        budgets = self._get_condition(input_data, "category_budgets", {})
        if not isinstance(budgets, dict) or not budgets:
            self._log_policy_event(
                policy_id,
                None,
                "blocked",
                "Category budgets must be provided as a dictionary",
                {},
            )
            return findings

        invoice_lines = tables.get("invoice_lines", pd.DataFrame())
        if invoice_lines.empty or "po_id" not in invoice_lines.columns:
            self._log_policy_event(
                policy_id,
                None,
                "no_action",
                "No invoice line data for overspend analysis",
                {},
            )
            return findings

        amount_col = self._choose_first_column(
            invoice_lines,
            _INVOICE_LINE_VALUE_COLUMNS,
        )
        if amount_col is None:
            self._log_policy_event(
                policy_id,
                None,
                "no_action",
                "Unable to determine invoice line amount column",
                {},
            )
            return findings

        df = invoice_lines.dropna(subset=["po_id"]).copy()
        df["po_id"] = df["po_id"].astype(str)
        df[amount_col] = df[amount_col].fillna(0.0)
        df["category_id"] = df["po_id"].map(self._category_for_po)
        df["supplier_id"] = df["po_id"].map(self._po_supplier_map)
        df["contract_id"] = df["po_id"].map(self._po_contract_map)
        if df["supplier_id"].isna().any():
            df.loc[df["supplier_id"].isna(), "supplier_id"] = df.loc[
                df["supplier_id"].isna(), "contract_id"
            ].map(lambda cid: self._contract_supplier_map.get(cid) if cid else None)
        df = df.dropna(subset=["category_id", "supplier_id"])
        if df.empty:
            self._log_policy_event(
                policy_id,
                None,
                "no_action",
                "Unable to map invoice lines to categories",
                {},
            )
            return findings

        spend = (
            df.groupby("category_id", as_index=False)[amount_col]
            .sum()
            .rename(columns={amount_col: "actual_spend"})
        )
        supplier_spend = (
            df.groupby(["category_id", "supplier_id"], as_index=False)[amount_col]
            .sum()
            .rename(columns={amount_col: "supplier_spend"})
        )

        for _, row in spend.iterrows():
            category_id = row["category_id"]
            budget = self._to_float(budgets.get(category_id))
            actual = row["actual_spend"]
            if budget <= 0 or actual <= budget:
                continue
            supplier_rows = supplier_spend[supplier_spend["category_id"] == category_id]
            if supplier_rows.empty:
                continue
            top_supplier_row = supplier_rows.sort_values("supplier_spend", ascending=False).iloc[0]
            supplier_id = self._resolve_supplier_id(top_supplier_row["supplier_id"])
            if not supplier_id:
                continue
            impact = actual - budget
            invoice_ids = df[df["category_id"] == category_id].get("invoice_id")
            sources = invoice_ids.dropna().astype(str).unique().tolist() if invoice_ids is not None else []
            details = {
                "actual_spend": actual,
                "budget": budget,
                "supplier_breakdown": supplier_rows.set_index("supplier_id")[
                    "supplier_spend"
                ].to_dict(),
            }
            findings.append(
                self._build_finding(
                    detector,
                    supplier_id,
                    category_id,
                    None,
                    impact,
                    details,
                    sources or [category_id],
                    policy_id=policy_id,
                    policy_name=policy_cfg.get("policy_name"),
                )
            )
            self._record_escalation(
                policy_id,
                supplier_id,
                "Category spend exceeded budget",
                details,
            )

        if findings:
            self._default_notifications(notifications)
        else:
            self._log_policy_event(
                policy_id,
                None,
                "no_action",
                "Category spend within allocated budgets",
                {},
            )
        return findings

    def _policy_inflation_passthrough(
        self,
        tables: Dict[str, pd.DataFrame],
        input_data: Dict[str, Any],
        notifications: set[str],
        policy_cfg: Dict[str, Any],
    ) -> List[Finding]:
        findings: List[Finding] = []
        policy_id = policy_cfg["policy_id"]
        detector = policy_cfg["detector"]
        market_inflation = self._to_float(
            self._get_condition(input_data, "market_inflation_pct", 0.0)
        )
        tolerance = self._to_float(self._get_condition(input_data, "tolerance_pct", 0.0))
        allowed_increase = market_inflation + tolerance

        po_lines = tables.get("purchase_order_lines", pd.DataFrame())
        invoice_lines = tables.get("invoice_lines", pd.DataFrame())
        if po_lines.empty or invoice_lines.empty:
            self._log_policy_event(
                policy_id,
                None,
                "no_action",
                "Insufficient PO or invoice data for inflation analysis",
                {},
            )
            return findings

        po_price_col = self._choose_first_column(po_lines, ["unit_price_gbp", "unit_price"])
        inv_price_col = self._choose_first_column(invoice_lines, ["unit_price_gbp", "unit_price"])
        qty_col = "quantity" if "quantity" in invoice_lines.columns else None
        if po_price_col is None or inv_price_col is None:
            self._log_policy_event(
                policy_id,
                None,
                "no_action",
                "Unable to determine unit price columns for inflation analysis",
                {},
            )
            return findings

        po_summary = po_lines.dropna(subset=["po_id", "item_id"]).copy()
        po_summary["po_id"] = po_summary["po_id"].astype(str)
        po_summary["item_id"] = po_summary["item_id"].astype(str)
        po_summary["supplier_id"] = po_summary["po_id"].map(self._po_supplier_map)
        po_summary = po_summary.dropna(subset=["supplier_id"])
        po_group = (
            po_summary.groupby(["supplier_id", "item_id"], as_index=False)[po_price_col]
            .mean()
            .rename(columns={po_price_col: "po_avg_price"})
        )

        inv_summary = invoice_lines.dropna(subset=["po_id", "item_id"]).copy()
        inv_summary["po_id"] = inv_summary["po_id"].astype(str)
        inv_summary["item_id"] = inv_summary["item_id"].astype(str)
        inv_summary["supplier_id"] = inv_summary["invoice_id"].map(self._invoice_supplier_map)
        inv_summary.loc[inv_summary["supplier_id"].isna(), "supplier_id"] = inv_summary[
            "po_id"
        ].map(self._po_supplier_map)
        inv_summary = inv_summary.dropna(subset=["supplier_id"])
        agg_map = {inv_price_col: "mean"}
        if qty_col and qty_col in inv_summary.columns:
            agg_map[qty_col] = "sum"
        inv_group = (
            inv_summary.groupby(["supplier_id", "item_id"], as_index=False)
            .agg(agg_map)
            .rename(columns={inv_price_col: "invoice_avg_price"})

        )
        if qty_col and qty_col in inv_group.columns:
            inv_group = inv_group.rename(columns={qty_col: "total_qty"})
        else:
            inv_group["total_qty"] = 0.0

        merged = inv_group.merge(po_group, on=["supplier_id", "item_id"], how="inner")
        if merged.empty:
            self._log_policy_event(
                policy_id,
                None,
                "no_action",
                "No overlapping PO and invoice data for inflation analysis",
                {},
            )
            return findings

        for _, row in merged.iterrows():
            supplier_id = self._resolve_supplier_id(row.get("supplier_id"))
            if not supplier_id:
                continue
            po_price = self._to_float(row.get("po_avg_price", 0.0))
            invoice_price = self._to_float(row.get("invoice_avg_price", 0.0))
            if po_price <= 0:
                continue
            increase_pct = (invoice_price - po_price) / po_price
            if increase_pct <= allowed_increase:
                continue
            qty = self._to_float(row.get("total_qty", 0.0))
            if qty <= 0:
                qty = 1.0
            impact = (invoice_price - po_price) * qty
            po_ids = self._po_ids_for_supplier_item(tables, supplier_id, row.get("item_id"))
            invoice_ids = inv_summary[
                (inv_summary["supplier_id"].astype(str) == supplier_id)
                & (inv_summary["item_id"].astype(str) == str(row.get("item_id")))
            ]["invoice_id"].dropna().astype(str).unique().tolist()
            details = {
                "po_price": po_price,
                "invoice_price": invoice_price,
                "increase_pct": increase_pct,
                "market_allowance_pct": allowed_increase,
            }
            findings.append(
                self._build_finding(
                    detector,
                    supplier_id,
                    self._category_for_po(po_ids[0]) if po_ids else None,
                    row.get("item_id"),
                    impact,
                    details,
                    po_ids + invoice_ids,
                    policy_id=policy_id,
                    policy_name=policy_cfg.get("policy_name"),
                )
            )
            self._record_escalation(
                policy_id,
                supplier_id,
                "Inflation pass-through exceeds market allowance",
                details,
            )

        if findings:
            self._default_notifications(notifications)
        else:
            self._log_policy_event(
                policy_id,
                None,
                "no_action",
                "No inflation pass-through exceptions identified",
                {"market_inflation_pct": market_inflation, "tolerance_pct": tolerance},
            )
        return findings

    def _policy_unused_contract_value(
        self,
        tables: Dict[str, pd.DataFrame],
        input_data: Dict[str, Any],
        notifications: set[str],
        policy_cfg: Dict[str, Any],
    ) -> List[Finding]:
        findings: List[Finding] = []
        policy_id = policy_cfg["policy_id"]
        detector = policy_cfg["detector"]
        minimum_unused = self._to_float(
            self._get_condition(input_data, "minimum_unused_value_gbp", 0.0)
        )

        contracts = tables.get("contracts", pd.DataFrame())
        invoice_lines = tables.get("invoice_lines", pd.DataFrame())
        if contracts.empty:
            self._log_policy_event(
                policy_id,
                None,
                "no_action",
                "No contract data available",
                {},
            )
            return findings

        amount_col = self._choose_first_column(
            invoice_lines,
            _INVOICE_LINE_VALUE_COLUMNS,
        )
        contract_value_col = self._choose_first_column(
            contracts, ["total_contract_value_gbp", "total_contract_value"]
        )

        if invoice_lines.empty or amount_col is None:
            spend_by_contract: Dict[str, float] = {cid: 0.0 for cid in contracts.get("contract_id", [])}
        else:
            df = invoice_lines.dropna(subset=["po_id"]).copy()
            df["po_id"] = df["po_id"].astype(str)
            df[amount_col] = df[amount_col].fillna(0.0)
            df["contract_id"] = df["po_id"].map(self._po_contract_map)
            df = df.dropna(subset=["contract_id"])
            spend_by_contract = (
                df.groupby("contract_id", as_index=False)[amount_col]
                .sum()
                .set_index("contract_id")[amount_col]
                .to_dict()
            )

        for _, row in contracts.iterrows():
            contract_id = row.get("contract_id")
            if not contract_id:
                continue
            contract_value = self._to_float(row.get(contract_value_col, 0.0))
            spend = spend_by_contract.get(str(contract_id), 0.0)
            unused = contract_value - spend
            if unused < minimum_unused:
                continue
            supplier_id = self._resolve_supplier_id(row.get("supplier_id"))
            if not supplier_id:
                continue
            invoice_ids: List[str] = []
            if not invoice_lines.empty and "invoice_id" in invoice_lines.columns:
                invoice_ids = (
                    invoice_lines[
                        invoice_lines["po_id"].astype(str).isin(
                            [po for po, cid in self._po_contract_map.items() if cid == contract_id]
                        )
                    ]["invoice_id"].dropna().astype(str).unique().tolist()
                )
            details = {
                "contract_value": contract_value,
                "actual_spend": spend,
            }
            findings.append(
                self._build_finding(
                    detector,
                    supplier_id,
                    row.get("spend_category"),
                    None,
                    unused,
                    details,
                    invoice_ids or [contract_id],
                    policy_id=policy_id,
                    policy_name=policy_cfg.get("policy_name"),
                )
            )
            self._log_policy_event(
                policy_id,
                supplier_id,
                "detected",
                "Unused contract value identified",
                details,
            )

        if findings:
            self._default_notifications(notifications)
        else:
            self._log_policy_event(
                policy_id,
                None,
                "no_action",
                "All contracts are sufficiently utilised",
                {},
            )
        return findings

    def _policy_supplier_performance(
        self,
        tables: Dict[str, pd.DataFrame],
        input_data: Dict[str, Any],
        notifications: set[str],
        policy_cfg: Dict[str, Any],
    ) -> List[Finding]:
        findings: List[Finding] = []
        policy_id = policy_cfg["policy_id"]
        detector = policy_cfg["detector"]
        records = self._get_condition(input_data, "performance_records", [])
        if not isinstance(records, list) or not records:
            self._log_policy_event(
                policy_id,
                None,
                "blocked",
                "Performance records must be provided as a list",
                {},
            )
            return findings

        for record in records:
            if not isinstance(record, dict):
                continue
            supplier_id = self._resolve_supplier_id(record.get("supplier_id"))
            if not supplier_id:
                continue
            threshold = self._to_float(
                record.get("threshold")
                or record.get("sla_threshold")
                or record.get("target")
                or 0.0
            )
            score = self._to_float(record.get("score") or record.get("sla_score"))
            if threshold <= 0 or score >= threshold:
                continue
            impact = self._to_float(record.get("impact_gbp", 0.0))
            if impact == 0.0:
                penalty = self._to_float(record.get("penalty_gbp", 0.0))
                impact = max(0.0, threshold - score) * penalty
            details = {
                "metric": record.get("metric") or record.get("kpi"),
                "score": score,
                "threshold": threshold,
            }
            sources = record.get("evidence_ids") or []
            if isinstance(sources, str):
                sources = [sources]
            findings.append(
                self._build_finding(
                    detector,
                    supplier_id,
                    record.get("category_id"),
                    record.get("item_id"),
                    impact,
                    details,
                    sources if isinstance(sources, list) else [str(sources)],
                    policy_id=policy_id,
                    policy_name=policy_cfg.get("policy_name"),
                )
            )
            self._record_escalation(
                policy_id,
                supplier_id,
                "Supplier performance deviation detected",
                details,
            )

        if findings:
            self._default_notifications(notifications)
        else:
            self._log_policy_event(
                policy_id,
                None,
                "no_action",
                "No supplier performance deviations detected",
                {},
            )
        return findings

    def _policy_esg_opportunity(
        self,
        tables: Dict[str, pd.DataFrame],
        input_data: Dict[str, Any],
        notifications: set[str],
        policy_cfg: Dict[str, Any],
    ) -> List[Finding]:
        findings: List[Finding] = []
        policy_id = policy_cfg["policy_id"]
        detector = policy_cfg["detector"]
        esg_scores = self._get_condition(input_data, "esg_scores", [])
        if not isinstance(esg_scores, list) or not esg_scores:
            self._log_policy_event(
                policy_id,
                None,
                "blocked",
                "ESG scores must be provided as a list",
                {},
            )
            return findings

        incumbent_score = self._to_float(self._get_condition(input_data, "incumbent_score", 0.0))
        esg_threshold = self._to_float(self._get_condition(input_data, "esg_threshold", 0.0))
        savings_estimate = self._to_float(
            self._get_condition(input_data, "estimated_switch_savings_gbp", 0.0)
        )
        category_id = self._get_condition(input_data, "category_id")

        for score_entry in esg_scores:
            if not isinstance(score_entry, dict):
                continue
            supplier_id = self._resolve_supplier_id(score_entry.get("supplier_id"))
            if not supplier_id:
                continue
            score = self._to_float(score_entry.get("score"))
            if score < esg_threshold or score <= incumbent_score:
                continue
            details = {
                "esg_score": score,
                "incumbent_score": incumbent_score,
            }
            impact = savings_estimate
            sources = [supplier_id]
            findings.append(
                self._build_finding(
                    detector,
                    supplier_id,
                    category_id,
                    score_entry.get("item_id"),
                    impact,
                    details,
                    sources,
                    policy_id=policy_id,
                    policy_name=policy_cfg.get("policy_name"),
                )
            )
            self._record_escalation(
                policy_id,
                supplier_id,
                "ESG opportunity identified with superior supplier",
                details,
            )

        if findings:
            self._default_notifications(notifications)
        else:
            self._log_policy_event(
                policy_id,
                None,
                "no_action",
                "No ESG opportunities above threshold",
                {"esg_threshold": esg_threshold},
            )
        return findings


    def _load_supplier_risk_map(self) -> Dict[str, float]:
        """Load supplier risk scores from `proc.supplier` into a map: supplier_id -> risk_score."""
        self._supplier_risk_map = {}
        try:
            df = self._read_sql(
                "SELECT supplier_id, COALESCE(risk_score, 0.0) AS risk_score FROM proc.supplier"
            )
            if not df.empty:
                if "risk_score" in df.columns:
                    df["risk_score"] = pd.to_numeric(df["risk_score"], errors="coerce").fillna(0.0)
                self._supplier_risk_map = dict(zip(df["supplier_id"], df["risk_score"]))
        except Exception:
            self._supplier_risk_map = {}
        return self._supplier_risk_map

    def _attach_vector_context(self, findings: List[Finding]) -> None:
        """Enrich findings with related documents from the vector store."""
        for f in findings:
            query_parts = [p for p in [f.supplier_id, f.category_id, f.item_id] if p]
            if not query_parts:
                continue
            hits = self.vector_search(" ".join(map(str, query_parts)), top_k=3)
            f.context_documents = [h.payload for h in hits]

    def _apply_feedback_annotations(self, findings: List[Finding]) -> None:
        """Attach persisted feedback to each finding when available."""

        if not findings:
            return

        feedback_map = load_opportunity_feedback(self.agent_nick)
        if not feedback_map:
            return

        for finding in findings:
            info = None
            for key in (
                finding.opportunity_id,
                finding.opportunity_ref_id,
            ):
                if key and key in feedback_map:
                    info = feedback_map[key]
                    break
            if not info:
                continue

            finding.feedback_status = info.get("status")
            finding.feedback_reason = info.get("reason")
            finding.feedback_user = info.get("user_id")
            finding.feedback_metadata = info.get("metadata")
            updated = info.get("updated_on")
            if isinstance(updated, datetime):
                finding.feedback_updated_at = updated
            elif updated:
                try:
                    finding.feedback_updated_at = datetime.fromisoformat(str(updated))
                except Exception:  # pragma: no cover - defensive parsing
                    logger.debug(
                        "Unable to parse feedback timestamp for %s",
                        finding.opportunity_ref_id or finding.opportunity_id,
                    )
            finding.is_rejected = (
                str(info.get("status") or "").strip().lower() == "rejected"
            )

    def _find_candidate_suppliers(
        self,
        item_id: Optional[str],
        current_supplier_id: Optional[str],
        sources: Optional[List[str]] = None,
    ) -> List[Dict[str, Any]]:
        """Return alternative suppliers for the given item."""

        logger.debug(
            "_find_candidate_suppliers initial item_id=%s current_supplier=%s", item_id, current_supplier_id
        )

        if not item_id and sources:
            for src in sources:
                try:
                    df = self._read_sql(
                        "SELECT item_id FROM proc.po_line_items_agent WHERE po_id = %s",
                        params=(src,),
                    )
                    if df.empty:
                        df = self._read_sql(
                            "SELECT item_id FROM proc.invoice_line_items_agent WHERE invoice_id = %s",
                            params=(src,),
                        )
                    if df.empty:
                        continue
                    item_id = str(df["item_id"].dropna().iloc[0])
                    logger.debug(
                        "_find_candidate_suppliers inferred item_id %s from source %s",
                        item_id,
                        src,
                    )
                    break
                except Exception:
                    logger.exception("Failed to infer item_id from source %s", src)

        if not item_id:
            logger.debug("_find_candidate_suppliers: no item_id available; skipping")
            return []

        po_price_expr = self._price_expression(
            "proc", "po_line_items_agent", "li"
        )
        inv_price_expr = self._price_expression(
            "proc", "invoice_line_items_agent", "ili"
        )

        sql = f"""
            WITH po_suppliers AS (
                SELECT p.supplier_name AS supplier_reference,
                       {po_price_expr} AS unit_price
                FROM proc.po_line_items_agent li
                JOIN proc.purchase_order_agent p ON p.po_id = li.po_id
                WHERE li.item_id = %s
                  AND NULLIF(BTRIM(p.supplier_name), '') IS NOT NULL
            ), invoice_suppliers AS (
                SELECT ia.supplier_name AS supplier_reference,
                       {inv_price_expr} AS unit_price
                FROM proc.invoice_line_items_agent ili
                JOIN proc.invoice_agent ia ON ia.invoice_id = ili.invoice_id
                WHERE ili.item_id = %s
                  AND NULLIF(BTRIM(ia.supplier_name), '') IS NOT NULL
            )
            SELECT supplier_reference, unit_price FROM po_suppliers
            UNION ALL
            SELECT supplier_reference, unit_price FROM invoice_suppliers
        """
        try:
            df = self._read_sql(sql, params=(item_id, item_id))
        except Exception:
            logger.exception("_find_candidate_suppliers query failed for item %s", item_id)
            return []

        if df.empty:
            return []

        df = df.dropna(subset=["supplier_reference", "unit_price"])
        if df.empty:
            return []

        df = df.copy()
        df["supplier_reference"] = df["supplier_reference"].astype(str).str.strip()
        df = df[df["supplier_reference"] != ""]
        if df.empty:
            return []

        df["supplier_id"] = df["supplier_reference"].map(self._resolve_supplier_id)
        unresolved_mask = df["supplier_id"].isna()
        if unresolved_mask.any():
            df.loc[unresolved_mask, "supplier_id"] = df.loc[unresolved_mask, "supplier_reference"]
        df = df.drop(columns=["supplier_reference"])
        if df.empty:
            return []

        df = df.dropna(subset=["supplier_id", "unit_price"])
        if df.empty:
            return []

        cur_unit = None
        if current_supplier_id is not None:
            cur_rows = df[df["supplier_id"] == current_supplier_id]["unit_price"]
            if not cur_rows.empty:
                cur_unit = cur_rows.min()

        if cur_unit is None:
            cur_unit = df["unit_price"].max() + 1.0

        candidates_df = df[(df["unit_price"] < cur_unit) & (df["supplier_id"] != current_supplier_id)]
        if candidates_df.empty:
            return []

        grouped = candidates_df.groupby("supplier_id", as_index=False)["unit_price"].min()
        result = [
            {"supplier_id": r["supplier_id"], "unit_price": float(r["unit_price"])}
            for _, r in grouped.iterrows()
        ]
        supplier_lookup = getattr(self, "_supplier_lookup", {})
        if supplier_lookup:
            filtered: List[Dict[str, Any]] = []
            for candidate in result:
                supplier_id = str(candidate.get("supplier_id"))
                if supplier_id not in supplier_lookup:
                    logger.debug(
                        "Candidate supplier %s missing from supplier master; skipping",
                        supplier_id,
                    )
                    continue
                candidate["supplier_id"] = supplier_id
                supplier_name = supplier_lookup.get(supplier_id)
                if supplier_name:
                    candidate["supplier_name"] = supplier_name
                filtered.append(candidate)
            result = filtered
        logger.debug("_find_candidate_suppliers found %d candidates", len(result))
        return result


    # ------------------------------------------------------------------
    # Output helpers
    # ------------------------------------------------------------------
    def _output_excel(self, findings: List[Finding]) -> None:
        if not findings:
            return
        df = pd.DataFrame([f.as_dict() for f in findings]).sort_values("financial_impact_gbp", ascending=False)
        with pd.ExcelWriter("opportunity_findings.xlsx") as writer:
            summary = df.groupby("detector_type")["financial_impact_gbp"].sum().reset_index()
            summary.to_excel(writer, sheet_name="summary", index=False)
            for detector, group in df.groupby("detector_type"):
                group.sort_values("financial_impact_gbp", ascending=False).to_excel(
                    writer, sheet_name=detector[:31], index=False
                )

    def _output_feed(self, findings: List[Finding]) -> None:
        path = "opportunity_findings.json"
        with open(path, "w", encoding="utf-8") as f:
            json.dump([f.as_dict() for f in findings], f, ensure_ascii=False, indent=2)
        logger.info("Wrote %d findings to %s", len(findings), path)
<|MERGE_RESOLUTION|>--- conflicted
+++ resolved
@@ -783,7 +783,6 @@
                 seen_policy.add(key)
                 unique_sorted.append(finding)
 
-<<<<<<< HEAD
             top_findings: List[Finding] = []
             seen_suppliers: set[str] = set()
             for finding in unique_sorted:
@@ -797,9 +796,7 @@
 
             if not top_findings and unique_sorted:
                 top_findings = unique_sorted[:1]
-=======
-            top_findings = unique_sorted[:2]
->>>>>>> 6aaeb6d6
+
             policy_categories: Dict[str, List[Finding]] = {"all": top_findings}
 
             for finding in unique_sorted:
