--- conflicted
+++ resolved
@@ -419,16 +419,13 @@
             return findings
         # Placeholder: assume a 2% discount could have been taken if payment_terms < 30
         for _, row in inv.iterrows():
-<<<<<<< HEAD
             terms = pd.to_numeric(row.get("payment_terms"), errors="coerce")
             if pd.notna(terms) and 0 < terms <= 15:
-=======
             try:
                 terms = int(row.get("payment_terms", 0))
             except ValueError:
                 terms = 0
             if terms > 0 and terms <= 15:
->>>>>>> 263acabc
                 discount = row["invoice_amount_gbp"] * 0.02
                 findings.append(
                     self._build_finding(
