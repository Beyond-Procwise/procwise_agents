--- conflicted
+++ resolved
@@ -92,10 +92,8 @@
         super().__init__(agent_nick)
         self.device = configure_gpu()
         self._state_cache: Dict[Tuple[str, str], Dict[str, Any]] = {}
-<<<<<<< HEAD
         self._email_agent: Optional[EmailDraftingAgent] = None
-=======
->>>>>>> a22a00bf
+
 
     def run(self, context: AgentContext) -> AgentOutput:
         logger.info("NegotiationAgent starting")
@@ -143,7 +141,6 @@
             or context.input_data.get("response_text")
             or context.input_data.get("message")
         )
-<<<<<<< HEAD
 
         decision = decide_strategy(price, target_price, lead_weeks=lead_weeks, constraints=constraints)
         decision.setdefault("strategy", "clarify")
@@ -336,174 +333,13 @@
         else:
             draft_records.append(dict(draft_stub))
             next_agents = ["EmailDraftingAgent"]
-=======
-
-        decision = decide_strategy(price, target_price, lead_weeks=lead_weeks, constraints=constraints)
-        decision.setdefault("strategy", "clarify")
-        decision.setdefault("counter_price", None)
-        decision.setdefault("asks", [])
-        decision.setdefault("lead_time_request", None)
-        decision.setdefault("rationale", "")
-
-        state, _ = self._load_session_state(rfq_id, supplier)
-        message_id = context.input_data.get("message_id")
-        supplier_reply_registered = False
-        if message_id and state.get("last_supplier_msg_id") != message_id:
-            previously_awaiting = bool(state.get("awaiting_response", False))
-            if previously_awaiting:
-                state["supplier_reply_count"] = int(state.get("supplier_reply_count", 0)) + 1
-            else:
-                state["supplier_reply_count"] = int(state.get("supplier_reply_count", 0))
-            state["last_supplier_msg_id"] = message_id
-            state["awaiting_response"] = False
-            supplier_reply_registered = True
-
-        final_offer_reason = self._detect_final_offer(supplier_message, supplier_snippets)
-        should_continue, new_status, halt_reason = self._should_continue(
-            state, supplier_reply_registered, final_offer_reason
-        )
-
-        round_no = int(state.get("current_round", 1))
-        if isinstance(raw_round, (int, float)):
-            round_no = max(round_no, int(raw_round))
-        decision["round"] = round_no
-
-        savings_score = 0.0
-        if price and price > 0 and target_price is not None:
-            try:
-                savings_score = (price - target_price) / float(price)
-            except ZeroDivisionError:
-                savings_score = 0.0
-
-        decision_log = self._build_decision_log(supplier, rfq_id, price, target_price, decision)
-
-        draft_records: List[Dict[str, Any]] = []
-
-        if not should_continue:
-            state["status"] = new_status
-            awaiting_before = bool(state.get("awaiting_response", False))
-            if awaiting_before and halt_reason == "Awaiting supplier response.":
-                state["awaiting_response"] = True
-            else:
-                state["awaiting_response"] = False
-            stop_message = self._build_stop_message(new_status, halt_reason, round_no)
-            decision.setdefault("status_reason", halt_reason)
-            self._save_session_state(rfq_id, supplier, state)
-            negotiation_open = new_status not in {"COMPLETED", "EXHAUSTED"}
-            data = {
-                "supplier": supplier,
-                "rfq_id": rfq_id,
-                "round": round_no,
-                "counter_proposals": [],
-                "decision": decision,
-                "savings_score": savings_score,
-                "decision_log": decision_log,
-                "message": stop_message,
-                "email_subject": None,
-                "email_body": None,
-                "supplier_snippets": supplier_snippets,
-                "negotiation_allowed": negotiation_open,
-                "interaction_type": "negotiation",
-                "session_state": self._public_state(state),
-                "currency": currency,
-                "current_offer": price,
-                "target_price": target_price,
-                "supplier_message": supplier_message,
-                "drafts": draft_records,
-                "sent_status": False,
-
-            }
-            logger.info(
-                "NegotiationAgent halted negotiation for supplier=%s rfq_id=%s reason=%s",
-                supplier,
-                rfq_id,
-                halt_reason,
-            )
-            return AgentOutput(
-                status=AgentStatus.SUCCESS,
-                data=data,
-                pass_fields=data,
-                next_agents=[],
-            )
-
-        negotiation_message = self._build_summary(
-            rfq_id,
-            decision,
-            price,
-            target_price,
-            currency,
-            round_no,
-        )
-
-        counter_options: List[Dict[str, Any]] = []
-        counter_price = decision.get("counter_price")
-        if counter_price is not None:
-            counter_options.append({"price": counter_price, "terms": None, "bundle": None})
-
-        if rfq_id and supplier:
-            self._store_session(rfq_id, supplier, round_no, counter_price)
-
-        draft_payload = {
-            "intent": "NEGOTIATION_COUNTER",
-            "rfq_id": rfq_id,
-            "supplier_id": supplier,
-            "current_offer": price_raw,
-            "current_offer_numeric": price,
-            "target_price": target_price,
-            "counter_price": counter_price,
-            "currency": currency,
-            "decision": decision,
-            "asks": decision.get("asks", []),
-            "lead_time_request": decision.get("lead_time_request"),
-            "rationale": decision.get("rationale"),
-            "round": round_no,
-            "supplier_reply_count": state.get("supplier_reply_count", 0),
-            "supplier_message": supplier_message,
-            "supplier_snippets": supplier_snippets,
-            "from_address": context.input_data.get("from_address"),
-            "negotiation_message": negotiation_message,
-        }
-
-        draft_metadata = {
-            "counter_price": counter_price,
-            "target_price": target_price,
-            "current_offer": price,
-            "round": round_no,
-            "supplier_reply_count": state.get("supplier_reply_count", 0),
-            "strategy": decision.get("strategy"),
-            "asks": decision.get("asks", []),
-            "lead_time_request": decision.get("lead_time_request"),
-            "rationale": decision.get("rationale"),
-            "intent": "NEGOTIATION_COUNTER",
-        }
-
-        draft_stub = {
-            "rfq_id": rfq_id,
-            "supplier_id": supplier,
-            "intent": "NEGOTIATION_COUNTER",
-            "metadata": draft_metadata,
-            "negotiation_message": negotiation_message,
-            "counter_proposals": counter_options,
-            "sent_status": False,
-            "thread_index": round_no,
-        }
-        if currency:
-            draft_stub["currency"] = currency
-        if supplier_snippets:
-            draft_stub["supplier_snippets"] = supplier_snippets
-        draft_stub["payload"] = draft_payload
-        draft_records.append(draft_stub)
->>>>>>> a22a00bf
 
         state["status"] = "ACTIVE"
         state["awaiting_response"] = True
         state["current_round"] = round_no + 1
         state["last_email_sent_at"] = datetime.now(timezone.utc)
-<<<<<<< HEAD
         if email_action_id:
             state["last_agent_msg_id"] = email_action_id
-=======
->>>>>>> a22a00bf
         self._save_session_state(rfq_id, supplier, state)
 
         data = {
@@ -562,7 +398,6 @@
             "last_agent_msg_id": None,
             "last_email_sent_at": None,
         }
-<<<<<<< HEAD
 
     def _public_state(self, state: Dict[str, Any]) -> Dict[str, Any]:
         return {
@@ -572,17 +407,6 @@
             "awaiting_response": bool(state.get("awaiting_response", False)),
         }
 
-=======
-
-    def _public_state(self, state: Dict[str, Any]) -> Dict[str, Any]:
-        return {
-            "supplier_reply_count": int(state.get("supplier_reply_count", 0)),
-            "current_round": int(state.get("current_round", 1)),
-            "status": state.get("status", "ACTIVE"),
-            "awaiting_response": bool(state.get("awaiting_response", False)),
-        }
-
->>>>>>> a22a00bf
     def _load_session_state(
         self, rfq_id: Optional[str], supplier: Optional[str]
     ) -> Tuple[Dict[str, Any], bool]:
@@ -618,7 +442,6 @@
                             state["last_email_sent_at"],
                         ) = row
                         exists = True
-<<<<<<< HEAD
         except Exception:  # pragma: no cover - best effort
             logger.exception("failed to load negotiation session state")
         self._state_cache[key] = dict(state)
@@ -690,79 +513,6 @@
                     return f"Supplier indicated final offer via phrase '{pattern}'."
         return None
 
-=======
-        except Exception:  # pragma: no cover - best effort
-            logger.exception("failed to load negotiation session state")
-        self._state_cache[key] = dict(state)
-        return dict(state), exists
-
-    def _save_session_state(self, rfq_id: Optional[str], supplier: Optional[str], state: Dict[str, Any]) -> None:
-        if not rfq_id or not supplier:
-            return
-        key = (str(rfq_id), str(supplier))
-        self._state_cache[key] = dict(state)
-        try:
-            with self.agent_nick.get_db_connection() as conn:
-                with conn.cursor() as cur:
-                    cur.execute(
-                        """
-                        INSERT INTO proc.negotiation_session_state (
-                            rfq_id,
-                            supplier_id,
-                            supplier_reply_count,
-                            current_round,
-                            status,
-                            awaiting_response,
-                            last_supplier_msg_id,
-                            last_agent_msg_id,
-                            last_email_sent_at,
-                            updated_on
-                        )
-                        VALUES (%s, %s, %s, %s, %s, %s, %s, %s, %s, NOW())
-                        ON CONFLICT (rfq_id, supplier_id) DO UPDATE SET
-                            supplier_reply_count = EXCLUDED.supplier_reply_count,
-                            current_round = EXCLUDED.current_round,
-                            status = EXCLUDED.status,
-                            awaiting_response = EXCLUDED.awaiting_response,
-                            last_supplier_msg_id = EXCLUDED.last_supplier_msg_id,
-                            last_agent_msg_id = EXCLUDED.last_agent_msg_id,
-                            last_email_sent_at = EXCLUDED.last_email_sent_at,
-                            updated_on = NOW()
-                        """,
-                        (
-                            rfq_id,
-                            supplier,
-                            int(state.get("supplier_reply_count", 0)),
-                            int(state.get("current_round", 1)),
-                            state.get("status", "ACTIVE"),
-                            bool(state.get("awaiting_response", False)),
-                            state.get("last_supplier_msg_id"),
-                            state.get("last_agent_msg_id"),
-                            state.get("last_email_sent_at"),
-                        ),
-                    )
-                conn.commit()
-        except Exception:  # pragma: no cover - best effort
-            logger.exception("failed to persist negotiation session state")
-
-    # ------------------------------------------------------------------
-    # Decision support helpers
-    # ------------------------------------------------------------------
-    def _detect_final_offer(
-        self, supplier_message: Optional[str], supplier_snippets: List[str]
-    ) -> Optional[str]:
-        texts: List[str] = []
-        if supplier_message:
-            texts.append(supplier_message)
-        texts.extend(snippet for snippet in supplier_snippets if snippet)
-        for text in texts:
-            lowered = text.lower()
-            for pattern in FINAL_OFFER_PATTERNS:
-                if pattern in lowered:
-                    return f"Supplier indicated final offer via phrase '{pattern}'."
-        return None
-
->>>>>>> a22a00bf
     def _should_continue(
         self,
         state: Dict[str, Any],
@@ -950,7 +700,6 @@
             return []
         if isinstance(value, list):
             return value
-<<<<<<< HEAD
         return [value]
 
     def _build_email_agent_payload(
@@ -997,6 +746,3 @@
         except Exception:
             logger.exception("Failed to invoke EmailDraftingAgent for negotiation counter")
             return None
-=======
-        return [value]
->>>>>>> a22a00bf
