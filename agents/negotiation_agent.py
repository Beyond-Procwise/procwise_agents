import json
import logging
import math
import os
import re
import binascii
import threading
from copy import deepcopy
from collections import defaultdict
from concurrent.futures import ThreadPoolExecutor
from contextlib import contextmanager
from dataclasses import dataclass, field
from datetime import datetime, timedelta, timezone
import uuid
from typing import TYPE_CHECKING, Any, Dict, List, Optional, Sequence, Set, Tuple, cast

from html import escape

from agents.base_agent import BaseAgent, AgentContext, AgentOutput, AgentStatus
from agents.email_drafting_agent import EmailDraftingAgent, DEFAULT_NEGOTIATION_SUBJECT

if TYPE_CHECKING:  # pragma: no cover - type checking only
    from agents.supplier_interaction_agent import SupplierInteractionAgent
from utils.gpu import configure_gpu
from utils.email_markers import attach_hidden_marker

from pathlib import Path

logger = logging.getLogger(__name__)

# -----------------------------
# Tunables & feature toggles
# -----------------------------
MAX_SUPPLIER_REPLIES = int(os.getenv("NEG_MAX_SUPPLIER_REPLIES", "3"))
LLM_ENABLED = os.getenv("NEG_ENABLE_LLM", "1").strip() not in {"0", "false", "False"}
LLM_MODEL = os.getenv("NEG_LLM_MODEL", "llama3.2:latest")
COST_OF_CAPITAL_APR = float(os.getenv("NEG_COST_OF_CAPITAL_APR", "0.12"))
LEAD_TIME_VALUE_PCT_PER_WEEK = float(os.getenv("NEG_LT_VALUE_PCT_PER_WEEK", "0.01"))
AGGRESSIVE_FIRST_COUNTER_PCT = float(os.getenv("NEG_FIRST_COUNTER_AGGR_PCT", "0.12"))
FINAL_OFFER_PATTERNS = (
    "best and final",
    "best final",
    "best offer we can",
    "best price we can",
    "cannot go lower",
    "final offer",
    "final price",
    "final quotation",
    "last price",
    "lowest we can do",
    "our best price",
    "rock bottom",
    "take it or leave it",
    "ultimatum",
)

LEVER_CATEGORIES = {
    "COMMERCIAL",
    "OPERATIONAL",
    "RISK",
    "STRATEGIC",
    "RELATIONAL",
}

TRADE_OFF_HINTS = {
    "Commercial": "May require volume commitments, stepped pricing, or altered cash flow.",
    "Operational": "May reduce supplier flexibility or need shared planning resources.",
    "Risk": "Could introduce legal negotiation overhead or stricter enforcement costs.",
    "Strategic": "Requires executive sponsorship and potential co-investment or exclusivity.",
    "Relational": "Demands governance time and tighter alignment of internal stakeholders.",
}


@dataclass
class NegotiationContext:
    current_offer: float
    target_price: float
    round_index: int = 1
    currency: Optional[str] = None
    aggressiveness: float = 0.5
    leverage: float = 0.5
    urgency: float = 0.5
    risk_buffer_pct: float = 0.05
    min_abs_buffer: float = 0.0
    step_pct_of_gap: float = 0.1
    min_abs_step: float = 1.0
    max_rounds: int = 3
    walkaway_price: Optional[float] = None
    ask_early_pay_disc: Optional[float] = None
    ask_lead_time_keep: bool = True


@dataclass
class SupplierSignals:
    offer_prev: Optional[float] = None
    offer_new: Optional[float] = None
    message_text: str = ""


def _detect_finality(message: str) -> bool:
    lowered = (message or "").lower()
    return any(pattern in lowered for pattern in FINAL_OFFER_PATTERNS)


def _format_currency(amount: float, currency: Optional[str]) -> str:
    if currency:
        return f"{currency} {amount:,.2f}"
    return f"{amount:,.2f}"


def plan_counter(ctx: NegotiationContext, signals: SupplierSignals) -> Dict[str, object]:
    """Plan counter pricing and supporting asks for the negotiation agent."""

    log: List[str] = []
    asks: List[str] = []
    lead_time_request: Optional[str] = None

    if ctx.round_index > ctx.max_rounds:
        counter = min(ctx.current_offer, ctx.walkaway_price or ctx.current_offer)
        counter = round(counter, 2)
        message = (
            f"Round {ctx.round_index} exceeds configured max rounds; hold at "
            f"{_format_currency(counter, ctx.currency)} and focus on non-price levers."
        )
        log.append("Max rounds reached; maintaining prior position.")
        return {
            "decision": "hold",
            "counter_price": counter,
            "asks": asks,
            "lead_time_request": lead_time_request,
            "message": message,
            "log": log,
            "finality": False,
        }

    if ctx.current_offer <= 0 or ctx.target_price <= 0:
        message = "Offer or target missing/invalid; request structured pricing."
        asks.append("Confirm unit price, currency, tiered price @ 100/250/500.")
        log.append("Invalid numeric input detected while planning counter.")
        return {
            "decision": "clarify",
            "counter_price": None,
            "asks": asks,
            "lead_time_request": lead_time_request,
            "message": message,
            "log": log,
            "finality": False,
        }

    current_offer = float(ctx.current_offer)
    target_price = float(ctx.target_price)
    gap_value = current_offer - target_price
    gap_pct = gap_value / target_price if target_price else None
    finality = _detect_finality(signals.message_text)

    threshold = ctx.walkaway_price if ctx.walkaway_price is not None else target_price

    if finality:
        log.append("Supplier message contained final-offer language.")
        if threshold is not None and current_offer <= threshold:
            counter = round(min(current_offer, target_price), 2)
            message = (
                "Supplier signalled final offer within acceptable threshold; accept with a minor sweetener."
            )
            if ctx.ask_early_pay_disc:
                asks.append(
                    f"Offer early payment for {ctx.ask_early_pay_disc * 100:.1f}% discount on this final offer."
                )
            asks.append("Confirm net 30 terms and shipment schedule before closing.")
            if ctx.ask_lead_time_keep:
                lead_time_request = "Confirm committed lead time"
            return {
                "decision": "accept",
                "counter_price": counter,
                "asks": list(dict.fromkeys(asks)),
                "lead_time_request": lead_time_request,
                "message": message,
                "log": log,
                "finality": True,
            }

        message = (
            "Supplier marked this as a final offer but it remains above our no-deal threshold; pause and escalate."
        )
        log.append("Final offer rejected because it exceeds walk-away threshold.")
        return {
            "decision": "decline",
            "counter_price": None,
            "asks": [],
            "lead_time_request": None,
            "message": message,
            "log": log,
            "finality": True,
        }

    if gap_value <= 0:
        counter = round(min(current_offer, target_price), 2)
        message = "Supplier already at/below target; accept while requesting a minor sweetener."
        log.append("Offer meets target; recommending soft acceptance.")
        if ctx.ask_early_pay_disc:
            asks.append(
                f"Offer early payment for {ctx.ask_early_pay_disc * 100:.1f}% discount."
            )
        asks.append("Confirm lead time and packaging before sign-off.")
        if ctx.ask_lead_time_keep:
            lead_time_request = "Maintain committed lead time"
        return {
            "decision": "accept",
            "counter_price": counter,
            "asks": list(dict.fromkeys(asks)),
            "lead_time_request": lead_time_request,
            "message": message,
            "log": log,
            "finality": finality,
        }

    round_no = ctx.round_index
    counter_price: float

    if round_no <= 1:
        if gap_pct is not None and gap_pct > 0.10:
            counter_price = max(target_price, current_offer * 0.88)
            log.append("Round 1 anchor strategy applied with ~12% reduction from supplier offer.")
            asks.extend(
                [
                    "Volume-based discount for 250/500 unit tiers?",
                    "Improved payment terms (net 45 or early-pay option).",
                    "Explore alternative specs or components to lower cost.",
                ]
            )
        else:
            counter_price = (current_offer + target_price) / 2
            log.append("Round 1 gap within 10%; proposing midpoint counter.")
            asks.extend(
                [
                    "Hold quoted price for the full project timeline.",
                    "Include expedited production slot if volumes increase.",
                ]
            )
        message_intro = "Round 1 plan"
    elif round_no == 2:
        if gap_pct is not None and gap_pct <= 0.10:
            counter_price = (current_offer + target_price) / 2
            log.append("Round 2 midpoint strategy: splitting difference with supplier.")
        else:
            step = gap_value * 0.6
            counter_price = current_offer - step
            log.append(
                "Round 2 assertive push: capturing ~60% of remaining gap to accelerate convergence."
            )
        message_intro = "Round 2 plan"
    else:
        buffer_value = max(ctx.min_abs_buffer, target_price * ctx.risk_buffer_pct)
        threshold = target_price + buffer_value
        if threshold < current_offer:
            counter_price = threshold
            log.append("Round 3+ buffer enforcement: targeting risk-adjusted threshold.")
        else:
            counter_price = max(target_price, current_offer * (1 - ctx.step_pct_of_gap))
            log.append("Round 3+ soft landing: small decrement while reinforcing asks.")
        message_intro = f"Round {round_no} plan"

    counter_price = round(max(counter_price, target_price), 2)

    if ctx.ask_early_pay_disc and ctx.ask_early_pay_disc > 0:
        asks.append(
            f"Offer early payment for {ctx.ask_early_pay_disc * 100:.1f}% discount if counter accepted."
        )
    if ctx.ask_lead_time_keep:
        lead_time_request = "Hold quoted lead time"
    asks.append("Validate packaging, warranty, and compliance terms before sign-off.")

    message = (
        f"{message_intro}: counter at {_format_currency(counter_price, ctx.currency)}."
        " Reinforce commercial levers while positioning for collaborative win-win."
    )

    return {
        "decision": "counter",
        "counter_price": counter_price,
        "asks": list(dict.fromkeys(asks)),
        "lead_time_request": lead_time_request,
        "message": message,
        "log": log,
        "finality": finality,
    }

PLAYBOOK_PATH = Path(__file__).resolve().parent.parent / "resources" / "reference_data" / "negotiation_playbook.json"

MARKET_REVIEW_THRESHOLD = float(os.getenv("NEG_MARKET_REVIEW_PCT", "0.2"))
MARKET_ESCALATION_THRESHOLD = float(os.getenv("NEG_MARKET_ESCALATION_PCT", "0.4"))
MAX_VOLUME_LIMIT = float(os.getenv("NEG_MAX_VOLUME_LIMIT", "1000"))
MAX_TERM_DAYS = int(os.getenv("NEG_MAX_TERM_DAYS", "120"))

DEFAULT_NEGOTIATION_MESSAGE_TEMPLATE = "{header}\n{details}{context_sections}"

BATCH_INPUT_KEYS = ("negotiation_batch", "supplier_responses_batch", "batch_responses")
BATCH_SHARED_KEYS = (
    "shared_context",
    "shared_payload",
    "batch_defaults",
    "shared_fields",
    "defaults",
)
BATCH_EXCLUDE_KEYS = {
    "negotiation_batch",
    "supplier_responses_batch",
    "batch_responses",
    "shared_context",
    "shared_payload",
    "batch_defaults",
    "shared_fields",
    "defaults",
    "batch_metadata",
    "batch_results",
    "batch_summary",
    "agentic_plan",
    "pass_fields",
    "results",
    "drafts",
    "supplier_responses",
}


@dataclass
class NegotiationIdentifier:
    workflow_id: str
    session_reference: str
    supplier_id: str
    round_number: int = 1

    def __post_init__(self) -> None:
        self.workflow_id = self._normalise(self.workflow_id, fallback_prefix="WF")
        self.session_reference = self._normalise(
            self.session_reference, fallback_prefix="WF"
        )
        self.supplier_id = self._normalise(self.supplier_id, fallback_prefix="SUP")
        try:
            self.round_number = int(self.round_number) if self.round_number else 1
        except Exception:
            self.round_number = 1

    @staticmethod
    def _normalise(value: Optional[str], *, fallback_prefix: str = "") -> str:
        if isinstance(value, str):
            token = value.strip()
        elif value is None:
            token = ""
        else:
            token = str(value).strip()
        if not token:
            return f"{fallback_prefix}-{uuid.uuid4().hex[:12].upper()}" if fallback_prefix else ""
        return token

    @property
    def unique_key(self) -> str:
        return f"{self.workflow_id}:{self.supplier_id}:{self.round_number}"

    @property
    def thread_key(self) -> str:
        return f"{self.workflow_id}:{self.supplier_id}"


@dataclass
class EmailThreadState:
    thread_id: str
    in_reply_to: Optional[str] = None
    references: List[str] = field(default_factory=list)
    subject_base: str = ""

    def to_headers(self, round_number: int) -> Dict[str, Any]:
        message_id = f"<{uuid.uuid4()}@procwise.co.uk>"
        headers: Dict[str, Any] = {"Message-ID": message_id}
        if self.references:
            headers["References"] = " ".join(self.references[-10:])
        if self.in_reply_to:
            headers["In-Reply-To"] = self.in_reply_to
        subject = self.subject_base or DEFAULT_NEGOTIATION_SUBJECT
        if round_number > 1 and subject:
            if subject.lower().startswith("re:"):
                headers["Subject"] = subject
            else:
                headers["Subject"] = f"Re: {subject}".strip()
        elif subject:
            headers["Subject"] = subject
        return headers

    def update_after_send(self, message_id: Optional[str]) -> None:
        token = self._normalise_token(message_id)
        if not token:
            return
        if not self.thread_id:
            self.thread_id = token
        if token not in self.references:
            self.references.append(token)
        self.in_reply_to = token

    def update_after_receive(self, message_id: Optional[str]) -> None:
        token = self._normalise_token(message_id)
        if not token:
            return
        if token not in self.references:
            self.references.append(token)
        self.in_reply_to = token

    def as_dict(self) -> Dict[str, Any]:
        return {
            "thread_id": self.thread_id,
            "in_reply_to": self.in_reply_to,
            "references": list(self.references),
            "subject_base": self.subject_base,
        }

    @staticmethod
    def from_dict(data: Dict[str, Any], *, fallback_subject: str) -> "EmailThreadState":
        thread_id = str(data.get("thread_id") or f"<{uuid.uuid4()}@procwise.co.uk>")
        references = data.get("references") if isinstance(data.get("references"), list) else []
        return EmailThreadState(
            thread_id=thread_id,
            in_reply_to=data.get("in_reply_to"),
            references=[str(item) for item in references if item],
            subject_base=str(data.get("subject_base") or fallback_subject or DEFAULT_NEGOTIATION_SUBJECT),
        )

    @staticmethod
    def _normalise_token(token: Optional[str]) -> Optional[str]:
        if isinstance(token, str):
            value = token.strip()
        elif token is None:
            value = ""
        else:
            value = str(token).strip()
        return value or None


class ResponseMatcher:
    """Match supplier responses to the registered negotiation rounds."""

    def __init__(self, db_connection_factory: Optional[Any]) -> None:
        self.db = db_connection_factory
        self._pending_responses: Dict[str, Dict[str, Dict[str, Any]]] = {}
        self._lock = threading.RLock()

    def register_expected_response(
        self,
        identifier: NegotiationIdentifier,
        email_action_id: Optional[str],
        expected_unique_id: str,
        timeout_seconds: int = 900,
    ) -> None:
        payload = {
            "round": identifier.round_number,
            "email_action_id": email_action_id,
            "unique_id": expected_unique_id,
            "registered_at": datetime.now(timezone.utc),
            "timeout_at": datetime.now(timezone.utc) + timedelta(seconds=max(timeout_seconds, 60)),
            "thread_key": identifier.thread_key,
        }
        with self._lock:
            bucket = self._pending_responses.setdefault(identifier.workflow_id, {})
            bucket[identifier.supplier_id] = payload

    def match_response(
        self,
        workflow_id: str,
        supplier_id: str,
        message_id: Optional[str],
        response_data: Optional[Dict[str, Any]] = None,
    ) -> Optional[Dict[str, Any]]:
        if not workflow_id or not supplier_id:
            return None
        with self._lock:
            workflow_bucket = self._pending_responses.get(workflow_id)
            if not workflow_bucket:
                return None
            expected = workflow_bucket.get(supplier_id)
            if not expected:
                return None
            if datetime.now(timezone.utc) > expected.get("timeout_at", datetime.now(timezone.utc)):
                workflow_bucket.pop(supplier_id, None)
                return None
            workflow_bucket.pop(supplier_id, None)
        payload = dict(expected)
        payload["response_data"] = response_data or {}
        payload["message_id"] = message_id
        payload["matched_at"] = datetime.now(timezone.utc)
        return payload

    def get_pending_count(self, workflow_id: str) -> int:
        with self._lock:
            bucket = self._pending_responses.get(workflow_id) or {}
            return len(bucket)


@dataclass
class NegotiationPositions:
    start: Optional[float]
    desired: Optional[float]
    no_deal: Optional[float]
    supplier_offer: Optional[float] = None
    history: List[Dict[str, Any]] = field(default_factory=list)

    def serialise(self) -> Dict[str, Any]:
        return {
            "start": self.start,
            "desired": self.desired,
            "no_deal": self.no_deal,
            "supplier_offer": self.supplier_offer,
            "history": list(self.history),
        }

    def snapshot_for_next_round(
        self, counter_price: Optional[float], round_no: int
    ) -> Dict[str, Any]:
        history = list(self.history)

        def _append(entry_type: str, value: Optional[float]) -> None:
            if value is None:
                return
            record = {
                "round": round_no,
                "type": entry_type,
                "value": value,
            }
            if not any(
                existing.get("round") == record["round"]
                and existing.get("type") == record["type"]
                and self._is_close(existing.get("value"), record["value"])
                for existing in history
            ):
                history.append(record)

        _append("supplier_offer", self.supplier_offer)
        _append("counter", counter_price)

        next_start = counter_price if counter_price is not None else self.start

        return {
            "start": next_start,
            "desired": self.desired,
            "no_deal": self.no_deal,
            "supplier_offer": self.supplier_offer,
            "history": history,
            "last_counter": counter_price if counter_price is not None else next_start,
        }

    @staticmethod
    def _is_close(value_a: Any, value_b: Any, *, tolerance: float = 1e-6) -> bool:
        try:
            return abs(float(value_a) - float(value_b)) <= tolerance
        except (TypeError, ValueError):
            return False


def compute_decision(
    payload: Dict[str, Any],
    supplier_message_text: str = "",
    offer_prev: Optional[float] = None,
) -> Dict[str, Any]:
    ask_disc_raw = payload.get("ask_early_pay_disc", 0.02)
    try:
        ask_disc = float(ask_disc_raw) if ask_disc_raw is not None else None
    except (TypeError, ValueError):
        ask_disc = None

    walkaway_raw = payload.get("walkaway_price")
    try:
        walkaway = float(walkaway_raw) if walkaway_raw is not None else None
    except (TypeError, ValueError):
        walkaway = None

    current_offer = float(payload["current_offer"])
    target_price = float(payload["target_price"])
    round_idx = int(payload.get("round", 1))

    ctx = NegotiationContext(
        current_offer=current_offer,
        target_price=target_price,
        round_index=round_idx,
        currency=payload.get("currency"),
        aggressiveness=0.75,
        leverage=0.6,
        urgency=0.3,
        risk_buffer_pct=0.06,
        min_abs_buffer=3.0,
        step_pct_of_gap=0.12,
        min_abs_step=4.0,
        max_rounds=int(payload.get("max_rounds", 3)),
        walkaway_price=walkaway,
        ask_early_pay_disc=ask_disc,
        ask_lead_time_keep=bool(payload.get("ask_lead_time_keep", True)),
    )
    signals = SupplierSignals(
        offer_prev=offer_prev,
        offer_new=current_offer,
        message_text=supplier_message_text or "",
    )
    return plan_counter(ctx, signals)


def decide_strategy(
    payload: Dict[str, Any],
    *,
    lead_weeks: Optional[float] = None,
    constraints: Optional[List[str]] = None,
    supplier_message: Optional[str] = None,
    offer_prev: Optional[float] = None,
) -> Dict[str, Any]:
    """Plan price counter proposals using deterministic negotiation heuristics."""

    current_offer = payload.get("current_offer")
    target = payload.get("target_price")
    if current_offer is None or target is None:
        return {
            "strategy": "clarify",
            "counter_price": None,
            "asks": ["Confirm unit price, currency, tiered price @ 100/250/500."],
            "lead_time_request": None,
            "rationale": "Price missing; request structured quote.",
        }

    plan = compute_decision(payload, supplier_message_text=supplier_message or "", offer_prev=offer_prev)

    decision: Dict[str, Any] = {
        "strategy": plan.get("decision", "counter"),
        "counter_price": plan.get("counter_price"),
        "asks": plan.get("asks", []),
        "lead_time_request": plan.get("lead_time_request"),
        "rationale": plan.get("message", ""),
        "decision_origin": "plan_counter",
        "price_plan_locked": True,
    }

    if lead_weeks and lead_weeks > 3:
        lead_req = plan.get("lead_time_request") or "≤ 2 weeks or split shipment (20–30% now, balance later)"
        decision["lead_time_request"] = lead_req
        if plan.get("asks") is None:
            decision["asks"] = []
        decision["asks"] = list(dict.fromkeys((decision.get("asks") or []) + ["Split shipment or expedite option"]))

    if constraints:
        decision.setdefault("constraints", constraints)

    decision.setdefault("decision_log", plan.get("log", []))
    return decision


class NegotiationAgent(BaseAgent):
    """Generate deterministic negotiation decisions and coordinate counter drafting."""

    AGENTIC_PLAN_STEPS = (
        "Analyse supplier offers, historical spend, and negotiation constraints for the active RFQ session.",
        "Compute pricing and terms strategy including counter targets, concessions, and playbook actions.",
        "Coordinate email drafting and state persistence to deliver the counter proposal and next steps.",
    )

    def __init__(self, agent_nick):
        super().__init__(agent_nick)
        self.device = configure_gpu()
        self._state_cache: Dict[Tuple[str, str], Dict[str, Any]] = {}
        self._email_agent: Optional[EmailDraftingAgent] = None
        self._supplier_agent: Optional["SupplierInteractionAgent"] = None
        self._state_schema_checked = False
        self._playbook_cache: Optional[Dict[str, Any]] = None
        self._state_lock = threading.RLock()
        self._email_agent_lock = threading.Lock()
        self._supplier_agent_lock = threading.Lock()
        self._negotiation_session_state_identifier_column: Optional[str] = None
        self._negotiation_sessions_identifier_column: Optional[str] = None
        self.response_matcher = ResponseMatcher(getattr(self.agent_nick, "get_db_connection", None))

        # Feature flag for enhanced negotiation message composition
        self._use_enhanced_messages = (
            os.getenv("NEG_USE_ENHANCED_MESSAGES", "false").lower() == "true"
        )

    @contextmanager
    def _session_lock(self, workflow_id: str, supplier_id: str, round_no: int):
        """Cross-process advisory lock to avoid duplicate negotiation runs."""

        key_parts = [workflow_id, supplier_id, str(round_no or 1)]
        token = ":".join(part or "" for part in key_parts)
        lock_id = binascii.crc32(token.encode("utf-8", "ignore")) & 0x7FFFFFFF

        get_conn = getattr(self.agent_nick, "get_db_connection", None)
        if not callable(get_conn):
            yield True
            return

        conn_manager = get_conn()
        owns_manager = hasattr(conn_manager, "__enter__") and hasattr(conn_manager, "__exit__")
        connection = None
        acquired = False
        try:
            connection = conn_manager.__enter__() if owns_manager else conn_manager
            if connection is None:
                yield True
                return

            with connection.cursor() as cur:
                try:
                    cur.execute("SELECT pg_try_advisory_lock(%s)", (lock_id,))
                    row = cur.fetchone()
                    if row is None or row[0] is None:
                        acquired = True
                    else:
                        acquired = bool(row[0])
                except Exception:
                    logger.debug(
                        "Advisory lock attempt failed; continuing without distributed lock",
                        exc_info=True,
                    )
                    acquired = True
            connection.commit()

            if not acquired:
                yield False
                return

            try:
                yield True
            finally:
                try:
                    with connection.cursor() as cur:
                        cur.execute("SELECT pg_advisory_unlock(%s)", (lock_id,))
                    connection.commit()
                except Exception:  # pragma: no cover - unlock best effort
                    logger.debug(
                        "Failed to release advisory lock for workflow=%s supplier=%s round=%s",
                        workflow_id,
                        supplier_id,
                        round_no,
                        exc_info=True,
                    )
        finally:
            if connection is not None:
                if owns_manager:
                    conn_manager.__exit__(None, None, None)
                else:
                    try:
                        connection.close()
                    except Exception:
                        pass

    def _resolve_session_id(self, context: AgentContext) -> Optional[str]:
        """Derive the canonical negotiation session identifier."""

        if not context:
            return None

        for key in ("workflow_id", "session_id", "process_id"):
            candidate = getattr(context, key, None)
            text = self._coerce_text(candidate)
            if text:
                return text

        payload = context.input_data if isinstance(context.input_data, dict) else {}
        for key in ("workflow_id", "session_id", "process_id"):
            candidate = payload.get(key)
            text = self._coerce_text(candidate)
            if text:
                return text

        responses = payload.get("supplier_responses")
        if isinstance(responses, list):
            for entry in responses:
                if not isinstance(entry, dict):
                    continue
                uid = self._coerce_text(entry.get("unique_id"))
                if uid:
                    return uid

        return None

    def _resolve_session_reference(self, context: AgentContext) -> Optional[str]:
        """Resolve a display/reference token for downstream compatibility."""

        payload = context.input_data if isinstance(context.input_data, dict) else {}
        responses = payload.get("supplier_responses")
        if isinstance(responses, list):
            for entry in responses:
                if not isinstance(entry, dict):
                    continue
                for key in ("session_reference", "unique_id", "workflow_id", "session_id", "process_id"):
                    candidate = self._coerce_text(entry.get(key))
                    if candidate:
                        return candidate

        for key in ("session_reference", "unique_id"):
            candidate = self._coerce_text(payload.get(key))
            if candidate:
                return candidate

        return self._coerce_text(getattr(context, "workflow_id", None))

    def _resolve_negotiation_identifier(self, context: AgentContext) -> NegotiationIdentifier:
        payload = context.input_data if isinstance(context.input_data, dict) else {}

        workflow_id = self._coerce_text(getattr(context, "workflow_id", None))
        if not workflow_id:
            raise ValueError(
                "NegotiationAgent requires workflow_id on context; none was provided"
            )

        payload_workflow_id = self._coerce_text(payload.get("workflow_id")) if isinstance(payload, dict) else None
        if payload_workflow_id and payload_workflow_id != workflow_id:
            logger.warning(
                "Workflow ID mismatch between context (%s) and payload (%s); using context value",
                workflow_id,
                payload_workflow_id,
            )

        supplier_id: Optional[str] = None
        for key in ("supplier_id", "supplier", "supplier_name"):
            candidate = payload.get(key)
            text = self._coerce_text(candidate)
            if text:
                supplier_id = text
                break
        if not supplier_id:
            responses = payload.get("supplier_responses")
            if isinstance(responses, list):
                for entry in responses:
                    if not isinstance(entry, dict):
                        continue
                    candidate = self._coerce_text(
                        entry.get("supplier_id") or entry.get("supplier") or entry.get("supplier_name")
                    )
                    if candidate:
                        supplier_id = candidate
                        break
        if not supplier_id:
            supplier_id = f"SUP-{uuid.uuid4().hex[:10].upper()}"

        session_reference: Optional[str] = None
        for key in ("session_reference", "unique_id", "conversation_id", "thread_id"):
            candidate = payload.get(key)
            text = self._coerce_text(candidate)
            if text:
                session_reference = text
                break
        if not session_reference:
            session_reference = f"{workflow_id}-{supplier_id}"

        round_number_raw = payload.get("round")
        try:
            round_number = int(round_number_raw) if round_number_raw is not None else 1
        except Exception:
            round_number = 1

        identifier = NegotiationIdentifier(
            workflow_id=workflow_id,
            session_reference=session_reference,
            supplier_id=supplier_id,
            round_number=round_number,
        )

        if isinstance(payload, dict):
            payload.setdefault("workflow_id", identifier.workflow_id)
            payload.setdefault("session_reference", identifier.session_reference)
            payload.setdefault("unique_id", identifier.session_reference)
            payload.setdefault("supplier_id", identifier.supplier_id)
            payload.setdefault("supplier", identifier.supplier_id)
            payload.setdefault("round", identifier.round_number)

        return identifier

    def run(self, context: AgentContext) -> AgentOutput:
        logger.info("NegotiationAgent starting")

        batch_entries, shared_context = self._extract_batch_inputs(context.input_data)
        if batch_entries:
            return self._run_batch_negotiations(context, batch_entries, shared_context)

        return self._run_single_negotiation(context)

    def _extract_batch_inputs(
        self, payload: Optional[Dict[str, Any]]
    ) -> Tuple[List[Dict[str, Any]], Dict[str, Any]]:
        if not isinstance(payload, dict):
            return [], {}

        responses = payload.get("supplier_responses")
        if isinstance(responses, list):
            response_batch = [entry for entry in responses if isinstance(entry, dict)]
        else:
            response_batch = []

        if response_batch:
            shared: Dict[str, Any] = {"negotiation_batch": True}
            for key in BATCH_SHARED_KEYS:
                candidate = payload.get(key)
                if isinstance(candidate, dict):
                    shared.update(candidate)
            return response_batch, shared

        batch: List[Dict[str, Any]] = []
        for key in BATCH_INPUT_KEYS:
            value = payload.get(key)
            if isinstance(value, list):
                batch = [entry for entry in value if isinstance(entry, dict)]
                if batch:
                    break

        if not batch:
            return [], {}

        shared: Dict[str, Any] = {}
        for key in BATCH_SHARED_KEYS:
            candidate = payload.get(key)
            if isinstance(candidate, dict):
                shared.update(candidate)

        return batch, shared

    def _coerce_batch_defaults(
        self, base_payload: Dict[str, Any], shared_context: Dict[str, Any]
    ) -> Dict[str, Any]:
        defaults: Dict[str, Any] = {}
        if isinstance(base_payload, dict):
            for key, value in base_payload.items():
                if key in BATCH_EXCLUDE_KEYS:
                    continue
                defaults[key] = value
        if isinstance(shared_context, dict):
            defaults.update(shared_context)
        return defaults

    def _prepare_batch_payload(
        self, defaults: Dict[str, Any], entry: Dict[str, Any]
    ) -> Dict[str, Any]:
        payload: Dict[str, Any] = {}
        if isinstance(defaults, dict):
            payload.update(defaults)
        payload.update(entry)
        for key in BATCH_EXCLUDE_KEYS:
            payload.pop(key, None)
        supplier_id = payload.get("supplier_id") or payload.get("supplier")
        if supplier_id is not None:
            payload.setdefault("supplier_id", supplier_id)
            payload.setdefault("supplier", supplier_id)
        payload["_batch_execution"] = True
        return payload

    def _execute_batch_entry(
        self, parent_context: AgentContext, payload: Dict[str, Any]
    ) -> AgentOutput:
        workflow_id = payload.get("workflow_id") or parent_context.workflow_id or "negotiation-batch"
        user_id = payload.get("user_id") or parent_context.user_id or "system"
        sub_context = AgentContext(
            workflow_id=str(workflow_id),
            agent_id=parent_context.agent_id,
            user_id=str(user_id),
            input_data=dict(payload),
            parent_agent=parent_context.agent_id,
            routing_history=list(parent_context.routing_history),
        )
        return self.execute(sub_context)

    def _run_batch_negotiations(
        self,
        context: AgentContext,
        batch_entries: List[Dict[str, Any]],
        shared_context: Dict[str, Any],
    ) -> AgentOutput:
        defaults = self._coerce_batch_defaults(context.input_data, shared_context)
        prepared_entries = [
            self._prepare_batch_payload(defaults, entry) for entry in batch_entries if isinstance(entry, dict)
        ]

        if not prepared_entries:
            empty_data = {
                "negotiation_batch": True,
                "results": [],
                "drafts": [],
                "successful_suppliers": [],
                "failed_suppliers": [],
            }
            return self._with_plan(
                context,
                AgentOutput(
                    status=AgentStatus.SUCCESS,
                    data=empty_data,
                    pass_fields={"negotiation_batch": True, "batch_results": []},
                ),
            )

        workflow_id = shared_context.get("workflow_id") or getattr(context, "workflow_id", None)
        expected_total_raw = (
            shared_context.get("expected_count")
            or shared_context.get("expected_responses")
            or shared_context.get("expected_email_count")
        )
        expected_total: Optional[int] = None
        if expected_total_raw is not None:
            try:
                expected_total = int(expected_total_raw)
            except Exception:
                logger.debug(
                    "Unable to coerce expected_total=%s for workflow_id=%s", expected_total_raw, workflow_id
                )
                expected_total = None
        if expected_total is not None and expected_total > 0 and len(prepared_entries) < expected_total:
            logger.error(
                "Batch negotiation received incomplete entries for workflow=%s (got=%s, expected=%s)",
                workflow_id,
                len(prepared_entries),
                expected_total,
            )
            error_payload = {
                "negotiation_batch": True,
                "workflow_id": workflow_id,
                "expected_count": expected_total,
                "received_count": len(prepared_entries),
                "results": [],
                "error": f"Incomplete batch: received {len(prepared_entries)}/{expected_total} entries",
            }
            return self._with_plan(
                context,
                AgentOutput(
                    status=AgentStatus.FAILED,
                    data=error_payload,
                    pass_fields=error_payload,
                    error="incomplete_batch",
                ),
            )

        if len(prepared_entries) == 1:
            try:
                return self._execute_batch_entry(context, prepared_entries[0])
            except Exception as exc:  # pragma: no cover - propagate as failure
                logger.exception("NegotiationAgent batch execution failed", exc_info=True)
                return self._with_plan(
                    context,
                    AgentOutput(
                        status=AgentStatus.FAILED,
                        data={
                            "negotiation_batch": True,
                            "results": [
                                {
                                    "supplier_id": prepared_entries[0].get("supplier_id"),
                                    "session_reference": prepared_entries[0].get("session_reference")
                                    or prepared_entries[0].get("unique_id"),
                                    "status": AgentStatus.FAILED.value,
                                    "error": str(exc),
                                }
                            ],
                        },
                        error=str(exc),
                    ),
                )

        try:
            configured_workers = getattr(self.agent_nick.settings, "negotiation_parallel_workers", None)
            if configured_workers is not None:
                try:
                    configured_workers = int(configured_workers)
                except Exception:
                    configured_workers = None
            max_workers = configured_workers if configured_workers and configured_workers > 0 else None
        except Exception:
            max_workers = None

        if max_workers is None:
            cpu_default = os.cpu_count() or 4
            max_workers = max(1, cpu_default)

        unique_suppliers: Set[str] = set()
        for entry in prepared_entries:
            supplier_id = entry.get("supplier_id") or entry.get("supplier")
            if supplier_id is None:
                continue
            try:
                supplier_key = str(supplier_id).strip()
            except Exception:
                continue
            if supplier_key:
                unique_suppliers.add(supplier_key)

        desired_workers = max(1, len(unique_suppliers)) if unique_suppliers else len(prepared_entries)
        if desired_workers <= 0:
            desired_workers = len(prepared_entries)

        max_workers = max(desired_workers, max_workers)
        max_workers = min(max_workers, len(prepared_entries))

        futures: List[Tuple[Dict[str, Any], Any]] = []
        aggregated_results: List[Dict[str, Any]] = []
        drafts: List[Dict[str, Any]] = []
        failed_records: List[Dict[str, Any]] = []
        success_ids: List[str] = []
        supplier_map: Dict[str, Dict[str, Any]] = {}
        next_agents: Set[str] = set()

        with ThreadPoolExecutor(max_workers=max_workers) as executor:
            for payload in prepared_entries:
                futures.append((payload, executor.submit(self._execute_batch_entry, context, payload)))

            for payload, future in futures:
                supplier_id = payload.get("supplier_id") or payload.get("supplier")
                session_reference = (
                    payload.get("session_reference")
                    or payload.get("unique_id")
                )
                try:
                    result = future.result()
                    if isinstance(result, AgentOutput) and isinstance(result.data, dict):
                        pending_task = result.data.get("pending_email")
                        if result.data.get("deferred_email") and isinstance(pending_task, dict):
                            identifier_info = pending_task.get("identifier") or {}
                            identifier = NegotiationIdentifier(
                                workflow_id=
                                identifier_info.get("workflow_id")
                                or payload.get("workflow_id")
                                or context.workflow_id,
                                supplier_id=
                                identifier_info.get("supplier_id")
                                or payload.get("supplier_id")
                                or payload.get("supplier"),
                                session_reference=
                                identifier_info.get("session_reference")
                                or session_reference,
                                round_number=int(
                                    identifier_info.get("round_number")
                                    or payload.get("round")
                                    or payload.get("round_number")
                                    or 1
                                ),
                            )
                            try:
                                result = self._finalize_email_round(context, identifier, pending_task)
                            except Exception:
                                logger.exception("Failed to finalize deferred email drafting payload")
                                raise
                except Exception as exc:  # pragma: no cover - defensive aggregation
                    error_message = str(exc)
                    record = {
                        "supplier_id": supplier_id,
                        "session_reference": session_reference,
                        "unique_id": session_reference,
                        "status": AgentStatus.FAILED.value,
                        "error": error_message,
                    }
                    aggregated_results.append(record)
                    failed_records.append(record)
                    continue

                record_reference = (
                    result.data.get("session_reference")
                    or result.data.get("unique_id")
                    or session_reference
                )
                record = {
                    "supplier_id": result.data.get("supplier")
                    or supplier_id
                    or payload.get("supplier_id"),
                    "session_reference": record_reference,
                    "unique_id": record_reference,
                    "status": result.status.value,
                    "output": result.data,
                    "pass_fields": result.pass_fields,
                    "next_agents": list(result.next_agents),
                }
                if result.error:
                    record["error"] = result.error
                if result.action_id:
                    record["action_id"] = result.action_id

                aggregated_results.append(record)

                supplier_key = record.get("supplier_id")
                if supplier_key:
                    supplier_map[str(supplier_key)] = record

                if result.status == AgentStatus.SUCCESS:
                    if supplier_key:
                        success_ids.append(str(supplier_key))
                    result_drafts = result.data.get("drafts")
                    if isinstance(result_drafts, list):
                        for draft in result_drafts:
                            if isinstance(draft, dict):
                                drafts.append(draft)
                    next_agents.update(result.next_agents)
                else:
                    failed_records.append(
                        {
                            "supplier_id": supplier_key,
                            "session_reference": record.get("session_reference"),
                            "status": record.get("status"),
                            "error": record.get("error"),
                        }
                    )

        any_success = any(record["status"] == AgentStatus.SUCCESS.value for record in aggregated_results)
        any_failure = any(record["status"] != AgentStatus.SUCCESS.value for record in aggregated_results)

        overall_status = AgentStatus.SUCCESS
        error_text = None
        if any_failure and not any_success:
            overall_status = AgentStatus.FAILED
            error_text = "All negotiation rounds failed"

        if success_ids:
            try:
                success_ids = list(dict.fromkeys(success_ids))
            except Exception:
                success_ids = [sid for sid in success_ids if sid]

        data = {
            "negotiation_batch": True,
            "results": aggregated_results,
            "drafts": drafts,
            "successful_suppliers": success_ids,
            "failed_suppliers": failed_records,
            "results_by_supplier": supplier_map,
            "batch_size": len(aggregated_results),
        }

        pass_fields = {
            "negotiation_batch": True,
            "batch_results": aggregated_results,
        }
        if drafts:
            pass_fields["drafts"] = drafts

        return self._with_plan(
            context,
            AgentOutput(
                status=overall_status,
                data=data,
                pass_fields=pass_fields,
                next_agents=sorted(next_agents),
                error=error_text,
            ),
        )

    def _run_single_negotiation(self, context: AgentContext) -> AgentOutput:

        payload = context.input_data if isinstance(context.input_data, dict) else {}
        identifier = self._resolve_negotiation_identifier(context)
        supplier = identifier.supplier_id
        session_reference = identifier.session_reference
        workflow_id = identifier.workflow_id
        session_id = workflow_id

        round_hint = None
        if isinstance(payload, dict):
            round_hint = payload.get("round")
        try:
            lock_round = int(round_hint) if round_hint is not None else identifier.round_number
        except Exception:
            lock_round = identifier.round_number
        if not isinstance(lock_round, int) or lock_round < 1:
            lock_round = max(int(identifier.round_number or 1), 1)

        lock_context = self._session_lock(workflow_id, supplier, lock_round)
        lock_acquired = lock_context.__enter__()
        if not lock_acquired:
            lock_context.__exit__(None, None, None)
            logger.warning(
                "NegotiationAgent concurrency guard prevented duplicate run",
                extra={
                    "workflow_id": workflow_id,
                    "supplier_id": supplier,
                    "round": lock_round,
                },
            )
            return self._with_plan(
                context,
                AgentOutput(
                    status=AgentStatus.FAILED,
                    data={
                        "workflow_id": workflow_id,
                        "supplier_id": supplier,
                        "round": lock_round,
                        "locked": True,
                        "message": "Another negotiation instance is already processing this supplier round.",
                    },
                    error="negotiation_session_locked",
                ),
            )

        try:
            return self._run_single_negotiation_locked(
                context,
                identifier,
                payload,
                session_reference,
                supplier,
                workflow_id,
                session_id,
                round_hint,
            )
        finally:
            lock_context.__exit__(None, None, None)

    def _run_single_negotiation_locked(
        self,
        context: AgentContext,
        identifier: NegotiationIdentifier,
        payload: Dict[str, Any],
        session_reference: str,
        supplier: str,
        workflow_id: str,
        session_id: Optional[str],
        raw_round_hint: Any,
    ) -> AgentOutput:

        rfq_id: Optional[str] = None
        for key in ("rfq_id", "rfqId", "rfq", "rfq_reference", "rfqReference"):
            candidate = payload.get(key) if isinstance(payload, dict) else None
            text = self._coerce_text(candidate)
            if text:
                rfq_id = text
                break

        state_identifier: Optional[str] = self._coerce_text(workflow_id)
        if not state_identifier:
            for candidate in (rfq_id, session_reference, session_id):
                text = self._coerce_text(candidate)
                if text:
                    state_identifier = text
                    break
        if not state_identifier:
            state_identifier = identifier.workflow_id
        else:
            identifier.workflow_id = state_identifier

        if rfq_id and isinstance(context.input_data, dict):
            context.input_data.setdefault("rfq_id", rfq_id)
        rfq_value = rfq_id or state_identifier
        raw_round = raw_round_hint if raw_round_hint is not None else identifier.round_number

        state_identifier = identifier.workflow_id or state_identifier

        price_raw = (
            context.input_data.get("current_offer")
            if context.input_data.get("current_offer") is not None
            else context.input_data.get("price")
        )

        normalised_inputs, validation_issues = self._normalise_negotiation_inputs(
            context.input_data
        )

        price = normalised_inputs.get("current_offer")
        target_price = normalised_inputs.get("target_price")
        walkaway_price = normalised_inputs.get("walkaway_price")
        currency = normalised_inputs.get("currency")
        lead_weeks = normalised_inputs.get("lead_time_weeks")
        volume_units = normalised_inputs.get("volume_units")
        term_days = normalised_inputs.get("term_days")
        valid_until = normalised_inputs.get("valid_until")
        market_floor = normalised_inputs.get("market_floor_price")

        currency_conf = self._coerce_float(
            context.input_data.get("currency_confidence")
            or context.input_data.get("current_offer_currency_confidence")
        )
        if currency_conf is not None and currency_conf < 0.5:
            logger.warning(
                "Currency confidence %.2f below threshold; withholding price data", currency_conf
            )
            currency = None
            price = None

        constraints = self._ensure_list(context.input_data.get("constraints"))
        supplier_snippets = self._collect_supplier_snippets(context.input_data)
        supplier_message = self._coerce_text(
            context.input_data.get("supplier_message")
            or context.input_data.get("response_text")
            or context.input_data.get("message")
        )

        # Load state before subject normalization (bug fix)
        state, _ = self._load_session_state(state_identifier, supplier)
        state["workflow_id"] = identifier.workflow_id
        state["session_reference"] = session_reference
        state["supplier_id"] = supplier

        round_no = int(state.get("current_round", 1))
        if isinstance(raw_round, (int, float)):
            try:
                round_no = max(round_no, int(raw_round))
            except (TypeError, ValueError):
                round_no = max(round_no, 1)
        state["current_round"] = max(round_no, 1)
        identifier.round_number = round_no

        previous_positions = state.get("positions") if isinstance(state.get("positions"), dict) else None
        previous_counter_hint = (
            context.input_data.get("agent_previous_offer")
            or context.input_data.get("previous_counter_price")
            or (
                previous_positions.get("last_counter")
                if isinstance(previous_positions, dict)
                else None
            )
            or state.get("last_counter_price")
        )
        previous_counter = self._coerce_float(previous_counter_hint)
        positions = self._build_positions(
            supplier_offer=price,
            target_price=target_price,
            walkaway_price=walkaway_price,
            previous_counter=previous_counter,
            previous_positions=previous_positions,
            round_no=round_no,
        )
        target_price = positions.desired
        walkaway_price = positions.no_deal
        price = (
            positions.supplier_offer
            if positions.supplier_offer is not None
            else positions.start
        )

        incoming_subject = self._coerce_text(context.input_data.get("subject"))
        base_candidate = self._normalise_base_subject(incoming_subject)
        if base_candidate and not state.get("base_subject"):
            state["base_subject"] = base_candidate

        thread_state = self._load_thread_state(
            identifier, state, subject_hint=incoming_subject
        )

        signals = self._extract_negotiation_signals(
            supplier_message=supplier_message,
            snippets=supplier_snippets,
            market=context.input_data.get("market_context") or {},
            performance=context.input_data.get("supplier_performance") or {},
        )

        zopa = self._estimate_zopa(
            price=price,
            target=target_price,
            history=context.input_data.get("history") or {},
            benchmarks=context.input_data.get("benchmarks") or {},
            should_cost=context.input_data.get("should_cost"),
            signals=signals,
        )

        pricing_payload: Dict[str, Any] = {
            "current_offer": price,
            "target_price": target_price,
            "round": raw_round,
            "currency": currency,
            "max_rounds": context.input_data.get("max_rounds") or 3,
            "walkaway_price": walkaway_price,
            "ask_early_pay_disc": context.input_data.get("ask_early_pay_disc", 0.02),
            "ask_lead_time_keep": context.input_data.get("ask_lead_time_keep", True),
        }
        pricing_payload["start_position"] = positions.start
        pricing_payload["desired_position"] = positions.desired
        pricing_payload["no_deal_position"] = positions.no_deal

        offer_prev = normalised_inputs.get("previous_offer")
        if offer_prev is None and positions.history:
            for entry in reversed(positions.history):
                if entry.get("type") != "supplier_offer":
                    continue
                value = self._coerce_float(entry.get("value"))
                if value is None:
                    continue
                if positions.supplier_offer is not None and NegotiationPositions._is_close(
                    value, positions.supplier_offer
                ):
                    continue
                offer_prev = value
                break

        decision = decide_strategy(
            pricing_payload,
            lead_weeks=lead_weeks,
            constraints=constraints,
            supplier_message=supplier_message,
            offer_prev=offer_prev,
        )
        decision = self._adaptive_strategy(
            base_decision=decision,
            zopa=zopa,
            signals=signals,
            round_hint=raw_round,
            lead_weeks=lead_weeks,
            target_price=target_price,
            price=price,
        )
        base_plan_message = decision.get("rationale")
        decision.setdefault("strategy", "clarify")
        decision.setdefault("counter_price", None)
        decision.setdefault("asks", [])
        decision.setdefault("lead_time_request", None)
        decision.setdefault("rationale", "")
        decision["closing_round"] = round_no >= 3
        decision["counter_price"] = self._respect_positions(
            decision.get("counter_price"), positions
        )
        decision["positions"] = positions.serialise()
        if validation_issues:
            decision["validation_issues"] = validation_issues
        if volume_units is not None:
            decision["volume_units"] = volume_units
        if term_days is not None:
            decision["term_days"] = term_days
        if valid_until:
            decision["valid_until"] = valid_until
        if market_floor is not None:
            decision["market_floor_price"] = market_floor
        decision["plan_counter_message"] = base_plan_message

        outlier_result = self._detect_outliers(
            supplier_offer=positions.supplier_offer,
            target_price=positions.desired,
            walkaway_price=positions.no_deal,
            market_floor=market_floor,
            volume_units=volume_units,
            term_days=term_days,
        )
        if outlier_result.get("alerts"):
            decision.setdefault("alerts", [])
            for alert in outlier_result["alerts"]:
                if alert not in decision["alerts"]:
                    decision["alerts"].append(alert)
            decision["outlier_alerts"] = outlier_result["alerts"]
        if outlier_result.get("requires_review"):
            decision["strategy"] = "review"
            decision.setdefault("flags", {})
            decision["flags"]["review_recommended"] = True
            decision["recommendation"] = (
                outlier_result.get("recommendation") or "query_for_human_review"
            )
            asks = list(decision.get("asks", []))
            asks.append("Please justify the requested pricing/terms for internal review.")
            decision["asks"] = list(dict.fromkeys(asks))
            if not outlier_result.get("human_override"):
                decision["counter_price"] = self._respect_positions(
                    decision.get("counter_price"), positions
                )
        if outlier_result.get("human_override"):
            decision.setdefault("flags", {})
            decision["flags"]["human_override_required"] = True
            decision["human_override_required"] = True
            decision["counter_price"] = None

        structured_rationale = self._compose_rationale(
            positions=positions,
            decision=decision,
            currency=currency,
            lead_weeks=lead_weeks,
            volume_units=volume_units,
            term_days=term_days,
            outlier_message=outlier_result.get("message"),
            validation_issues=validation_issues,
        )
        if base_plan_message and base_plan_message not in structured_rationale:
            decision["rationale"] = f"{structured_rationale} {base_plan_message}".strip()
        else:
            decision["rationale"] = structured_rationale

        playbook_context = self._resolve_playbook_context(context, decision)
        play_recommendations = playbook_context.get("plays", [])
        if play_recommendations:
            decision["play_recommendations"] = play_recommendations
            descriptor = playbook_context.get("descriptor")
            if descriptor:
                decision["playbook_descriptor"] = descriptor
            style_used = playbook_context.get("style")
            if style_used:
                decision["playbook_style"] = style_used
            lever_focus = playbook_context.get("lever_priorities")
            if lever_focus:
                decision.setdefault("lever_priorities", lever_focus)
            examples = playbook_context.get("examples")
            if examples:
                decision["playbook_examples"] = examples
        else:
            decision.setdefault("play_recommendations", [])

        message_id = self._coerce_text(context.input_data.get("message_id"))
        supplier_reply_registered = False
        if message_id and state.get("last_supplier_msg_id") != message_id:
            previously_awaiting = bool(state.get("awaiting_response", False))
            if previously_awaiting:
                state["supplier_reply_count"] = int(state.get("supplier_reply_count", 0)) + 1
            else:
                state["supplier_reply_count"] = int(state.get("supplier_reply_count", 0))
            state["last_supplier_msg_id"] = message_id
            state["awaiting_response"] = False
            supplier_reply_registered = True
            if thread_state:
                thread_state.update_after_receive(message_id)
            if self.response_matcher and identifier.workflow_id and supplier:
                matched = self.response_matcher.match_response(
                    identifier.workflow_id,
                    supplier,
                    message_id,
                    context.input_data if isinstance(context.input_data, dict) else {},
                )
                if matched:
                    matched_list = state.setdefault("matched_responses", [])
                    if isinstance(matched_list, list):
                        matched_list.append(matched)

        decision["round"] = round_no
        state["positions"] = positions.snapshot_for_next_round(
            decision.get("counter_price"), round_no
        )
        state["last_counter_price"] = decision.get("counter_price")

        final_offer_reason = self._detect_final_offer(supplier_message, supplier_snippets)
        should_continue, new_status, halt_reason = self._should_continue(
            state, supplier_reply_registered, final_offer_reason
        )

        if outlier_result.get("human_override"):
            should_continue = False
            new_status = "PAUSED"
            halt_reason = outlier_result.get("message") or "Human override required."
            decision.setdefault("status_reason", halt_reason)
        elif outlier_result.get("requires_review") and outlier_result.get("message"):
            decision.setdefault("status_reason", outlier_result.get("message"))

        savings_score = 0.0
        if price and price > 0 and target_price is not None:
            try:
                savings_score = (price - target_price) / float(price)
            except ZeroDivisionError:
                savings_score = 0.0

        decision_log = self._build_decision_log(
            supplier,
            session_reference,
            price,
            target_price,
            decision,
        )

        draft_records: List[Dict[str, Any]] = []

        counter_options: List[Dict[str, Any]] = []

        sent_message_id: Optional[str] = None

        if not should_continue:
            state["status"] = new_status
            state["awaiting_response"] = halt_reason == "Awaiting supplier response."
            stop_message = self._build_stop_message(new_status, halt_reason, round_no)
            decision.setdefault("status_reason", halt_reason)
            self._persist_thread_state(state, thread_state)
            self._save_session_state(identifier.workflow_id, supplier, state)
            self._record_learning_snapshot(
                context,
                identifier.workflow_id or state_identifier or session_id,
                supplier,
                decision,
                state,
                bool(state.get("awaiting_response", False)),
                supplier_reply_registered,
                rfq_id=rfq_value,
            )
            awaiting_now = bool(state.get("awaiting_response", False))
            negotiation_open = (
                new_status not in {"COMPLETED", "EXHAUSTED"}
                and not awaiting_now
                and decision.get("strategy") != "review"
                and not decision.get("human_override_required")
            )
            data = {
                "supplier": supplier,
                "rfq_id": rfq_value,
                "session_reference": session_reference,
                "unique_id": session_reference,
                "round": round_no,
                "counter_proposals": counter_options,
                "decision": decision,
                "savings_score": savings_score,
                "decision_log": decision_log,
                "message": stop_message,
                "email_subject": None,
                "email_body": None,
                "supplier_snippets": supplier_snippets,
                "negotiation_allowed": negotiation_open,
                "interaction_type": "negotiation",
                "session_state": self._public_state(state),
                "currency": currency,
                "current_offer": price,
                "target_price": target_price,
                "supplier_message": supplier_message,
                "drafts": draft_records,
                "sent_status": False,
                "awaiting_response": awaiting_now,
                "play_recommendations": play_recommendations,
                "playbook_descriptor": playbook_context.get("descriptor"),
                "playbook_examples": playbook_context.get("examples"),
                "positions": decision.get("positions"),
                "validation_issues": decision.get("validation_issues"),
                "outlier_alerts": decision.get("outlier_alerts"),
                "volume_units": volume_units,
                "term_days": term_days,
                "valid_until": valid_until,
                "flags": decision.get("flags"),
                "market_floor_price": market_floor,
                "normalised_inputs": normalised_inputs,
            }
            logger.info(
                "NegotiationAgent halted negotiation for supplier=%s session_id=%s reason=%s",
                supplier,
                session_id,
                halt_reason,
            )
            pass_fields = dict(data)
            next_agents: List[str] = []
            if awaiting_now:
                watch_fields = self._build_supplier_watch_fields(
                    context=context,
                    session_reference=session_reference,
                    supplier=supplier,
                    drafts=draft_records,
                    state=state,
                    workflow_id=session_id,
                    rfq_id=rfq_value,
                )
                if watch_fields:
                    pass_fields.update(watch_fields)
                    next_agents.append("SupplierInteractionAgent")
            return self._with_plan(
                context,
                AgentOutput(
                    status=AgentStatus.SUCCESS,
                    data=data,
                    pass_fields=pass_fields,
                    next_agents=next_agents,
                ),
            )

        optimized = self._optimize_multi_issue(
            price=price,
            currency=currency,
            target=target_price,
            lead_weeks=lead_weeks,
            weights=context.input_data.get("weights") or {},
            policy=context.input_data.get("policy_guidance") or {},
            constraints=context.input_data.get("hard_constraints") or {},
            zopa=zopa,
            signals=signals,
            round_no=round_no,
        )
        overrides = optimized.get("decision_overrides", {}) or {}
        if decision.get("price_plan_locked"):
            overrides = {k: v for k, v in overrides.items() if k != "counter_price"}
        decision.update(overrides)
        counter_options = optimized.get("counter_options") or []
        if not counter_options and decision.get("counter_price") is not None:
            counter_options = [{"price": decision["counter_price"], "terms": None, "bundle": None}]

        supplier_name = context.input_data.get("supplier_name")
        decision["supplier_id"] = supplier
        if supplier_name:
            decision.setdefault("supplier_name", supplier_name)
        else:
            decision.setdefault("supplier_name", supplier)
        decision.setdefault("supplier", decision.get("supplier_name"))
        decision.setdefault("workflow_id", identifier.workflow_id)
        decision.setdefault("workflow_ref", identifier.workflow_id)
        decision.setdefault("session_reference", session_reference)
        decision.setdefault("unique_id", session_reference)
        decision.setdefault("round", round_no)
        decision.setdefault("rfq_id", rfq_value)

        contact_name = self._resolve_contact_name(
            context.input_data if isinstance(context.input_data, dict) else {},
            fallback=supplier_name or supplier,
        )
        supplier_identifier = context.input_data.get("supplier_id") or supplier
        procurement_summary = self._retrieve_procurement_summary(
            supplier_id=supplier_identifier,
            supplier_name=supplier_name,
        )
        rag_snippets = self._collect_vector_snippets(
            context=context,
            supplier_name=supplier_name or supplier_identifier,
            workflow_reference=session_reference,
        )

        negotiation_message = self._build_summary(
            context,
            session_reference,
            decision,
            price,
            target_price,
            currency,
            round_no,
            supplier=supplier,
            supplier_name=supplier_name,
            supplier_message=supplier_message,
            supplier_snippets=supplier_snippets,
            playbook_context=playbook_context,
            signals=signals,
            zopa=zopa,
            procurement_summary=procurement_summary,
            rag_snippets=rag_snippets,
            contact_name=contact_name,
        )

        if play_recommendations:
            negotiation_message = self._append_playbook_recommendations(
                negotiation_message,
                play_recommendations,
                playbook_context,
            )

        if state_identifier and supplier:
            self._store_session(
                state_identifier, supplier, round_no, decision.get("counter_price")
            )

        try:
            supplier_reply_count = int(state.get("supplier_reply_count", 0))
        except Exception:
            supplier_reply_count = 0

        draft_payload = {
            "intent": "NEGOTIATION_COUNTER",
            "session_reference": session_reference,
            "unique_id": session_reference,
            "supplier_id": supplier,
            "workflow_id": identifier.workflow_id,
            "rfq_id": rfq_value,
            "current_offer": price_raw,
            "current_offer_numeric": price,
            "target_price": target_price,
            "counter_price": decision.get("counter_price"),
            "currency": currency,
            "decision": decision,
            "asks": decision.get("asks", []),
            "lead_time_request": decision.get("lead_time_request"),
            "rationale": decision.get("rationale"),
            "round": round_no,
            "closing_round": round_no >= 3,
            "supplier_reply_count": supplier_reply_count,
            "supplier_message": supplier_message,
            "supplier_snippets": supplier_snippets,
            "from_address": context.input_data.get("from_address"),
            "negotiation_message": negotiation_message,
            "play_recommendations": play_recommendations,
            "playbook_descriptor": playbook_context.get("descriptor"),
            "playbook_examples": playbook_context.get("examples"),
            "counter_options": counter_options,
            "positions": decision.get("positions"),
            "validation_issues": decision.get("validation_issues"),
            "outlier_alerts": decision.get("outlier_alerts"),
            "flags": decision.get("flags"),
            "volume_units": volume_units,
            "term_days": term_days,
            "valid_until": valid_until,
            "market_floor_price": market_floor,
            "normalised_inputs": normalised_inputs,
            "human_override_required": decision.get("human_override_required", False),
            "contact_name": contact_name,
            "supplier_contact": contact_name,
        }

        draft_payload.setdefault("subject", self._format_negotiation_subject(state))

        recipients = self._collect_recipient_candidates(context)
        if recipients:
            draft_payload.setdefault("recipients", recipients)

        computed_thread_headers: Optional[Dict[str, Any]] = None
        if thread_state:
            computed_thread_headers = thread_state.to_headers(round_no)

        thread_headers: Optional[Any] = None
        if isinstance(context.input_data, dict):
            incoming_thread_headers = context.input_data.get("thread_headers")
            if isinstance(incoming_thread_headers, dict):
                thread_headers = dict(incoming_thread_headers)
            else:
                thread_headers = incoming_thread_headers
        if not thread_headers:
            cached_thread_headers = state.get("last_thread_headers")
            if isinstance(cached_thread_headers, dict):
                thread_headers = dict(cached_thread_headers)
            else:
                thread_headers = cached_thread_headers
        if not thread_headers and computed_thread_headers:
            thread_headers = dict(computed_thread_headers)
        if isinstance(thread_headers, dict) and thread_headers:
            draft_payload.setdefault("thread_headers", thread_headers)
            state["last_thread_headers"] = dict(thread_headers)
        elif thread_headers:
            draft_payload.setdefault("thread_headers", thread_headers)
            state["last_thread_headers"] = thread_headers
        elif computed_thread_headers:
            draft_payload.setdefault("thread_headers", dict(computed_thread_headers))
            state["last_thread_headers"] = dict(computed_thread_headers)

        draft_metadata = {
            "counter_price": decision.get("counter_price"),
            "target_price": target_price,
            "current_offer": price,
            "round": round_no,
            "closing_round": round_no >= 3,
            "supplier_reply_count": supplier_reply_count,
            "strategy": decision.get("strategy"),
            "asks": decision.get("asks", []),
            "lead_time_request": decision.get("lead_time_request"),
            "rationale": decision.get("rationale"),
            "intent": "NEGOTIATION_COUNTER",
            "play_recommendations": play_recommendations,
            "positions": decision.get("positions"),
            "validation_issues": decision.get("validation_issues"),
            "outlier_alerts": decision.get("outlier_alerts"),
            "flags": decision.get("flags"),
            "volume_units": volume_units,
            "term_days": term_days,
            "valid_until": valid_until,
            "market_floor_price": market_floor,
            "contact_name": contact_name,
            "supplier_contact": contact_name,
        }

        email_action_id: Optional[str] = None
        email_subject: Optional[str] = None
        email_body: Optional[str] = None
        draft_records: List[Dict[str, Any]] = []
        next_agents: List[str] = []

        draft_stub = self._build_email_draft_stub(
            context=context,
            draft_payload=draft_payload,
            metadata=draft_metadata,
            negotiation_message=negotiation_message,
            supplier_id=supplier,
            supplier_name=supplier_name,
            contact_name=contact_name,
            session_reference=session_reference,
            rfq_id=rfq_value,
            recipients=recipients,
            thread_headers=thread_headers if isinstance(thread_headers, dict) else None,
        )
        draft_stub.setdefault("intent", "NEGOTIATION_COUNTER")
        draft_stub["negotiation_message"] = negotiation_message
        draft_stub["counter_proposals"] = counter_options
        draft_stub["thread_index"] = round_no
        draft_stub["closing_round"] = round_no >= 3
        if currency:
            draft_stub["currency"] = currency
        if supplier_snippets:
            draft_stub["supplier_snippets"] = supplier_snippets
        if play_recommendations:
            draft_stub["play_recommendations"] = play_recommendations
        descriptor = playbook_context.get("descriptor")
        if descriptor:
            draft_stub["playbook_descriptor"] = descriptor
        if thread_headers and not isinstance(thread_headers, dict):
            draft_stub["thread_headers"] = thread_headers

        email_payload = self._build_email_agent_payload(
            context,
            draft_payload,
            decision,
            state,
            negotiation_message,
        )

        finalization_task = self._build_email_finalization_task(
            context=context,
            identifier=identifier,
            state=state,
            thread_state=thread_state,
            draft_payload=draft_payload,
            draft_stub=draft_stub,
            email_payload=email_payload,
            decision=decision,
            negotiation_message=negotiation_message,
            supplier_snippets=supplier_snippets,
            supplier_name=supplier_name,
            contact_name=contact_name,
            session_reference=session_reference,
            rfq_value=rfq_value,
            round_no=round_no,
            workflow_id=workflow_id,
            supplier=supplier,
            currency=currency,
            volume_units=volume_units,
            term_days=term_days,
            valid_until=valid_until,
            market_floor=market_floor,
            normalised_inputs=normalised_inputs,
            supplier_reply_registered=supplier_reply_registered,
            state_identifier=state_identifier,
            playbook_context=playbook_context,
            recipients=recipients,
            thread_headers=thread_headers,
            counter_options=counter_options,
            savings_score=savings_score,
            decision_log=decision_log,
        )

        if bool(context.input_data.get("_batch_execution") if isinstance(context.input_data, dict) else False):
            deferred_payload = {
                "supplier": supplier,
                "rfq_id": rfq_value,
                "session_reference": session_reference,
                "unique_id": session_reference,
                "round": round_no,
                "decision": decision,
                "negotiation_message": negotiation_message,
                "deferred_email": True,
                "pending_email": finalization_task,
            }
            return self._with_plan(
                context,
                AgentOutput(
                    status=AgentStatus.SUCCESS,
                    data=deferred_payload,
                    pass_fields={
                        "pending_email": finalization_task,
                        "deferred_email": True,
                    },
                ),
            )

        email_output: Optional[AgentOutput] = None
        fallback_payload: Optional[Dict[str, Any]] = None
        if email_payload and supplier and session_reference:
            email_output = self._invoke_email_drafting_agent(context, email_payload)
            fallback_payload = dict(email_payload)
        if email_output and email_output.status == AgentStatus.SUCCESS:
            email_data = email_output.data or {}
            email_action_id = email_output.action_id or email_data.get("action_id")
            email_subject = email_data.get("subject")
            email_body = email_data.get("body")
            candidate_headers = email_data.get("thread_headers")
            if isinstance(candidate_headers, dict):
                candidate_headers = {
                    key: value
                    for key, value in candidate_headers.items()
                    if value is not None
                }
                header_message_id = self._coerce_text(
                    candidate_headers.get("Message-ID")
                    or candidate_headers.get("message_id")
                )
                if header_message_id:
                    sent_message_id = header_message_id
                draft_payload["thread_headers"] = dict(candidate_headers)
                state["last_thread_headers"] = dict(candidate_headers)
            drafts_payload = email_data.get("drafts")
            if isinstance(drafts_payload, list) and drafts_payload:
                for draft in drafts_payload:
                    if not isinstance(draft, dict):
                        continue
                    draft_copy = dict(draft)
                    if email_action_id:
                        draft_copy.setdefault("email_action_id", email_action_id)
                    if not sent_message_id:
                        candidate_id = self._coerce_text(
                            draft_copy.get("message_id")
                            or draft_copy.get("Message-ID")
                        )
                        if not candidate_id:
                            headers_payload = draft_copy.get("headers") or draft_copy.get("thread_headers")
                            if isinstance(headers_payload, dict):
                                candidate_id = self._coerce_text(
                                    headers_payload.get("Message-ID")
                                    or headers_payload.get("message_id")
                                )
                        if candidate_id:
                            sent_message_id = candidate_id
                    draft_records.append(draft_copy)
            else:
                draft_records.append(dict(draft_stub))
        else:
            draft_records.append(dict(draft_stub))
            next_agents = ["EmailDraftingAgent"]
            if fallback_payload is None:
                # Reconstruct a payload compatible with EmailDraftingAgent expectations.
                fallback_payload = self._build_email_agent_payload(
                    context,
                    draft_payload,
                    decision,
                    state,
                    negotiation_message,
                )
        subject_candidate = email_subject or draft_payload.get("subject")
        if subject_candidate and not state.get("base_subject"):
            base_from_email = self._normalise_base_subject(subject_candidate)
            if base_from_email:
                state["base_subject"] = base_from_email

        if email_subject:
            base_from_email = self._normalise_base_subject(email_subject)
            if base_from_email and not state.get("base_subject"):
                state["base_subject"] = base_from_email
        elif subject_seed and not state.get("base_subject"):
            fallback_base = self._normalise_base_subject(subject_seed)
            if fallback_base:
                state["base_subject"] = fallback_base

        if email_body and not state.get("initial_body"):
            state["initial_body"] = email_body
        elif not state.get("initial_body") and negotiation_message:
            state["initial_body"] = negotiation_message

        if not email_subject:
            email_subject = subject_seed
        if not email_body and negotiation_message:
            email_body = negotiation_message

        final_thread_headers = draft_payload.get("thread_headers")
        if isinstance(final_thread_headers, dict):
            if thread_state:
                subject_hint = final_thread_headers.get("Subject")
                base_subject_hint = self._normalise_base_subject(subject_hint)
                if base_subject_hint:
                    thread_state.subject_base = base_subject_hint
            if not sent_message_id:
                sent_message_id = self._coerce_text(
                    final_thread_headers.get("Message-ID")
                    or final_thread_headers.get("message_id")
                )
        elif isinstance(final_thread_headers, str) and not sent_message_id:
            sent_message_id = self._coerce_text(final_thread_headers)

        if sent_message_id and thread_state:
            thread_state.update_after_send(sent_message_id)

        state["status"] = "ACTIVE"
        state["awaiting_response"] = True
        state["current_round"] = round_no + 1
        state["last_email_sent_at"] = datetime.now(timezone.utc)
        if email_action_id:
            state["last_agent_msg_id"] = email_action_id
        self._persist_thread_state(state, thread_state)
        self._save_session_state(identifier.workflow_id, supplier, state)
        self._record_learning_snapshot(
            context,
            identifier.workflow_id or state_identifier or session_id,
            supplier,
            decision,
            state,
            True,
            supplier_reply_registered,
            rfq_id=rfq_value,
        )
        if self.response_matcher and supplier:
            try:
                self.response_matcher.register_expected_response(
                    identifier=NegotiationIdentifier(
                        workflow_id=identifier.workflow_id,
                        session_reference=session_reference,
                        supplier_id=supplier,
                        round_number=round_no,
                    ),
                    email_action_id=email_action_id,
                    expected_unique_id=session_reference,
                    timeout_seconds=int(context.input_data.get("response_timeout", 900))
                    if isinstance(context.input_data, dict)
                    else 900,
                )
            except Exception:
                logger.debug("Failed to register expected response", exc_info=True)
        cache_key: Optional[Tuple[str, str]] = None
        if state_identifier and supplier:
            cache_key = (str(state_identifier), str(supplier))
        cached_state = self._get_cached_state(cache_key)
        public_state = self._public_state(cached_state or state)
        data = {
            "supplier": supplier,
            "rfq_id": rfq_value,
            "session_reference": session_reference,
            "unique_id": session_reference,
            "round": round_no,
            "counter_proposals": counter_options,
            "decision": decision,
            "savings_score": savings_score,
            "decision_log": decision_log,
            "message": negotiation_message,
            "email_subject": None,
            "email_body": None,
            "supplier_snippets": supplier_snippets,
            "negotiation_allowed": True,
            "interaction_type": "negotiation",
            "intent": "NEGOTIATION_COUNTER",
            "draft_payload": draft_payload,
            "drafts": draft_records,
            "session_state": public_state,
            "currency": currency,
            "current_offer": price,
            "target_price": target_price,
            "supplier_message": supplier_message,
            "sent_status": False,
            "awaiting_response": True,
            "play_recommendations": play_recommendations,
            "playbook_descriptor": playbook_context.get("descriptor"),
            "playbook_examples": playbook_context.get("examples"),
            "positions": decision.get("positions"),
            "validation_issues": decision.get("validation_issues"),
            "outlier_alerts": decision.get("outlier_alerts"),
            "flags": decision.get("flags"),
            "volume_units": volume_units,
            "term_days": term_days,
            "valid_until": valid_until,
            "market_floor_price": market_floor,
            "normalised_inputs": normalised_inputs,
            "thread_state": thread_state.as_dict() if thread_state else None,
        }

        if email_subject:
            data["email_subject"] = email_subject
        if email_body:
            data["email_body"] = email_body
        if email_action_id:
            data["email_action_id"] = email_action_id
        pass_fields: Dict[str, Any] = dict(data)

        supplier_watch_fields = self._build_supplier_watch_fields(
            context=context,
            workflow_id=workflow_id,
            supplier=supplier,
            drafts=draft_records,
            state=state,
            session_reference=session_reference,
            rfq_id=rfq_value,
        )
        supplier_responses: List[Dict[str, Any]] = []
        if supplier_watch_fields:
            pass_fields.update(supplier_watch_fields)
            await_response = bool(supplier_watch_fields.get("await_response"))
            awaiting_email_drafting = "EmailDraftingAgent" in next_agents
            if await_response and not awaiting_email_drafting:
                wait_results = self._await_supplier_responses(
                    context=context,
                    watch_payload=supplier_watch_fields,
                    state=state,
                )
                watch_unique_ids = [
                    self._coerce_text(entry.get("unique_id"))
                    for entry in supplier_watch_fields.get("drafts", [])
                    if isinstance(entry, dict) and self._coerce_text(entry.get("unique_id"))
                ]
                if wait_results is None:
                    logger.error(
                        "Supplier responses not received before timeout (workflow_id=%s supplier=%s unique_ids=%s)",
                        workflow_id,
                        supplier,
                        watch_unique_ids or None,
                    )
                    error_payload = {
                        "supplier": supplier,
                        "rfq_id": rfq_value,
                        "workflow_id": workflow_id,
                        "session_reference": session_reference,
                        "unique_id": session_reference,
                        "round": round_no,
                        "decision": decision,
                        "message": "Supplier response not received before timeout.",
                        "unique_ids": watch_unique_ids,
                    }
                    return self._with_plan(
                        context,
                        AgentOutput(
                            status=AgentStatus.FAILED,
                            data=error_payload,
                            error="supplier response timeout",
                        ),
                    )
                wait_thread_headers: Optional[Dict[str, Any]] = None
                if isinstance(wait_results, dict):
                    candidate_headers = wait_results.get("thread_headers")
                    if isinstance(candidate_headers, dict) and candidate_headers:
                        wait_thread_headers = dict(candidate_headers)
                elif isinstance(wait_results, list):
                    for candidate in wait_results:
                        if not isinstance(candidate, dict):
                            continue
                        candidate_headers = candidate.get("thread_headers")
                        if isinstance(candidate_headers, dict) and candidate_headers:
                            wait_thread_headers = dict(candidate_headers)
                            break
                if wait_thread_headers:
                    state["last_thread_headers"] = dict(wait_thread_headers)
                    wait_message_id = self._coerce_text(
                        wait_thread_headers.get("Message-ID")
                        or wait_thread_headers.get("message_id")
                    )
                    if wait_message_id:
                        message_id = wait_message_id
                        if thread_state:
                            thread_state.update_after_receive(wait_message_id)
                supplier_responses = [res for res in wait_results if isinstance(res, dict)]
                if not supplier_responses:
                    logger.error(
                        "No supplier responses received while waiting (workflow_id=%s supplier=%s unique_ids=%s)",
                        workflow_id,
                        supplier,
                        watch_unique_ids or None,
                    )
                    error_payload = {
                        "supplier": supplier,
                        "rfq_id": rfq_value,
                        "workflow_id": workflow_id,
                        "session_reference": session_reference,
                        "unique_id": session_reference,
                        "round": round_no,
                        "decision": decision,
                        "message": "Missing supplier responses after wait.",
                        "unique_ids": watch_unique_ids,
                    }
                    return self._with_plan(
                        context,
                        AgentOutput(
                            status=AgentStatus.FAILED,
                            data=error_payload,
                            error="supplier response missing",
                        ),
                    )
                known_ids: Set[str] = set()
                current_message = self._coerce_text(context.input_data.get("message_id"))
                if current_message:
                    known_ids.add(current_message.lower())
                previous_recorded = self._coerce_text(state.get("last_supplier_msg_id"))
                if previous_recorded:
                    known_ids.add(previous_recorded.lower())

                new_responses: List[Dict[str, Any]] = []
                for response in supplier_responses:
                    message_token = self._coerce_text(
                        response.get("message_id") or response.get("id")
                    )
                    if message_token and message_token.lower() in known_ids:
                        continue
                    if message_token:
                        known_ids.add(message_token.lower())
                        if thread_state:
                            thread_state.update_after_receive(message_token)
                    new_responses.append(response)

                increment_count = len(new_responses)
                if increment_count:
                    state["supplier_reply_count"] = int(
                        state.get("supplier_reply_count", 0)
                    ) + increment_count
                    last_reply = new_responses[-1]
                    last_message_id = last_reply.get("message_id") or last_reply.get("id")
                    if last_message_id:
                        state["last_supplier_msg_id"] = last_message_id
                elif not supplier_reply_registered:
                    # Ensure at least the last observed response is recorded.
                    last_reply = supplier_responses[-1]
                    last_message_id = last_reply.get("message_id") or last_reply.get("id")
                    if last_message_id:
                        state["last_supplier_msg_id"] = last_message_id
                supplier_responses = new_responses or supplier_responses
                state["awaiting_response"] = False
                self._persist_thread_state(state, thread_state)
                self._save_session_state(identifier.workflow_id, supplier, state)
                public_state = self._public_state(state)
                data["session_state"] = public_state
                data["awaiting_response"] = False
                pass_fields["session_state"] = public_state
                pass_fields.pop("await_response", None)
                pass_fields.pop("await_all_responses", None)
                self._record_learning_snapshot(
                    context,
                    identifier.workflow_id or state_identifier or session_id,
                    supplier,
                    decision,
                    state,
                    False,
                    bool(new_responses) or supplier_reply_registered,
                    rfq_id=rfq_value,
                )
            else:
                if await_response and "SupplierInteractionAgent" not in next_agents:
                    next_agents.append("SupplierInteractionAgent")
        if supplier_responses:
            data["supplier_responses"] = supplier_responses
            pass_fields["supplier_responses"] = supplier_responses

        if next_agents:
            merge_payload = dict(fallback_payload or {})
            merge_payload.setdefault("intent", "NEGOTIATION_COUNTER")
            merge_payload.setdefault("decision", decision)
            merge_payload["session_state"] = public_state
            if session_reference is not None:
                merge_payload.setdefault("session_reference", session_reference)
            if supplier is not None:
                merge_payload.setdefault("supplier_id", supplier)
            supplier_name = context.input_data.get("supplier_name")
            if supplier_name:
                merge_payload.setdefault("supplier_name", supplier_name)
            merge_payload.setdefault("round", round_no)
            merge_payload.setdefault("counter_price", decision.get("counter_price"))
            merge_payload.setdefault("target_price", target_price)
            merge_payload.setdefault("current_offer", price)
            merge_payload.setdefault("current_offer_numeric", price)
            if currency:
                merge_payload.setdefault("currency", currency)
            merge_payload.setdefault("asks", decision.get("asks", []))
            merge_payload.setdefault("lead_time_request", decision.get("lead_time_request"))
            merge_payload.setdefault("rationale", decision.get("rationale"))
            merge_payload.setdefault("negotiation_message", negotiation_message)
            if supplier_message:
                merge_payload.setdefault("supplier_message", supplier_message)
            merge_payload.setdefault("supplier_reply_count", supplier_reply_count)
            if recipients:
                merge_payload.setdefault("recipients", recipients)
            sender = context.input_data.get("sender")
            if sender and not merge_payload.get("sender"):
                merge_payload["sender"] = sender
            if play_recommendations:
                merge_payload.setdefault("play_recommendations", play_recommendations)
            descriptor = playbook_context.get("descriptor")
            if descriptor:
                merge_payload.setdefault("playbook_descriptor", descriptor)

            if counter_options:
                merge_payload.setdefault("counter_options", counter_options)

            for key, value in merge_payload.items():
                data[key] = value

            pass_fields.update(merge_payload)
        logger.info(
            "NegotiationAgent prepared counter round %s for supplier=%s session_reference=%s",
            round_no,
            supplier,
            session_reference,
        )

        return self._with_plan(
            context,
            AgentOutput(
                status=AgentStatus.SUCCESS,
                data=data,
                pass_fields=pass_fields,
                next_agents=next_agents,
            ),
        )

    # ------------------------------------------------------------------
    # NEW: Intelligence helpers
    # ------------------------------------------------------------------
    def _extract_negotiation_signals(
        self,
        *,
        supplier_message: Optional[str],
        snippets: List[str],
        market: Dict[str, Any],
        performance: Dict[str, Any],
    ) -> Dict[str, Any]:
        text = " ".join([t for t in ([supplier_message] + snippets) if t])[:8000]
        signals: Dict[str, Any] = {
            "finality_hint": False,
            "capacity_tight": False,
            "moq": None,
            "payment_terms_hint": None,
            "delivery_flex": None,
            "alt_part_offered": False,
            "tone": "neutral",
            "concession_band_pct": None,
        }

        lowered = text.lower() if text else ""
        if any(p in lowered for p in ("capacity", "backlog", "constrained")):
            signals["capacity_tight"] = True
        if "moq" in lowered:
            m = re.search(r"moq[^0-9]*([0-9]{2,})", lowered)
            if m:
                try:
                    signals["moq"] = int(m.group(1))
                except Exception:
                    pass
        if any(x in lowered for x in ("net-30", "net30", "net 30", "net-45", "net 45", "early payment")):
            signals["payment_terms_hint"] = "tradeable"
        if any(x in lowered for x in ("expedite", "split shipment", "partial", "air freight")):
            signals["delivery_flex"] = "possible"
        if any(x in lowered for x in ("alternate", "alternative", "equivalent", "substitute", "brand b")):
            signals["alt_part_offered"] = True
        if any(x in lowered for x in ("cannot go lower", "final", "last price", "our best price", "rock bottom")):
            signals["finality_hint"] = True
            signals["tone"] = "firm"

        if LLM_ENABLED and text:
            try:  # pragma: no cover - optional dependency
                import ollama  # type: ignore

                prompt = (
                    "Extract JSON with keys: tone (firm/flexible/neutral), finality_hint (bool), "
                    "capacity_tight (bool), moq (int or null), payment_terms_hint (tradeable/fixed/null), "
                    "delivery_flex (possible/unlikely/null), concession_band_pct (float or null). Only return JSON.\n\n"
                    f"Text:\n{text}"
                )
                resp = ollama.generate(model=LLM_MODEL, prompt=prompt, options={"temperature": 0.1})
                content = resp.get("response") or ""
                if "{" in content and "}" in content:
                    content = content[content.find("{") : content.rfind("}") + 1]
                    parsed = json.loads(content)
                    if isinstance(parsed, dict):
                        for key in signals:
                            if key in parsed and parsed[key] is not None:
                                signals[key] = parsed[key]
            except Exception:
                logger.debug("LLM signal extraction skipped/failed", exc_info=True)

        signals["market"] = market or {}
        signals["performance"] = performance or {}
        return signals

    def _estimate_zopa(
        self,
        *,
        price: Optional[float],
        target: Optional[float],
        history: Dict[str, Any],
        benchmarks: Dict[str, Any],
        should_cost: Optional[float],
        signals: Dict[str, Any],
    ) -> Dict[str, Any]:
        price_val = self._coerce_float(price)
        target_val = self._coerce_float(target)

        buyer_max = None
        if target_val is not None and price_val is not None:
            buyer_max = min(target_val, price_val)
        elif target_val is not None:
            buyer_max = target_val
        elif price_val is not None:
            buyer_max = price_val

        buyer_max = self._validate_buyer_max(buyer_max)

        candidates: List[float] = []
        if should_cost is not None and should_cost > 0:
            candidates.append(float(should_cost))
        bench_low = self._coerce_float(benchmarks.get("p10") or benchmarks.get("low"))
        if bench_low:
            candidates.append(bench_low)
        hist_min = self._coerce_float(history.get("min_accepted_price"))
        if hist_min:
            candidates.append(hist_min)
        supplier_floor = min(candidates) if candidates else (price * 0.85 if price else None)

        if supplier_floor:
            if signals.get("capacity_tight"):
                supplier_floor *= 1.03
            if signals.get("tone") == "firm":
                supplier_floor *= 1.01

        concession = signals.get("concession_band_pct") or 0.05
        entry = None
        if price:
            entry = round(price * (1 - max(0.03, min(0.12, concession))), 2)

        return {
            "buyer_max": float(buyer_max) if buyer_max is not None else None,
            "supplier_floor": float(supplier_floor) if supplier_floor is not None else None,
            "entry_counter": entry,
        }

    def _adaptive_strategy(
        self,
        *,
        base_decision: Dict[str, Any],
        zopa: Dict[str, Any],
        signals: Dict[str, Any],
        round_hint: Any,
        lead_weeks: Optional[float],
        target_price: Optional[float],
        price: Optional[float],
    ) -> Dict[str, Any]:
        decision = dict(base_decision)
        price_locked = bool(base_decision.get("price_plan_locked"))
        current_round = int(round_hint) if isinstance(round_hint, (int, float)) else 1

        if signals.get("finality_hint"):
            decision["strategy"] = "package-trade"
            decision["asks"] = (decision.get("asks") or []) + [
                "Consider payment-terms trade (early pay discount vs Net45/60)",
                "Bundle volume commitment for stepped pricing",
            ]
            if lead_weeks and lead_weeks > 3:
                decision["lead_time_request"] = "Split shipment or expedite slot if possible"
            return decision

        buyer_max = self._validate_buyer_max(zopa.get("buyer_max"))
        supplier_floor = self._coerce_float(zopa.get("supplier_floor"))
        entry = self._coerce_float(zopa.get("entry_counter"))
        if not price_locked and price and target_price and entry:
            if current_round == 1:
                decision["counter_price"] = min(entry, (price + target_price) / 2)
            else:
                if (
                    buyer_max is not None
                    and supplier_floor is not None
                    and supplier_floor < buyer_max
                ):
                    midpoint = (buyer_max + supplier_floor) / 2
                    decision["counter_price"] = round(
                        min(decision.get("counter_price") or entry, midpoint), 2
                    )
                else:
                    decision["counter_price"] = round(
                        min(decision.get("counter_price") or entry, (price + target_price) / 2), 2
                    )

        asks = decision.get("asks", [])
        if signals.get("payment_terms_hint") == "tradeable":
            asks.append("Offer early payment for additional 1–2% discount")
        if signals.get("delivery_flex") == "possible" and (lead_weeks or 0) > 3:
            asks.append("Split shipment or expedite window swap")
        decision["asks"] = list(dict.fromkeys(asks))
        decision["price_plan_locked"] = price_locked
        return decision

    def _optimize_multi_issue(
        self,
        *,
        price: Optional[float],
        currency: Optional[str],
        target: Optional[float],
        lead_weeks: Optional[float],
        weights: Dict[str, Any],
        policy: Dict[str, Any],
        constraints: Dict[str, Any],
        zopa: Dict[str, Any],
        signals: Dict[str, Any],
        round_no: int,
    ) -> Dict[str, Any]:
        w_price = float(weights.get("price", 0.5))
        w_delivery = float(weights.get("delivery", 0.2))
        w_risk = float(weights.get("risk", 0.2))
        w_terms = float(weights.get("terms", 0.1))
        normalizer = max(w_price + w_delivery + w_risk + w_terms, 1e-9)
        w_price, w_delivery, w_risk, w_terms = [w / normalizer for w in (w_price, w_delivery, w_risk, w_terms)]

        _ = policy, constraints  # reserved for future constraint-aware adjustments

        buyer_max = self._validate_buyer_max(zopa.get("buyer_max"))
        supplier_floor = self._coerce_float(zopa.get("supplier_floor"))
        entry = self._coerce_float(zopa.get("entry_counter"))

        price_candidates: List[float] = []
        if target and price:
            price_candidates.extend(
                [
                    round(max(supplier_floor or 0, target * 0.98), 2),
                    round(max(supplier_floor or 0, (price + target) / 2 * 0.97), 2),
                ]
            )
        if entry:
            price_candidates.append(round(entry, 2))
        if price and target:
            price_candidates.append(
                round(max(supplier_floor or 0, price * (1 - AGGRESSIVE_FIRST_COUNTER_PCT)), 2)
            )

        sanitized: List[float] = []
        for candidate in price_candidates:
            if candidate is None:
                continue
            value = candidate
            if buyer_max is not None and value > buyer_max:
                value = buyer_max
            if supplier_floor is not None and value < supplier_floor:
                value = supplier_floor
            sanitized.append(round(value, 2))
        price_candidates = sorted(set(sanitized))

        daily_rate = COST_OF_CAPITAL_APR / 365.0
        term_pkgs = [
            {"label": "Net15 with 2% disc", "apr_equiv": -0.02},
            {"label": "Net30 std", "apr_equiv": 0.0},
            {"label": "Net45 std", "apr_equiv": daily_rate * 15},
            {"label": "Net60 std", "apr_equiv": daily_rate * 30},
        ]

        if lead_weeks is not None and lead_weeks > 3:
            lead_packages = [{"label": "≤2w or split shipment", "weeks_gain": (lead_weeks - 2)}]
        else:
            lead_packages = [{"label": "as quoted", "weeks_gain": 0}]

        volume_tiers = [None, 100, 250, 500]

        option_grid: List[Dict[str, Any]] = []
        for price_option in price_candidates[:5]:
            for term_option in term_pkgs:
                for lead_option in lead_packages:
                    for tier in volume_tiers:
                        option_grid.append(
                            {
                                "price": price_option,
                                "terms": term_option,
                                "lead": lead_option,
                                "volume": tier,
                            }
                        )

        best_option = None
        best_score = -1e9
        for option in option_grid:
            counter_price = option["price"]
            price_score = 0.0
            if target and counter_price:
                price_score = (target - counter_price) / max(target, 1e-9)

            terms_score = -float(option["terms"]["apr_equiv"])

            delivery_score = 0.0
            weeks_gain = float(option["lead"].get("weeks_gain") or 0)
            delivery_score = weeks_gain * LEAD_TIME_VALUE_PCT_PER_WEEK

            risk_score = 0.0
            performance = signals.get("performance") or {}
            on_time = self._coerce_float(
                performance.get("on_time_delivery")
                or performance.get("delivery_score")
                or performance.get("otif")
            )
            if on_time is not None and on_time < 0.9:
                risk_score += 0.02
            if signals.get("capacity_tight") and "split" in option["lead"]["label"].lower():
                risk_score += 0.02

            total_score = (
                (w_price * price_score)
                + (w_terms * terms_score)
                + (w_delivery * delivery_score)
                + (w_risk * risk_score)
            )

            if total_score > best_score:
                best_score = total_score
                best_option = option

        decision_overrides: Dict[str, Any] = {}
        counter_options: List[Dict[str, Any]] = []
        if best_option:
            decision_overrides["counter_price"] = round(best_option["price"], 2)
            asks = decision_overrides.get("asks", [])
            if "≤2w" in best_option["lead"]["label"]:
                asks.append("≤ 2 weeks or split shipment (20–30% now, balance later)")
            if "2% disc" in best_option["terms"]["label"]:
                asks.append("2% discount for Net15 / early payment")
            if best_option["volume"]:
                asks.append(f"Tiers @ {best_option['volume']}/250/500 for stepped pricing")
            decision_overrides["asks"] = list(dict.fromkeys(asks))
            counter_options.append(
                {
                    "price": round(best_option["price"], 2),
                    "terms": best_option["terms"]["label"],
                    "bundle": {
                        "lead_time": best_option["lead"]["label"],
                        "volume_tier": best_option["volume"],
                    },
                }
            )

        return {"decision_overrides": decision_overrides, "counter_options": counter_options}

    # ------------------------------------------------------------------
    # State management helpers
    # ------------------------------------------------------------------
    def _default_state(self) -> Dict[str, Any]:
        return {
            "supplier_reply_count": 0,
            "current_round": 1,
            "status": "ACTIVE",
            "awaiting_response": False,
            "last_supplier_msg_id": None,
            "last_agent_msg_id": None,
            "last_email_sent_at": None,
            "base_subject": None,
            "initial_body": None,
            "last_thread_headers": None,
            "positions": {},
            "last_counter_price": None,
            "thread_state": None,
            "workflow_id": None,
            "session_reference": None,
        }

    def _public_state(self, state: Dict[str, Any]) -> Dict[str, Any]:
        return {
            "supplier_reply_count": int(state.get("supplier_reply_count", 0)),
            "current_round": int(state.get("current_round", 1)),
            "status": state.get("status", "ACTIVE"),
            "awaiting_response": bool(state.get("awaiting_response", False)),
        }

    def _load_thread_state(
        self,
        identifier: NegotiationIdentifier,
        state: Dict[str, Any],
        *,
        subject_hint: Optional[str] = None,
    ) -> EmailThreadState:
        fallback_subject = self._normalise_base_subject(state.get("base_subject"))
        if not fallback_subject:
            fallback_subject = self._normalise_base_subject(subject_hint)
        if not fallback_subject:
            fallback_subject = DEFAULT_NEGOTIATION_SUBJECT

        thread_payload = state.get("thread_state")
        if isinstance(thread_payload, dict) and thread_payload:
            thread_state = EmailThreadState.from_dict(
                thread_payload, fallback_subject=fallback_subject
            )
        else:
            thread_state = EmailThreadState(
                thread_id=f"<{uuid.uuid4()}@procwise.co.uk>",
                subject_base=fallback_subject,
            )

        if not thread_state.subject_base:
            thread_state.subject_base = fallback_subject

        if not thread_state.references:
            base_reference = state.get("last_agent_msg_id") or state.get("last_supplier_msg_id")
            token = EmailThreadState._normalise_token(base_reference)
            if token and token not in thread_state.references:
                thread_state.references.append(token)

        state["thread_state"] = thread_state.as_dict()
        state["workflow_id"] = identifier.workflow_id
        state["session_reference"] = identifier.session_reference
        return thread_state

    @staticmethod
    def _persist_thread_state(
        state: Dict[str, Any], thread_state: Optional[EmailThreadState]
    ) -> None:
        if thread_state is None:
            return
        state["thread_state"] = thread_state.as_dict()

    def _get_cached_state(
        self, cache_key: Optional[Tuple[str, str]]
    ) -> Optional[Dict[str, Any]]:
        if not cache_key:
            return None
        with self._state_lock:
            cached = self._state_cache.get(cache_key)
            return dict(cached) if isinstance(cached, dict) else None

    def _ensure_state_schema(self) -> None:
        if getattr(self, "_state_schema_checked", False):
            return
        get_conn = getattr(self.agent_nick, "get_db_connection", None)
        if not callable(get_conn):
            self._state_schema_checked = True
            return
        try:
            with get_conn() as conn:
                with conn.cursor() as cur:
                    cur.execute(
                        "ALTER TABLE proc.negotiation_session_state ADD COLUMN IF NOT EXISTS base_subject TEXT"
                    )
                    cur.execute(
                        "ALTER TABLE proc.negotiation_session_state ADD COLUMN IF NOT EXISTS initial_body TEXT"
                    )
                    cur.execute(
                        "ALTER TABLE proc.negotiation_session_state ADD COLUMN IF NOT EXISTS thread_state JSONB"
                    )
                    cur.execute(
                        "ALTER TABLE proc.negotiation_session_state ADD COLUMN IF NOT EXISTS workflow_id VARCHAR(255)"
                    )
                    cur.execute(
                        "ALTER TABLE proc.negotiation_session_state ADD COLUMN IF NOT EXISTS session_reference VARCHAR(255)"
                    )
                conn.commit()
        except Exception:  # pragma: no cover - best effort
            logger.debug("failed to ensure negotiation state schema", exc_info=True)
        finally:
            self._state_schema_checked = True

    def _get_identifier_column(
        self,
        table: str,
        *,
        default: str = "workflow_id",
        fallback: str = "rfq_id",
        alt_fallback: str = "session_id",
    ) -> str:
        attr_name = f"_{table}_identifier_column"
        cached = getattr(self, attr_name, None)
        if isinstance(cached, str) and cached:
            return cached

        column = default
        get_conn = getattr(self.agent_nick, "get_db_connection", None)
        if callable(get_conn):
            try:
                with get_conn() as conn:
                    with conn.cursor() as cur:
                        cur.execute(
                            """
                            SELECT column_name
                              FROM information_schema.columns
                             WHERE table_schema = 'proc'
                               AND table_name = %s
                               AND column_name = %s
                            """,
                            (table, default),
                        )
                        if cur.fetchone():
                            column = default
                        else:
                            cur.execute(
                                """
                                SELECT column_name
                                  FROM information_schema.columns
                                 WHERE table_schema = 'proc'
                                   AND table_name = %s
                                   AND column_name = %s
                                """,
                                (table, fallback),
                            )
                            if cur.fetchone():
                                column = fallback
                            else:
                                cur.execute(
                                    """
                                    SELECT column_name
                                      FROM information_schema.columns
                                     WHERE table_schema = 'proc'
                                       AND table_name = %s
                                       AND column_name = %s
                                    """,
                                    (table, alt_fallback),
                                )
                                if cur.fetchone():
                                    column = alt_fallback
                    conn.commit()
            except Exception:  # pragma: no cover - best effort
                logger.debug(
                    "failed to detect identifier column for %s", table, exc_info=True
                )

        setattr(self, attr_name, column)
        return column

    def _get_unique_constraint(
        self,
        table: str,
        *,
        preferred: Sequence[str],
        fallbacks: Sequence[Sequence[str]],
    ) -> Tuple[str, ...]:
        attr_name = f"_{table}_unique_constraint"
        cached = getattr(self, attr_name, None)
        if isinstance(cached, (list, tuple)) and cached:
            return tuple(cached)

        get_conn = getattr(self.agent_nick, "get_db_connection", None)
        candidates: List[Tuple[str, ...]] = []
        if callable(get_conn):
            try:
                with get_conn() as conn:
                    with conn.cursor() as cur:
                        cur.execute(
                            """
                            SELECT constraint_name
                              FROM information_schema.table_constraints
                             WHERE table_schema = 'proc'
                               AND table_name = %s
                               AND constraint_type IN ('PRIMARY KEY', 'UNIQUE')
                            """,
                            (table,),
                        )
                        constraints = [row[0] for row in cur.fetchall() or []]
                        for constraint in constraints:
                            cur.execute(
                                """
                                SELECT column_name
                                  FROM information_schema.key_column_usage
                                 WHERE table_schema = 'proc'
                                   AND table_name = %s
                                   AND constraint_name = %s
                                 ORDER BY ordinal_position
                                """,
                                (table, constraint),
                            )
                            cols = [row[0] for row in cur.fetchall() or []]
                            if cols:
                                candidates.append(tuple(cols))
                conn.commit()
            except Exception:  # pragma: no cover - diagnostic only
                logger.debug(
                    "Failed to introspect unique constraints for %s", table, exc_info=True
                )

        def _match(target: Sequence[str]) -> Optional[Tuple[str, ...]]:
            normalised = tuple(target)
            for candidate in candidates:
                if tuple(candidate) == normalised:
                    return tuple(candidate)
            return None

        preferred_match = _match(preferred)
        if preferred_match:
            setattr(self, attr_name, preferred_match)
            return preferred_match

        for fallback in fallbacks:
            match = _match(fallback)
            if match:
                setattr(self, attr_name, match)
                return match

        if candidates:
            setattr(self, attr_name, candidates[0])
            return candidates[0]

        setattr(self, attr_name, tuple(preferred))
        return tuple(preferred)

    @staticmethod
    def _normalise_base_subject(subject: Optional[str]) -> Optional[str]:
        if subject is None:
            return None
        if not isinstance(subject, str):
            try:
                subject = str(subject)
            except Exception:
                return None
        trimmed = subject.strip()
        if not trimmed:
            return None
        trimmed = re.sub(r"(?i)^(re|fw|fwd):\s*", "", trimmed)
        cleaned = EmailDraftingAgent._strip_rfq_identifier_tokens(trimmed)
        cleaned = re.sub(r"\s{2,}", " ", cleaned).strip("-–: ")
        return cleaned or None

    def _format_negotiation_subject(self, state: Dict[str, Any]) -> str:
        base = self._coerce_text(state.get("base_subject"))
        if base:
            if re.match(r"(?i)^(re|fw|fwd):", base.strip()):
                return base.strip()
            return f"Re: {base}".strip()
        return DEFAULT_NEGOTIATION_SUBJECT


    def _load_session_state(
        self, session_id: Optional[str], supplier: Optional[str]
    ) -> Tuple[Dict[str, Any], bool]:
        identifier = self._coerce_text(session_id)
        supplier_id = self._coerce_text(supplier)
        if not identifier or not supplier_id:
            return self._default_state(), False
        self._ensure_state_schema()
        key = (identifier, supplier_id)
        with self._state_lock:
            if key in self._state_cache:
                return dict(self._state_cache[key]), True

        state = self._default_state()
        exists = False
        try:
            with self.agent_nick.get_db_connection() as conn:
                with conn.cursor() as cur:
                    column = self._get_identifier_column("negotiation_session_state")
                    cur.execute(
                        f"""
                        SELECT supplier_reply_count, current_round, status, awaiting_response,
                               last_supplier_msg_id, last_agent_msg_id, last_email_sent_at,
                               base_subject, initial_body, thread_state, workflow_id, session_reference
                          FROM proc.negotiation_session_state
                         WHERE {column} = %s AND supplier_id = %s
                        """,
                        (identifier, supplier_id),
                    )
                    row = cur.fetchone()
                    if row:
                        (
                            state["supplier_reply_count"],
                            state["current_round"],
                            state["status"],
                            state["awaiting_response"],
                            state["last_supplier_msg_id"],
                            state["last_agent_msg_id"],
                            state["last_email_sent_at"],
                            base_subject,
                            initial_body,
                            thread_state_raw,
                            workflow_value,
                            session_reference_value,
                        ) = row
                        if isinstance(base_subject, (bytes, bytearray, memoryview)):
                            try:
                                base_subject = base_subject.decode("utf-8", errors="ignore")
                            except Exception:
                                base_subject = str(base_subject)
                        if isinstance(initial_body, (bytes, bytearray, memoryview)):
                            try:
                                initial_body = initial_body.decode("utf-8", errors="ignore")
                            except Exception:
                                initial_body = str(initial_body)
                        state["base_subject"] = base_subject
                        state["initial_body"] = initial_body
                        if thread_state_raw:
                            if isinstance(thread_state_raw, (bytes, bytearray, memoryview)):
                                try:
                                    thread_state_raw = thread_state_raw.tobytes().decode("utf-8")
                                except Exception:
                                    thread_state_raw = None
                            if isinstance(thread_state_raw, str):
                                try:
                                    state["thread_state"] = json.loads(thread_state_raw)
                                except Exception:
                                    state["thread_state"] = None
                            elif isinstance(thread_state_raw, dict):
                                state["thread_state"] = dict(thread_state_raw)
                        if workflow_value:
                            state["workflow_id"] = self._coerce_text(workflow_value)
                        if session_reference_value:
                            state["session_reference"] = self._coerce_text(
                                session_reference_value
                            )
                        exists = True
        except Exception:  # pragma: no cover - best effort
            logger.exception("failed to load negotiation session state")
        with self._state_lock:
            self._state_cache[key] = dict(state)
        return dict(state), exists

    def _save_session_state(
        self, session_id: Optional[str], supplier: Optional[str], state: Dict[str, Any]
    ) -> None:
        identifier = self._coerce_text(session_id)
        supplier_id = self._coerce_text(supplier)
        if not identifier or not supplier_id:
            return
        key = (identifier, supplier_id)
        with self._state_lock:
            self._state_cache[key] = dict(state)
        self._ensure_state_schema()
        try:
            with self.agent_nick.get_db_connection() as conn:
                with conn.cursor() as cur:
                    column = self._get_identifier_column("negotiation_session_state")
                    record: Dict[str, Any] = {
                        column: identifier,
                        "supplier_id": supplier_id,
                        "supplier_reply_count": int(state.get("supplier_reply_count", 0)),
                        "current_round": int(state.get("current_round", 1)),
                        "status": state.get("status", "ACTIVE"),
                        "awaiting_response": bool(state.get("awaiting_response", False)),
                        "last_supplier_msg_id": state.get("last_supplier_msg_id"),
                        "last_agent_msg_id": state.get("last_agent_msg_id"),
                        "last_email_sent_at": state.get("last_email_sent_at"),
                        "base_subject": state.get("base_subject"),
                        "initial_body": state.get("initial_body"),
                        "updated_on": datetime.now(timezone.utc),
                    }

                    thread_state_payload = state.get("thread_state")
                    if thread_state_payload is not None:
                        try:
                            record["thread_state"] = json.dumps(
                                thread_state_payload, ensure_ascii=False, default=str
                            )
                        except Exception:
                            record["thread_state"] = None

                    workflow_value = state.get("workflow_id") or (
                        identifier if column != "workflow_id" else None
                    )
                    if workflow_value:
                        record.setdefault("workflow_id", workflow_value)

                    session_reference_value = state.get("session_reference")
                    if session_reference_value:
                        record.setdefault("session_reference", session_reference_value)

                    unique_columns = self._get_unique_constraint(
                        "negotiation_session_state",
                        preferred=(column, "supplier_id"),
                        fallbacks=(
                            (column, "supplier_id"),
                            ("workflow_id", "supplier_id"),
                            ("rfq_id", "supplier_id"),
                            ("session_id", "supplier_id"),
                        ),
                    )

                    columns = list(record.keys())
                    values = [record[col] for col in columns]
                    conflict_clause = ", ".join(unique_columns)
                    unique_set = set(unique_columns)
                    update_targets = [col for col in columns if col not in unique_set]

                    insert_sql = (
                        f"INSERT INTO proc.negotiation_session_state ({', '.join(columns)}) "
                        f"VALUES ({', '.join(['%s'] * len(columns))})"
                    )
                    if update_targets:
                        update_sql = ", ".join(
                            f"{col} = EXCLUDED.{col}" for col in update_targets
                        )
                        insert_sql = (
                            f"{insert_sql} ON CONFLICT ({conflict_clause}) DO UPDATE SET {update_sql}"
<<<<<<< HEAD
                        )
                    else:
                        insert_sql = (
                            f"{insert_sql} ON CONFLICT ({conflict_clause}) DO NOTHING"
                        )
=======
                        )
                    else:
                        insert_sql = (
                            f"{insert_sql} ON CONFLICT ({conflict_clause}) DO NOTHING"
                        )
>>>>>>> 2f7900ec

                    cur.execute(insert_sql, tuple(values))
                conn.commit()
        except Exception:  # pragma: no cover - best effort
            logger.exception("failed to persist negotiation session state")

    # ------------------------------------------------------------------
    # Negotiation playbook helpers
    # ------------------------------------------------------------------

    def _resolve_playbook_context(
        self, context: AgentContext, decision: Dict[str, Any]
    ) -> Dict[str, Any]:
        playbook = self._load_playbook()
        if not playbook:
            return {"plays": [], "lever_priorities": []}

        supplier_type = self._normalise_supplier_type(
            context.input_data.get("supplier_type")
            or context.input_data.get("supplier_segment")
            or decision.get("supplier_type")
        )
        negotiation_style = self._normalise_negotiation_style(
            context.input_data.get("negotiation_style")
            or context.input_data.get("style")
            or decision.get("negotiation_style")
        )

        if not supplier_type or supplier_type not in playbook:
            return {"plays": [], "lever_priorities": []}

        supplier_entry = playbook.get(supplier_type, {})
        styles = supplier_entry.get("styles", {})
        if not negotiation_style or negotiation_style not in styles:
            return {
                "plays": [],
                "descriptor": supplier_entry.get("descriptor"),
                "examples": supplier_entry.get("examples", []),
                "lever_priorities": [],
                "style": negotiation_style,
                "supplier_type": supplier_type,
            }

        lever_priorities = self._resolve_lever_priorities(
            context,
            styles[negotiation_style],
        )

        if not lever_priorities:
            lever_priorities = list(styles[negotiation_style].keys())

        policy_guidance = self._extract_policy_guidance(context)
        supplier_performance = context.input_data.get("supplier_performance")
        if not isinstance(supplier_performance, dict):
            supplier_performance = {}
        market_context = context.input_data.get("market_context")
        if not isinstance(market_context, dict):
            market_context = {}

        plays: List[Dict[str, Any]] = []
        style_plays = styles[negotiation_style]
        for lever in lever_priorities:
            lever_plays = style_plays.get(lever)
            if not isinstance(lever_plays, list):
                continue
            for idx, play_text in enumerate(lever_plays):
                if not isinstance(play_text, str) or not play_text.strip():
                    continue
                base_score = 1.0 + (idx * 0.01)
                policy_score, policy_notes = self._score_policy_alignment(lever, policy_guidance)
                performance_score, performance_notes = self._score_supplier_performance(
                    lever, supplier_performance
                )
                market_score, market_notes = self._score_market_context(lever, market_context)
                total_score = base_score + policy_score + performance_score + market_score
                rationale = self._compose_play_rationale(
                    supplier_entry.get("descriptor"),
                    negotiation_style,
                    lever,
                    policy_notes,
                    performance_notes,
                    market_notes,
                )
                plays.append(
                    {
                        "supplier_type": supplier_type,
                        "style": negotiation_style,
                        "lever": lever,
                        "play": play_text.strip(),
                        "score": round(total_score, 4),
                        "policy_alignment": policy_notes,
                        "performance_signals": performance_notes,
                        "market_signals": market_notes,
                        "rationale": rationale,
                        "trade_offs": TRADE_OFF_HINTS.get(
                            lever, "Monitor implementation impact across stakeholders."
                        ),
                    }
                )

        plays.sort(key=lambda item: (-item["score"], item.get("lever", ""), item.get("play", "")))
        top_plays = plays[:10]

        return {
            "plays": top_plays,
            "descriptor": supplier_entry.get("descriptor"),
            "examples": supplier_entry.get("examples", []),
            "style": negotiation_style,
            "supplier_type": supplier_type,
            "lever_priorities": lever_priorities,
        }

    def _resolve_lever_priorities(self, context: AgentContext, style_plays: Dict[str, Any]) -> List[str]:
        raw_candidates = (
            context.input_data.get("lever_priorities")
            or context.input_data.get("lever_focus")
            or context.input_data.get("lever_preferences")
            or context.input_data.get("preferred_levers")
        )
        priorities: List[str] = []
        for candidate in self._ensure_list(raw_candidates):
            lever = self._normalise_lever_category(candidate)
            if lever and lever in style_plays and lever not in priorities:
                priorities.append(lever)
        if priorities:
            return priorities
        # Fall back to context-provided comma separated string
        if isinstance(raw_candidates, str):
            for chunk in raw_candidates.split(","):
                lever = self._normalise_lever_category(chunk)
                if lever and lever in style_plays and lever not in priorities:
                    priorities.append(lever)
        return priorities

    def _append_playbook_recommendations(
        self,
        summary: str,
        plays: List[Dict[str, Any]],
        playbook_context: Dict[str, Any],
    ) -> str:
        """Append structured playbook recommendations to the negotiation summary."""

        if not plays:
            return summary

        lines: List[str] = [summary.rstrip()]

        recommendation_lines: List[str] = []
        lever_hints: List[str] = []
        for play in plays[:4]:
            if not isinstance(play, dict):
                continue
            lever = str(play.get("lever", "")).strip()
            description = str(play.get("play", "")).strip()
            if description:
                if lever:
                    recommendation_lines.append(f"- {lever}: {description}")
                else:
                    recommendation_lines.append(f"- {description}")
            if lever:
                lookup_key = lever.strip().title()
                hint = TRADE_OFF_HINTS.get(lookup_key)
                if hint:
                    lever_hints.append(f"- {lookup_key}: {hint}")

        if recommendation_lines:
            lines.append("\nRecommended plays:")
            lines.extend(recommendation_lines)

        if lever_hints:
            lines.append("\nTrade-off considerations:")
            lines.extend(lever_hints[:3])

        return "\n".join(lines)

    def _compose_negotiation_message(
        self,
        *,
        context: AgentContext,
        decision: Dict[str, Any],
        positions: NegotiationPositions,
        round_no: int,
        currency: Optional[str],
        supplier: Optional[str],
        supplier_name: Optional[str],
        supplier_message: Optional[str],
        signals: Dict[str, Any],
        zopa: Dict[str, Any],
        playbook_context: Optional[Dict[str, Any]],
        procurement_summary: Optional[Dict[str, Any]],
        contact_name: Optional[str],
    ) -> str:
        """Compose a human-like, strategically crafted negotiation message."""

        counter_price = decision.get("counter_price")
        current_offer = positions.supplier_offer
        target_price = positions.desired
        strategy = decision.get("strategy", "counter")

        # Determine negotiation tone based on round and context
        tone = self._determine_negotiation_tone(round_no, signals, strategy)

        # Build opening that establishes rapport
        opening = self._craft_opening(round_no, supplier_message, signals, tone)

        # Acknowledge supplier's position (reciprocity principle)
        acknowledgment = self._craft_acknowledgment(
            current_offer, supplier_message, signals, currency, round_no
        )

        # Present our position with reasoning (anchoring with justification)
        position_statement = self._craft_position_statement(
            counter_price=counter_price,
            current_offer=current_offer,
            target_price=target_price,
            currency=currency,
            round_no=round_no,
            signals=signals,
            zopa=zopa,
            procurement_summary=procurement_summary,
        )

        # Weave in playbook recommendations naturally
        value_proposition = self._craft_value_proposition(
            playbook_context=playbook_context,
            decision=decision,
            round_no=round_no,
            tone=tone,
        )

        # Create collaborative asks (frame as mutual benefit)
        collaborative_asks = self._craft_collaborative_asks(
            decision=decision,
            round_no=round_no,
            signals=signals,
            tone=tone,
        )

        # Closing that maintains momentum
        closing = self._craft_closing(round_no, strategy, tone)

        # Assemble the complete message
        message_parts = [
            opening,
            acknowledgment,
            position_statement,
            value_proposition,
            collaborative_asks,
            closing,
        ]

        return "\n\n".join(part for part in message_parts if part)

    def _determine_negotiation_tone(
        self, round_no: int, signals: Dict[str, Any], strategy: str
    ) -> str:
        """Determine the appropriate negotiation tone."""

        if strategy in ("accept", "decline"):
            return "decisive"

        if signals.get("finality_hint"):
            return "collaborative-firm"

        if signals.get("capacity_tight"):
            return "understanding-assertive"

        if round_no == 1:
            return "exploratory-confident"
        elif round_no == 2:
            return "focused-collaborative"
        else:
            return "closure-oriented"

    def _craft_opening(
        self,
        round_no: int,
        supplier_message: Optional[str],
        signals: Dict[str, Any],
        tone: str,
    ) -> str:
        """Craft a rapport-building opening."""

        # Acknowledge their response if this isn't the first round
        if round_no > 1 and supplier_message:
            if signals.get("finality_hint"):
                return (
                    "Thank you for taking the time to provide such a detailed response. "
                    "I appreciate your transparency about your position, and I'd like to explore "
                    "whether there's a way we can structure this to work for both parties."
                )
            elif signals.get("capacity_tight"):
                return (
                    "I appreciate you sharing the challenges around capacity and lead times. "
                    "Understanding your operational constraints helps us find creative solutions "
                    "that work within those parameters."
                )
            else:
                return (
                    "Thank you for your continued engagement on this. I've reviewed your proposal "
                    "and believe we're making good progress toward an agreement that benefits both sides."
                )

        # First round opening
        if tone == "exploratory-confident":
            return (
                "Thank you for submitting your proposal. I've had a chance to review the details "
                "and would like to discuss how we might align this with our project requirements "
                "and budget parameters."
            )

        return "I'd like to continue our discussion on finding the right structure for this partnership."

    def _craft_acknowledgment(
        self,
        current_offer: Optional[float],
        supplier_message: Optional[str],
        signals: Dict[str, Any],
        currency: Optional[str],
        round_no: int,
    ) -> str:
        """Acknowledge supplier's position (builds reciprocity)."""

        if round_no == 1 or not supplier_message:
            return ""

        acknowledgments: List[str] = []

        # Acknowledge specific points they raised
        if signals.get("capacity_tight"):
            acknowledgments.append(
                "I understand the capacity constraints you mentioned, and we're certainly "
                "mindful of the current market dynamics affecting lead times."
            )

        if signals.get("moq"):
            moq_value = signals.get("moq")
            acknowledgments.append(
                f"Regarding your minimum order quantity of {moq_value} units, "
                "we're confident our volumes can support that threshold."
            )

        if signals.get("payment_terms_hint"):
            acknowledgments.append(
                "Your flexibility on payment terms is noted and appreciated—"
                "that's definitely an area where we can find mutual value."
            )

        if not acknowledgments and current_offer:
            offer_text = self._format_currency(current_offer, currency)
            acknowledgments.append(
                f"Your quoted price of {offer_text} reflects the quality and service level "
                "you bring, which we certainly value."
            )

        return " ".join(acknowledgments) if acknowledgments else ""

    def _craft_position_statement(
        self,
        *,
        counter_price: Optional[float],
        current_offer: Optional[float],
        target_price: Optional[float],
        currency: Optional[str],
        round_no: int,
        signals: Dict[str, Any],
        zopa: Dict[str, Any],
        procurement_summary: Optional[Dict[str, Any]],
    ) -> str:
        """Present our position with strategic justification."""

        if counter_price is None:
            return (
                "Before we can move forward, I'd like to better understand the cost drivers "
                "behind your proposal. Could you provide a breakdown of the key components "
                "affecting the pricing structure?"
            )

        counter_text = self._format_currency(counter_price, currency)
        offer_text = self._format_currency(current_offer, currency) if current_offer else ""

        # Build justification based on available data
        justifications: List[str] = []

        # Use market intelligence if available
        supplier_floor = zopa.get("supplier_floor")

        if supplier_floor and current_offer:
            try:
                market_gap_pct = (current_offer - supplier_floor) / supplier_floor
                if market_gap_pct > 0.15:
                    justifications.append(
                        "Based on our market analysis and benchmarking across similar products, "
                        "we're seeing a meaningful opportunity to optimize the pricing structure"
                    )
            except (TypeError, ZeroDivisionError):
                pass

        # Use procurement history if available
        if procurement_summary and procurement_summary.get("metrics"):
            metrics = procurement_summary["metrics"]
            avg_value = metrics.get("average_transaction_value")
            if avg_value and counter_price:
                try:
                    if abs(counter_price - avg_value) / avg_value < 0.20:
                        avg_text = self._format_currency(avg_value, currency)
                        justifications.append(
                            f"Our historical spend on comparable items has averaged around {avg_text}, "
                            "which helps frame our expectations for this engagement"
                        )
                except (TypeError, ZeroDivisionError):
                    pass

        # Frame based on round
        if round_no == 1:
            intro = (
                f"To align with our project budget and market benchmarks, "
                f"I'd like to propose we structure this around {counter_text}. "
            )
        elif round_no == 2:
            gap_direction = "narrowing" if current_offer and counter_price and current_offer > counter_price else "refining"
            intro = (
                f"As we continue {gap_direction} the gap, I believe {counter_text} represents "
                f"a fair midpoint that reflects both the value you're delivering and our budget realities. "
            )
        else:  # Round 3+
            intro = (
                f"To help us reach closure, I'm proposing {counter_text} as our target. "
                f"This represents our best position given the total business case, "
            )

        # Add strongest justification
        if justifications:
            position = intro + justifications[0] + "."
        else:
            position = intro + "and I believe it sets us up for a successful long-term relationship."

        # Add gap context if material
        if current_offer and counter_price and target_price:
            try:
                movement_from_offer = ((current_offer - counter_price) / current_offer) * 100
                if movement_from_offer > 8:
                    position += (
                        f" This represents a meaningful movement from your {offer_text} quote, "
                        f"and demonstrates our commitment to finding common ground."
                    )
            except (TypeError, ZeroDivisionError):
                pass

        return position

    def _craft_value_proposition(
        self,
        *,
        playbook_context: Optional[Dict[str, Any]],
        decision: Dict[str, Any],
        round_no: int,
        tone: str,
    ) -> str:
        """Weave playbook recommendations into natural value propositions."""

        if not playbook_context or not playbook_context.get("plays"):
            return self._craft_generic_value_proposition(decision, round_no)

        plays = playbook_context["plays"][:3]  # Top 3 plays
        supplier_type = playbook_context.get("supplier_type")

        value_statements: List[str] = []

        # Group plays by lever for coherent messaging
        plays_by_lever: Dict[str, List[Dict[str, Any]]] = {}
        for play in plays:
            lever = play.get("lever", "Other")
            if lever not in plays_by_lever:
                plays_by_lever[lever] = []
            plays_by_lever[lever].append(play)

        # Craft integrated value propositions
        for lever, lever_plays in list(plays_by_lever.items())[:2]:  # Focus on top 2 levers
            if lever == "Commercial":
                value_statements.append(
                    self._weave_commercial_play(lever_plays, round_no, tone)
                )
            elif lever == "Operational":
                value_statements.append(
                    self._weave_operational_play(lever_plays, round_no, tone)
                )
            elif lever == "Strategic":
                value_statements.append(
                    self._weave_strategic_play(lever_plays, round_no, tone)
                )
            elif lever == "Risk":
                value_statements.append(
                    self._weave_risk_play(lever_plays, round_no, tone)
                )
            elif lever == "Relational":
                value_statements.append(
                    self._weave_relational_play(lever_plays, round_no, tone)
                )

        if not value_statements:
            return self._craft_generic_value_proposition(decision, round_no)

        # Add context about partnership type
        intro = ""
        if supplier_type and round_no <= 2:
            if supplier_type == "Strategic":
                intro = "Given the strategic nature of this relationship, "
            elif supplier_type == "Leverage":
                intro = "To maximize the value of this partnership, "
            elif supplier_type == "Bottleneck":
                intro = "Understanding the critical nature of supply continuity, "

        return intro + " ".join(value_statements)

    def _weave_commercial_play(
        self, plays: List[Dict[str, Any]], round_no: int, tone: str
    ) -> str:
        """Weave commercial plays into natural language."""

        play_texts = [p.get("play", "") for p in plays]

        # Volume-based plays
        if any("volume" in p.lower() or "tier" in p.lower() for p in play_texts):
            return (
                "I'd like to explore how we can structure volume commitments to unlock "
                "better unit economics for both sides. If we can commit to tier-based volumes—"
                "say, 250 units initially with pathways to 500+—there may be room to optimize "
                "the pricing structure while giving you better demand visibility."
            )

        # Early payment plays
        if any("early payment" in p.lower() or "net-15" in p.lower() for p in play_texts):
            return (
                "One area where we can create immediate value is payment terms. "
                "If we can accelerate payment to net-15, would that open up opportunities "
                "for a 2-3% discount? This improves your cash flow while reducing our total cost."
            )

        # Bundling plays
        if any("bundle" in p.lower() or "consolidate" in p.lower() for p in play_texts):
            return (
                "We're also looking at how we might consolidate spend across multiple categories "
                "or adjacent products. If we can bundle this with other requirements coming through "
                "our pipeline, there could be meaningful volume synergies that benefit both parties."
            )

        # Generic commercial
        return (
            "I believe there's room to structure the commercial terms in a way that creates "
            "value for both organizations—whether through volume commitments, payment optimization, "
            "or longer-term price stability."
        )

    def _weave_operational_play(
        self, plays: List[Dict[str, Any]], round_no: int, tone: str
    ) -> str:
        """Weave operational plays into natural language."""

        play_texts = [p.get("play", "") for p in plays]

        # Delivery/lead time plays
        if any("delivery" in p.lower() or "lead time" in p.lower() for p in play_texts):
            return (
                "On the operational side, delivery timing is critical for our project schedule. "
                "If you can guarantee delivery within 2 weeks or offer split shipments "
                "(perhaps 30% upfront, balance within 4 weeks), that would significantly de-risk "
                "our production timeline and justify the investment."
            )

        # Planning/forecasting plays
        if any("forecast" in p.lower() or "planning" in p.lower() for p in play_texts):
            return (
                "We're happy to share our demand forecasts and collaborate on supply planning "
                "to give you better visibility. This integrated approach typically helps both sides "
                "reduce buffer stock and improve fulfillment rates."
            )

        # SLA/service level plays
        if any("sla" in p.lower() or "priority" in p.lower() for p in play_texts):
            return (
                "To ensure this partnership meets both our operational needs, I'd like to define "
                "clear service levels around delivery performance and fulfillment rates. "
                "Having those guardrails helps us plan effectively and holds both parties accountable."
            )

        # Generic operational
        return (
            "From an operational standpoint, we're looking for reliability and responsiveness "
            "in fulfillment. If we can align on clear delivery commitments and planning cadences, "
            "that creates a strong foundation for the partnership."
        )

    def _weave_strategic_play(
        self, plays: List[Dict[str, Any]], round_no: int, tone: str
    ) -> str:
        """Weave strategic plays into natural language."""

        play_texts = [p.get("play", "") for p in plays]

        # Innovation/co-development plays
        if any("innovation" in p.lower() or "co-develop" in p.lower() for p in play_texts):
            return (
                "Beyond the immediate transaction, I see potential for deeper collaboration "
                "on product development and innovation. If we can align on a shared roadmap "
                "for the next 12-24 months, there may be opportunities to co-invest in capabilities "
                "that benefit both our organizations."
            )

        # ESG/sustainability plays
        if any("esg" in p.lower() or "sustainab" in p.lower() for p in play_texts):
            return (
                "Sustainability is increasingly important to our stakeholders. "
                "If we can incorporate ESG metrics and carbon reduction targets into our partnership, "
                "that strengthens the strategic case and may unlock internal budget flexibility."
            )

        # Long-term commitment plays
        if any("long-term" in p.lower() or "multi-year" in p.lower() for p in play_texts):
            return (
                "We're thinking about this as a multi-year partnership rather than a one-off transaction. "
                "If you're open to a longer-term commitment with price stability mechanisms, "
                "we can structure this in a way that gives you revenue predictability while securing "
                "our supply chain."
            )

        # Generic strategic
        return (
            "Strategically, we're looking to build partnerships that go beyond transactional relationships. "
            "If we can align on shared objectives and longer-term value creation, "
            "that opens up different ways to structure the commercial terms."
        )

    def _weave_risk_play(
        self, plays: List[Dict[str, Any]], round_no: int, tone: str
    ) -> str:
        """Weave risk plays into natural language."""

        play_texts = [p.get("play", "") for p in plays]

        # Warranty plays
        if any("warranty" in p.lower() for p in play_texts):
            return (
                "Given the mission-critical nature of these components, warranty coverage is important. "
                "If you can extend warranty to 2-3 years at no additional cost, "
                "that reduces our total cost of ownership and makes the business case stronger."
            )

        # Service credit plays
        if any("service credit" in p.lower() or "sla penalt" in p.lower() for p in play_texts):
            return (
                "To manage performance risk, I'd like to incorporate service-level agreements "
                "with appropriate credits if delivery or quality targets aren't met. "
                "This ensures we have recourse mechanisms without damaging the relationship."
            )

        # Dual-sourcing plays
        if any("dual-sourc" in p.lower() or "alternative" in p.lower() for p in play_texts):
            return (
                "From a risk management perspective, we're evaluating dual-sourcing strategies "
                "to protect against supply disruption. If you can offer competitive terms and strong SLAs, "
                "you'd be well-positioned as our primary supplier with the volumes that come with that."
            )

        # Generic risk
        return (
            "We need to ensure appropriate risk mitigation through warranty coverage, "
            "performance guarantees, and clear remediation processes. "
            "Building these protections into the agreement benefits both parties."
        )

    def _weave_relational_play(
        self, plays: List[Dict[str, Any]], round_no: int, tone: str
    ) -> str:
        """Weave relational plays into natural language."""

        return (
            "Looking beyond this specific engagement, we value suppliers who can grow with us "
            "and become trusted partners. If this initial project goes well, there are "
            "significant opportunities for expanded business across our organization. "
            "That long-term potential should factor into how we structure the initial terms."
        )

    def _craft_generic_value_proposition(
        self, decision: Dict[str, Any], round_no: int
    ) -> str:
        """Fallback value proposition when playbook unavailable."""

        asks = decision.get("asks", [])
        if not asks:
            return ""

        if round_no <= 2:
            return (
                "To make this work within our budget parameters, I'd like to explore "
                "areas where we can create mutual value—whether through volume commitments, "
                "payment terms optimization, or longer-term partnership structures."
            )
        else:
            return (
                "As we work toward closure, I believe there are still opportunities "
                "to optimize the total package through creative structuring of terms, "
                "payment schedules, and service commitments."
            )

    def _craft_collaborative_asks(
        self,
        *,
        decision: Dict[str, Any],
        round_no: int,
        signals: Dict[str, Any],
        tone: str,
    ) -> str:
        """Frame asks as collaborative opportunities."""

        asks = decision.get("asks", [])
        lead_time_request = decision.get("lead_time_request")

        if not asks and not lead_time_request:
            return ""

        # Frame based on tone
        if tone in ("decisive", "closure-oriented"):
            intro = "To finalize this agreement, there are a few specific elements I'd like to confirm:"
        else:
            intro = "To help us structure the best possible outcome, I'd like to explore a few areas:"

        formatted_asks: List[str] = []

        # Convert asks into questions/proposals rather than demands
        for ask in asks[:4]:  # Limit to top 4
            ask_text = str(ask).strip()

            # Rephrase common asks to be more collaborative
            if "volume" in ask_text.lower() or "tier" in ask_text.lower():
                formatted_asks.append(
                    "• What volume thresholds would unlock better unit economics? "
                    "We're confident we can hit meaningful tiers if the pricing justifies it."
                )
            elif "payment" in ask_text.lower() and ("early" in ask_text.lower() or "discount" in ask_text.lower()):
                formatted_asks.append(
                    "• Would accelerated payment (net-15) create value for you? "
                    "We'd be happy to explore if that opens up pricing flexibility."
                )
            elif "lead time" in ask_text.lower() or "delivery" in ask_text.lower():
                formatted_asks.append(
                    "• Can you confirm the delivery timeline and whether there's flexibility "
                    "for partial shipments if that helps manage both our schedules?"
                )
            elif "warranty" in ask_text.lower():
                formatted_asks.append(
                    "• What warranty coverage is included, and is there room to extend that "
                    "as part of the overall package?"
                )
            elif "breakdown" in ask_text.lower() or "cost" in ask_text.lower():
                formatted_asks.append(
                    "• Would you be open to sharing a high-level cost breakdown? "
                    "That transparency helps us justify the investment internally."
                )
            elif "alternative" in ask_text.lower() or "spec" in ask_text.lower():
                formatted_asks.append(
                    "• Are there alternative specifications or components that could reduce cost "
                    "while still meeting our performance requirements?"
                )
            else:
                # Generic reframe
                formatted_asks.append(f"• {ask_text}")

        # Add lead time if specified
        if lead_time_request and not any("lead time" in fa.lower() for fa in formatted_asks):
            formatted_asks.append(
                f"• Regarding timing: {lead_time_request.lower()} would be ideal for our project schedule."
            )

        if not formatted_asks:
            return ""

        return intro + "\n\n" + "\n".join(formatted_asks)

    def _craft_closing(self, round_no: int, strategy: str, tone: str) -> str:
        """Create a closing that maintains momentum."""

        if strategy == "accept":
            return (
                "If we can align on these final points, I'm ready to move forward quickly "
                "and get the paperwork in motion. Looking forward to your thoughts."
            )

        if strategy == "decline":
            return (
                "I appreciate your engagement throughout this process. Given where we've landed, "
                "I'll need to take this back to my team for further discussion. "
                "I'll circle back if our parameters change."
            )

        if round_no >= 3:
            return (
                "I'm hopeful we can find common ground here. This represents our best position "
                "given all the factors at play. I'd appreciate your thoughts on whether we can "
                "make this work, and I'm happy to jump on a call if that would be helpful "
                "to talk through any remaining sticking points."
            )

        if round_no == 2:
            return (
                "I believe we're getting close to something that works for both sides. "
                "Let me know your thoughts on this structure, and we can refine from there. "
                "Happy to discuss any concerns or questions you might have."
            )

        # Round 1 or default
        return (
            "I'd welcome your perspective on this proposal. If you have questions or "
            "want to discuss any of these points in more detail, I'm happy to set up "
            "a quick call. Looking forward to your response."
        )

    def _load_playbook(self) -> Dict[str, Any]:
        if self._playbook_cache is not None:
            return self._playbook_cache
        try:
            with PLAYBOOK_PATH.open("r", encoding="utf-8") as handle:
                data = json.load(handle)
            # Normalise lever keys to expected casing for faster lookups.
            for supplier_type, entry in data.items():
                styles = entry.get("styles")
                if not isinstance(styles, dict):
                    continue
                for style_key, style_entry in list(styles.items()):
                    if not isinstance(style_entry, dict):
                        continue
                    normalised_style_entry: Dict[str, Any] = {}
                    for lever_key, plays in style_entry.items():
                        lever_name = self._normalise_lever_category(lever_key)
                        if not lever_name:
                            continue
                        normalised_style_entry[lever_name] = plays
                    styles[style_key] = normalised_style_entry
            self._playbook_cache = data
            return data
        except FileNotFoundError:
            logger.warning("Negotiation playbook file missing at %s", PLAYBOOK_PATH)
        except Exception:  # pragma: no cover - defensive logging
            logger.exception("Failed to load negotiation playbook from %s", PLAYBOOK_PATH)
        self._playbook_cache = {}
        return {}

    def _normalise_supplier_type(self, value: Any) -> Optional[str]:
        if value is None:
            return None
        text = str(value).strip()
        if not text:
            return None
        lowered = text.lower()
        mapping = {
            "transactional": "Transactional",
            "leverage": "Leverage",
            "strategic": "Strategic",
            "bottleneck": "Bottleneck",
        }
        for key, canonical in mapping.items():
            if key in lowered:
                return canonical
        return None

    def _normalise_negotiation_style(self, value: Any) -> Optional[str]:
        if value is None:
            return None
        text = str(value).strip()
        if not text:
            return None
        lowered = text.lower()
        mapping = {
            "competitive": "Competitive",
            "collaborative": "Collaborative",
            "principled": "Principled",
            "accommodating": "Accommodating",
            "compromising": "Compromising",
        }
        for key, canonical in mapping.items():
            if key in lowered:
                return canonical
        return None

    def _normalise_lever_category(self, value: Any) -> Optional[str]:
        if value is None:
            return None
        text = str(value).strip()
        if not text:
            return None
        cleaned = re.sub(r"[^a-zA-Z]+", " ", text).strip().upper()
        if not cleaned:
            return None
        for category in LEVER_CATEGORIES:
            if cleaned == category or category in cleaned.split():
                return category.title()
        return None

    def _extract_policy_guidance(self, context: AgentContext) -> Dict[str, Set[str]]:
        guidance: Dict[str, Set[str]] = {
            "preferred": set(),
            "required": set(),
            "restricted": set(),
            "discouraged": set(),
        }

        def ingest(bucket: str, values: Any) -> None:
            if not values:
                return
            for item in self._ensure_list(values):
                lever = self._normalise_lever_category(item)
                if lever:
                    guidance[bucket].add(lever)

        def parse_blob(blob: Any) -> None:
            if blob is None:
                return
            if isinstance(blob, dict):
                for key, value in blob.items():
                    if isinstance(value, (dict, list)):
                        parse_blob(value)
                        continue
                    lowered = str(key).lower()
                    if lowered in {"preferred", "preferred_levers", "allowed_levers", "focus_levers", "priority_levers"}:
                        ingest("preferred", value)
                    elif lowered in {"required", "required_levers", "mandated_levers", "must_have"}:
                        ingest("required", value)
                    elif lowered in {"restricted", "restricted_levers", "blocked_levers", "prohibited_levers"}:
                        ingest("restricted", value)
                    elif lowered in {"discouraged", "discouraged_levers", "avoid_levers"}:
                        ingest("discouraged", value)
                    else:
                        lever = self._normalise_lever_category(value)
                        if lever:
                            guidance["preferred"].add(lever)
            elif isinstance(blob, list):
                for item in blob:
                    parse_blob(item)
            elif isinstance(blob, str):
                tokens = re.split(r"[,;/]", blob)
                for token in tokens:
                    lever = self._normalise_lever_category(token)
                    if lever:
                        guidance["preferred"].add(lever)

        parse_blob(context.input_data.get("policy_guidance"))
        parse_blob(context.input_data.get("policy_constraints"))
        parse_blob(context.input_data.get("policy_preferences"))
        for policy in self._ensure_list(context.input_data.get("policies")):
            parse_blob(policy)
        return guidance

    def _score_policy_alignment(
        self, lever: str, guidance: Dict[str, Set[str]]
    ) -> Tuple[float, List[str]]:
        notes: List[str] = []
        score = 0.0
        if lever in guidance.get("required", set()):
            score += 0.6
            notes.append("Required by policy")
        if lever in guidance.get("preferred", set()):
            score += 0.3
            notes.append("Policy prefers this lever")
        if lever in guidance.get("discouraged", set()):
            score -= 0.3
            notes.append("Policy discourages this lever")
        if lever in guidance.get("restricted", set()):
            score -= 0.7
            notes.append("Policy restricts this lever")
        return score, notes

    def _score_supplier_performance(
        self, lever: str, performance: Dict[str, Any]
    ) -> Tuple[float, List[str]]:
        score = 0.0
        notes: List[str] = []
        if not performance:
            return score, notes

        def _coerce_float_metric(*keys: str) -> Optional[float]:
            for key in keys:
                value = performance.get(key)
                if value is None:
                    continue
                try:
                    return float(value)
                except (TypeError, ValueError):
                    continue
            return None

        on_time = _coerce_float_metric("on_time_delivery", "on_time", "delivery_score", "otif")
        if on_time is not None:
            if on_time < 0.9 and lever in {"Operational", "Risk"}:
                score += 0.4 if lever == "Operational" else 0.2
                notes.append("On-time delivery below 90%")
            elif on_time > 0.97 and lever == "Operational":
                score -= 0.1
                notes.append("Delivery reliability already strong")

        defect_rate = _coerce_float_metric("quality_incidents", "defect_rate", "return_rate")
        if defect_rate is not None and defect_rate > 0:
            if lever == "Risk":
                score += 0.3
            notes.append("Quality issues detected")

        esg_score = _coerce_float_metric("esg_score", "sustainability_score")
        if esg_score is not None and esg_score < 0.6 and lever == "Strategic":
            score += 0.2
            notes.append("ESG performance lagging")

        collaboration_score = _coerce_float_metric("relationship_score", "collaboration_index")
        if collaboration_score is not None and collaboration_score < 0.6 and lever == "Relational":
            score += 0.3
            notes.append("Relationship maturity low")

        innovation_score = _coerce_float_metric("innovation_score", "co_innovation_index")
        if innovation_score is not None and innovation_score < 0.5 and lever == "Strategic":
            score += 0.25
            notes.append("Innovation potential needs reinforcement")

        return score, notes

    def _score_market_context(
        self, lever: str, market: Dict[str, Any]
    ) -> Tuple[float, List[str]]:
        score = 0.0
        notes: List[str] = []
        if not market:
            return score, notes

        supply_risk = market.get("supply_risk") or market.get("supply_risk_level")
        if isinstance(supply_risk, str) and supply_risk.strip().lower() in {"high", "elevated", "tight"}:
            if lever == "Risk":
                score += 0.3
            notes.append("Market supply risk elevated")

        demand_trend = market.get("demand_trend") or market.get("demand")
        if isinstance(demand_trend, str) and demand_trend.strip().lower() in {"rising", "high"}:
            if lever == "Commercial":
                score += 0.2
            notes.append("Demand is rising")

        inflation = market.get("inflation") or market.get("price_trend")
        if isinstance(inflation, str) and inflation.strip().lower() in {"inflationary", "increasing"}:
            if lever == "Commercial":
                score += 0.25
            notes.append("Prices trending upward")

        capacity = market.get("capacity") or market.get("capacity_constraints")
        if isinstance(capacity, str) and capacity.strip().lower() in {"limited", "constrained"}:
            if lever in {"Operational", "Strategic"}:
                score += 0.2
            notes.append("Capacity constraints present")

        esg_pressure = market.get("esg_pressure") or market.get("regulatory_focus")
        if isinstance(esg_pressure, str) and esg_pressure.strip().lower() in {"high", "tightening"}:
            if lever == "Strategic":
                score += 0.2
            notes.append("ESG expectations increasing")

        return score, notes

    def _compose_play_rationale(
        self,
        descriptor: Optional[str],
        style: Optional[str],
        lever: str,
        policy_notes: List[str],
        performance_notes: List[str],
        market_notes: List[str],
    ) -> str:
        segments: List[str] = []
        if descriptor:
            segments.append(str(descriptor))
        if style:
            segments.append(f"Supports {style.lower()} posture on the {lever.lower()} lever.")
        else:
            segments.append(f"Targets the {lever.lower()} lever.")
        if policy_notes:
            segments.append("Policy: " + "; ".join(policy_notes))
        if performance_notes:
            segments.append("Performance: " + "; ".join(performance_notes))
        if market_notes:
            segments.append("Market: " + "; ".join(market_notes))
        return " ".join(segments)

    # ------------------------------------------------------------------
    # Decision support helpers
    # ------------------------------------------------------------------
    def _detect_final_offer(
        self, supplier_message: Optional[str], supplier_snippets: List[str]
    ) -> Optional[str]:
        texts: List[str] = []
        if supplier_message:
            texts.append(supplier_message)
        texts.extend(snippet for snippet in supplier_snippets if snippet)
        for text in texts:
            lowered = text.lower()
            for pattern in FINAL_OFFER_PATTERNS:
                if pattern in lowered:
                    return f"Supplier indicated final offer via phrase '{pattern}'."
        return None

    def _should_continue(
        self,
        state: Dict[str, Any],
        supplier_reply_registered: bool,
        final_offer_reason: Optional[str],
    ) -> Tuple[bool, str, str]:
        status = state.get("status", "ACTIVE")
        if status in {"COMPLETED", "EXHAUSTED"}:
            return False, status, f"Session already {status.lower()}."
        if final_offer_reason:
            return False, "COMPLETED", final_offer_reason
        replies = int(state.get("supplier_reply_count", 0))
        if replies >= MAX_SUPPLIER_REPLIES:
            return False, "EXHAUSTED", "Supplier reply cap reached."
        if state.get("awaiting_response") and not supplier_reply_registered:
            return False, "AWAITING_SUPPLIER", "Awaiting supplier response."
        return True, "ACTIVE", ""

    def _build_summary(
        self,
        context: AgentContext,
        session_reference: Optional[str],
        decision: Dict[str, Any],
        price: Optional[float],
        target_price: Optional[float],
        currency: Optional[str],
        round_no: int,
        *,
        supplier: Optional[str] = None,
        supplier_name: Optional[str] = None,
        supplier_snippets: Optional[List[str]] = None,
        supplier_message: Optional[str] = None,
        playbook_context: Optional[Dict[str, Any]] = None,
        signals: Optional[Dict[str, Any]] = None,
        zopa: Optional[Dict[str, Any]] = None,
        procurement_summary: Optional[Dict[str, Any]] = None,
        rag_snippets: Optional[List[str]] = None,
        contact_name: Optional[str] = None,
    ) -> str:
        """Build negotiation message using skilled negotiation techniques."""

        positions = self._build_positions_from_decision(
            decision, price, target_price, round_no
        )

        message_text: Optional[str] = None
        if self._use_enhanced_messages and hasattr(
            self, "_compose_negotiation_message"
        ):
            try:
                message_text = self._compose_negotiation_message(
                    context=context,
                    decision=decision,
                    positions=positions,
                    round_no=round_no,
                    currency=currency,
                    supplier=supplier,
                    supplier_name=supplier_name,
                    supplier_message=supplier_message,
                    signals=signals or {},
                    zopa=zopa or {},
                    playbook_context=playbook_context,
                    procurement_summary=procurement_summary,
                    contact_name=contact_name,
                )
            except Exception as exc:
                logger.warning(
                    "Enhanced message composer failed: %s, using fallback",
                    exc,
                    exc_info=True,
                )

        if message_text is None:
            message_text = self._build_summary_fallback(
                context=context,
                session_reference=session_reference,
                decision=decision,
                price=price,
                target_price=target_price,
                currency=currency,
                round_no=round_no,
                supplier=supplier,
                supplier_snippets=supplier_snippets,
                supplier_message=supplier_message,
                playbook_context=playbook_context,
                signals=signals,
                zopa=zopa,
                procurement_summary=procurement_summary,
                rag_snippets=rag_snippets,
            )
        return message_text or ""

    def _build_positions_from_decision(
        self,
        decision: Dict[str, Any],
        price: Optional[float],
        target_price: Optional[float],
        round_no: int,
    ) -> NegotiationPositions:
        """Build NegotiationPositions object from decision data."""

        positions_dict = decision.get("positions", {})
        if isinstance(positions_dict, dict):
            history = positions_dict.get("history", [])
        else:
            history = []

        return NegotiationPositions(
            start=decision.get("start_position") or positions_dict.get("start"),
            desired=decision.get("desired_position")
            or positions_dict.get("desired")
            or target_price,
            no_deal=decision.get("no_deal_position") or positions_dict.get("no_deal"),
            supplier_offer=price,
            history=history if isinstance(history, list) else [],
        )

    def _build_summary_fallback(
        self,
        context: AgentContext,
        session_reference: Optional[str],
        decision: Dict[str, Any],
        price: Optional[float],
        target_price: Optional[float],
        currency: Optional[str],
        round_no: int,
        *,
        supplier: Optional[str] = None,
        supplier_snippets: Optional[List[str]] = None,
        supplier_message: Optional[str] = None,
        playbook_context: Optional[Dict[str, Any]] = None,
        signals: Optional[Dict[str, Any]] = None,
        zopa: Optional[Dict[str, Any]] = None,
        procurement_summary: Optional[Dict[str, Any]] = None,
        rag_snippets: Optional[List[str]] = None,
    ) -> str:
        """Fallback basic summary builder (original implementation)."""

        workflow_reference = session_reference or context.input_data.get("workflow_id")
        if not workflow_reference:
            workflow_reference = getattr(context, "workflow_id", None)
        reference_text = str(workflow_reference).strip() if workflow_reference else "workflow"

        strategy = decision.get("strategy")
        lines: List[str] = []
        header = f"Round {round_no} plan for {reference_text}"
        if strategy:
            header += f": {strategy}"
        lines.append(header)

        if round_no >= 3:
            lines.append(
                "- Closing round: request the supplier's best and final quote and confirm readiness to award"
            )

        descriptor: Optional[str] = None
        supplier_type: Optional[str] = None
        negotiation_style: Optional[str] = None
        lever_priorities: List[str] = []
        if playbook_context:
            descriptor_candidate = playbook_context.get("descriptor")
            descriptor = str(descriptor_candidate).strip() if descriptor_candidate else None
            supplier_candidate = playbook_context.get("supplier_type")
            supplier_type = str(supplier_candidate).strip() if supplier_candidate else None
            style_candidate = playbook_context.get("style")
            negotiation_style = (
                str(style_candidate).strip() if isinstance(style_candidate, str) else None
            )
            lever_values = playbook_context.get("lever_priorities")
            if isinstance(lever_values, (list, tuple)):
                lever_priorities = [
                    str(value).strip()
                    for value in lever_values
                    if isinstance(value, str) and value.strip()
                ]

        if supplier_type or descriptor:
            descriptor_parts: List[str] = []
            if supplier_type:
                descriptor_parts.append(f"Supplier category: {supplier_type}")
            if descriptor:
                descriptor_parts.append(descriptor)
            if descriptor_parts:
                lines.append("- " + " — ".join(descriptor_parts))

        if negotiation_style:
            if lever_priorities:
                lever_text = ", ".join(lever_priorities[:3])
            else:
                lever_text = "balanced levers"
            lines.append(
                f"- Negotiation style: {negotiation_style}; focus levers: {lever_text}"
            )

        counter_price = decision.get("counter_price")
        formatted_offer: Optional[str] = None
        if price is not None:
            formatted_offer = self._format_currency(price, currency)

        if counter_price is not None:
            counter_text = self._format_currency(counter_price, currency)
            if formatted_offer:
                lines.append(
                    f"- Counter at {counter_text} against supplier offer {formatted_offer}"
                )
            else:
                lines.append(f"- Counter target: {counter_text}")
        elif formatted_offer:
            lines.append(f"- Seek clarification before accepting {formatted_offer}")

        if target_price is not None and price is not None:
            target_text = self._format_currency(target_price, currency)
            delta = price - target_price
            try:
                delta_text = self._format_currency(delta, currency)
            except Exception:
                delta_text = f"{delta:0.2f}"
            lines.append(
                f"- Target {target_text} vs offer {formatted_offer} (gap {delta_text})"
            )

        lead_time = decision.get("lead_time_request")
        if lead_time:
            lines.append(f"- Lead time ask: {lead_time}")

        asks = decision.get("asks") or []
        if asks:
            lines.append("- Key asks: " + "; ".join(str(item) for item in asks if item))

        return "\n".join(lines)

    def _compose_negotiation_message(
        self,
        *,
        context: AgentContext,
        decision: Dict[str, Any],
        positions: NegotiationPositions,
        round_no: int,
        currency: Optional[str],
        supplier: Optional[str],
        supplier_message: Optional[str],
        signals: Dict[str, Any],
        zopa: Dict[str, Any],
        playbook_context: Optional[Dict[str, Any]],
        procurement_summary: Optional[Dict[str, Any]],
    ) -> str:
        """Compose a human-like, strategically crafted negotiation message."""

        counter_price = decision.get("counter_price")
        current_offer = positions.supplier_offer
        target_price = positions.desired
        strategy = decision.get("strategy", "counter")

        sections: List[str] = []

        opening = self._craft_opening_simple(round_no, supplier_message, signals)
        if opening:
            sections.append(opening)

        if round_no > 1 and supplier_message:
            acknowledgment = self._craft_acknowledgment_simple(
                current_offer, signals, currency
            )
            if acknowledgment:
                sections.append(acknowledgment)

        position = self._craft_position_simple(
            counter_price, current_offer, target_price, currency, round_no
        )
        if position:
            sections.append(position)

        if playbook_context and playbook_context.get("plays"):
            value_prop = self._craft_value_proposition_simple(playbook_context, round_no)
            if value_prop:
                sections.append(value_prop)

        asks_section = self._craft_asks_simple(decision)
        if asks_section:
            sections.append(asks_section)

        closing = self._craft_closing_simple(round_no, strategy)
        if closing:
            sections.append(closing)

        return "\n\n".join(sections)

    def _craft_opening_simple(
        self, round_no: int, supplier_message: Optional[str], signals: Dict[str, Any]
    ) -> str:
        """Craft a simple opening."""
        if round_no > 1 and supplier_message:
            return (
                "Thank you for your response. I've reviewed your proposal and would like to discuss "
                "how we can align on the details."
            )
        return (
            "Thank you for your proposal. I'd like to discuss the terms to ensure we can reach an "
            "agreement that works for both parties."
        )

    def _craft_acknowledgment_simple(
        self, current_offer: Optional[float], signals: Dict[str, Any], currency: Optional[str]
    ) -> str:
        """Craft simple acknowledgment."""
        if signals.get("capacity_tight"):
            return (
                "I understand the capacity constraints you mentioned, and we're mindful of the current "
                "market dynamics."
            )
        if current_offer:
            offer_text = self._format_currency(current_offer, currency)
            return (
                f"Your quoted price of {offer_text} reflects the quality you provide, which we value."
            )
        return ""

    def _craft_position_simple(
        self,
        counter_price: Optional[float],
        current_offer: Optional[float],
        target_price: Optional[float],
        currency: Optional[str],
        round_no: int,
    ) -> str:
        """Craft simple position statement."""
        if counter_price is None:
            return "Before we proceed, could you provide more details on the cost breakdown?"

        counter_text = self._format_currency(counter_price, currency)

        if round_no == 1:
            return (
                f"To align with our project budget, I'd like to propose we structure this around {counter_text}."
            )
        if round_no == 2:
            return (
                f"As we work toward agreement, I believe {counter_text} represents a fair position that reflects both the value "
                "and our budget constraints."
            )
        return (
            f"To help us reach closure, I'm proposing {counter_text} as our target. This represents our best position given the "
            "business case."
        )

    def _craft_value_proposition_simple(
        self, playbook_context: Dict[str, Any], round_no: int
    ) -> str:
        """Craft simple value proposition from playbook."""
        plays = playbook_context.get("plays", [])[:2]

        if not plays:
            return ""

        statements: List[str] = []
        for play in plays:
            if not isinstance(play, dict):
                continue

            description = play.get("play", "")
            lowered = description.lower()
            if "volume" in lowered or "tier" in lowered:
                statements.append(
                    "We'd like to explore volume commitments that could unlock better pricing for both sides."
                )
            elif "payment" in lowered and "early" in lowered:
                statements.append(
                    "We can offer accelerated payment terms if that helps with pricing flexibility."
                )
            elif "warranty" in lowered:
                statements.append(
                    "Extended warranty coverage would strengthen the business case on our side."
                )

        return " ".join(statements[:2]) if statements else ""

    def _craft_asks_simple(self, decision: Dict[str, Any]) -> str:
        """Craft simple asks section."""
        asks = decision.get("asks", [])
        if not asks:
            return ""

        asks_list = [f"• {ask}" for ask in asks[:4] if ask]
        if not asks_list:
            return ""

        return "To help structure the best outcome:\n" + "\n".join(asks_list)

    def _craft_closing_simple(self, round_no: int, strategy: str) -> str:
        """Craft simple closing."""
        if strategy == "accept":
            return (
                "If we can align on these final points, I'm ready to move forward. Looking forward to your thoughts."
            )

        if round_no >= 3:
            return (
                "I'm hopeful we can find common ground. Please let me know your thoughts, and I'm happy to discuss further if needed."
            )

        return (
            "I'd welcome your feedback on this proposal. Happy to discuss any questions you might have."
        )

    def _get_prompt_template(self, context: AgentContext) -> str:
        template: Optional[str] = None
        prompt_ids: List[int] = []

        prompts_payload = context.input_data.get("prompts")
        if isinstance(prompts_payload, list):
            for prompt in prompts_payload:
                if not isinstance(prompt, dict):
                    continue
                candidate = prompt.get("prompt_template") or prompt.get("template")
                if candidate:
                    template = str(candidate)
                    break
                pid = prompt.get("promptId") or prompt.get("prompt_id")
                try:
                    if pid is not None:
                        prompt_ids.append(int(pid))
                except (TypeError, ValueError):
                    continue

        if template:
            return template

        prompt_engine = getattr(self, "prompt_engine", None)
        if prompt_engine is not None:
            for pid in prompt_ids:
                prompt_entry = prompt_engine.get_prompt(pid)
                if prompt_entry and prompt_entry.get("template"):
                    return str(prompt_entry["template"])

            for prompt_entry in prompt_engine.prompts_for_agent(self.__class__.__name__):
                candidate = prompt_entry.get("template")
                if candidate:
                    return str(candidate)

        return DEFAULT_NEGOTIATION_MESSAGE_TEMPLATE

    def _build_prompt_context(
        self,
        *,
        context: AgentContext,
        header: str,
        lines: List[str],
        decision: Dict[str, Any],
        price: Optional[float],
        target_price: Optional[float],
        currency: Optional[str],
        round_no: int,
        supplier: Optional[str],
        supplier_snippets: List[str],
        supplier_message: Optional[str],
        playbook_context: Optional[Dict[str, Any]],
        signals: Optional[Dict[str, Any]],
        zopa: Optional[Dict[str, Any]],
        procurement_summary: Optional[Dict[str, Any]],
        rag_snippets: Optional[List[str]],
        rfq_reference: Optional[str] = None,
    ) -> Dict[str, str]:
        summary_lines = lines[1:]
        details = "\n".join(summary_lines)
        full_summary = "\n".join(lines)

        supplier_name = context.input_data.get("supplier_name")
        supplier_identifier = context.input_data.get("supplier_id") or supplier or ""

        current_offer_raw = context.input_data.get("current_offer")
        counter_price = decision.get("counter_price")

        current_offer_formatted = (
            self._format_currency(price, currency) if price is not None else ""
        )
        target_price_formatted = (
            self._format_currency(target_price, currency) if target_price is not None else ""
        )
        counter_price_formatted = (
            self._format_currency(counter_price, currency) if counter_price is not None else ""
        )

        supplier_snippet_text = "\n".join(
            f"- {snippet}" for snippet in supplier_snippets if isinstance(snippet, str) and snippet
        )

        procurement_lines = ""
        procurement_metrics = ""
        procurement_count = ""
        if procurement_summary:
            lines_payload = procurement_summary.get("summary_lines") or []
            if isinstance(lines_payload, list):
                unique_lines: List[str] = []
                for entry in lines_payload:
                    text = str(entry).strip()
                    if text and text not in unique_lines:
                        unique_lines.append(text)
                if unique_lines:
                    procurement_lines = "\n".join(f"- {text}" for text in unique_lines[:5])
            metrics_payload = procurement_summary.get("metrics")
            if metrics_payload:
                procurement_metrics = self._serialise_for_prompt(metrics_payload)
            record_count = procurement_summary.get("record_count")
            if record_count is not None:
                procurement_count = str(record_count)

        rag_text = ""
        if rag_snippets:
            rag_entries = [
                str(snippet).strip()
                for snippet in rag_snippets
                if isinstance(snippet, str) and snippet.strip()
            ]
            if rag_entries:
                rag_text = "\n".join(f"- {snippet}" for snippet in rag_entries)

        policy_payload = context.input_data.get("policies") or context.policy_context
        policy_text = self._serialise_for_prompt(policy_payload)
        performance_text = self._serialise_for_prompt(
            context.input_data.get("supplier_performance")
        )
        market_text = self._serialise_for_prompt(context.input_data.get("market_context"))

        context_sections: List[str] = []
        if procurement_lines:
            context_sections.append("\n\nContext – Procurement summary:\n" + procurement_lines)
        if procurement_metrics:
            context_sections.append("\n\nProcurement metrics:\n" + procurement_metrics)
        if rag_text:
            context_sections.append("\n\nRetrieved knowledge snippets:\n" + rag_text)
        if policy_text:
            context_sections.append("\n\nPolicy guidance:\n" + policy_text)
        if performance_text:
            context_sections.append("\n\nSupplier performance:\n" + performance_text)
        if market_text:
            context_sections.append("\n\nMarket context:\n" + market_text)

        decision_positions = self._serialise_for_prompt(decision.get("positions"))
        decision_flags = self._serialise_for_prompt(decision.get("flags"))
        decision_outliers = self._serialise_for_prompt(decision.get("outlier_alerts"))
        decision_validation = self._serialise_for_prompt(decision.get("validation_issues"))

        prompt_values: Dict[str, str] = {
            "header": header,
            "details": details,
            "summary_lines": details,
            "full_summary": full_summary,
            "context_sections": "".join(context_sections),
            "session_reference": str(rfq_reference or ""),
            "round_number": str(round_no),
            "strategy": str(decision.get("strategy") or ""),
            "supplier_id": str(supplier_identifier),
            "supplier_name": str(supplier_name or supplier_identifier or ""),
            "supplier_snippets": supplier_snippet_text,
            "supplier_message": str(supplier_message or ""),
            "current_offer": self._serialise_for_prompt(current_offer_raw),
            "current_offer_formatted": current_offer_formatted,
            "target_price": self._serialise_for_prompt(target_price),
            "target_price_formatted": target_price_formatted,
            "counter_price": self._serialise_for_prompt(counter_price),
            "counter_price_formatted": counter_price_formatted,
            "currency": str(currency or ""),
            "asks": self._serialise_for_prompt(decision.get("asks")),
            "lead_time_request": str(decision.get("lead_time_request") or ""),
            "decision_rationale": str(decision.get("rationale") or ""),
            "decision_plan_message": str(decision.get("plan_counter_message") or ""),
            "decision_positions": decision_positions,
            "decision_flags": decision_flags,
            "decision_outliers": decision_outliers,
            "decision_validation": decision_validation,
            "signals_summary": self._serialise_for_prompt(signals),
            "zopa_summary": self._serialise_for_prompt(zopa),
            "playbook_context": self._serialise_for_prompt(playbook_context),
            "policy_context": self._serialise_for_prompt(context.policy_context),
            "policy_guidance": policy_text,
            "supplier_performance": performance_text,
            "market_context": market_text,
            "task_profile": self._serialise_for_prompt(context.task_profile),
            "knowledge_base": self._serialise_for_prompt(context.knowledge_base),
            "workflow_id": str(context.workflow_id),
            "agent_id": str(context.agent_id),
            "agentic_plan": "\n".join(self.AGENTIC_PLAN_STEPS),
            "procurement_summary_lines": procurement_lines,
            "procurement_summary_metrics": procurement_metrics,
            "procurement_summary_record_count": procurement_count,
            "rag_snippets": rag_text,
            "previous_email_subject": str(
                context.input_data.get("previous_email_subject") or ""
            ),
            "thread_headers": self._serialise_for_prompt(
                context.input_data.get("thread_headers")
            ),
            "supplier_replies": self._serialise_for_prompt(
                context.input_data.get("supplier_replies")
                or context.input_data.get("supplier_responses")
            ),
            "supplier_reply_count": str(
                context.input_data.get("supplier_reply_count")
                or context.input_data.get("supplier_responses_count")
                or ""
            ),
            "positions": decision_positions,
        }

        return prompt_values

    def _apply_prompt_template(
        self, template: str, values: Dict[str, str], lines: List[str]
    ) -> str:
        safe_values: defaultdict[str, str] = defaultdict(str)
        for key, value in values.items():
            if value is None:
                continue
            safe_values[key] = value

        rendered: str = ""
        try:
            rendered = template.format_map(safe_values).strip()
        except Exception:
            logger.debug("Negotiation prompt template formatting failed", exc_info=True)

        if not rendered:
            rendered = "\n".join(lines)

        return rendered

    def _serialise_for_prompt(self, value: Any) -> str:
        if value is None:
            return ""
        if isinstance(value, str):
            return value.strip()
        try:
            return json.dumps(value, ensure_ascii=False, indent=2, default=str)
        except Exception:
            try:
                return str(value)
            except Exception:
                return ""

    def _retrieve_procurement_summary(
        self,
        *,
        supplier_id: Optional[str],
        supplier_name: Optional[str],
    ) -> Dict[str, Any]:
        engine = getattr(self.agent_nick, "query_engine", None)
        if engine is None or not hasattr(engine, "fetch_procurement_flow"):
            return {}

        try:
            df = engine.fetch_procurement_flow(
                supplier_ids=[supplier_id] if supplier_id else None,
                supplier_names=[supplier_name.lower()] if supplier_name else None,
            )
        except Exception:
            logger.debug(
                "NegotiationAgent: procurement flow retrieval failed", exc_info=True
            )
            return {}

        if df is None:
            return {}

        records: List[Dict[str, Any]] = []
        try:
            records = df.to_dict(orient="records")  # type: ignore[attr-defined]
        except Exception:
            if isinstance(df, list):
                records = [dict(row) for row in df if isinstance(row, dict)]

        if not records:
            return {}

        summary_lines: List[str] = []
        totals: List[float] = []
        currency_hint: Optional[str] = None

        for row in records[:10]:
            if not isinstance(row, dict):
                continue
            currency_hint = (
                row.get("currency")
                or row.get("default_currency")
                or row.get("invoice_currency")
                or currency_hint
            )
            amount = (
                row.get("total_amount")
                or row.get("total")
                or row.get("invoice_total_incl_tax")
                or row.get("order_total")
            )
            amount_value = self._coerce_float(amount)
            po_id = (
                row.get("po_id")
                or row.get("purchase_order_number")
                or row.get("purchase_order_id")
            )
            invoice_id = row.get("invoice_id") or row.get("invoice_number")
            order_date = (
                row.get("order_date")
                or row.get("requested_date")
                or row.get("invoice_date")
            )
            if amount_value is not None:
                totals.append(float(amount_value))
            reference = po_id or invoice_id
            if reference and amount_value is not None:
                amount_text = self._format_currency(amount_value, currency_hint)
                if order_date:
                    summary_lines.append(f"{reference} – {amount_text} on {order_date}")
                else:
                    summary_lines.append(f"{reference} – {amount_text}")

        metrics: Dict[str, Any] = {}
        if totals:
            total_spend = sum(totals)
            average_value = total_spend / len(totals)
            metrics["total_spend"] = total_spend
            metrics["average_transaction_value"] = average_value
            metrics["total_spend_formatted"] = self._format_currency(
                total_spend, currency_hint
            )
            metrics["average_transaction_value_formatted"] = self._format_currency(
                average_value, currency_hint
            )

        unique_lines: List[str] = []
        for entry in summary_lines:
            if entry and entry not in unique_lines:
                unique_lines.append(entry)

        return {
            "summary_lines": unique_lines[:5],
            "metrics": metrics,
            "record_count": len(records),
        }

    def _collect_vector_snippets(
        self,
        *,
        context: AgentContext,
        supplier_name: Optional[str],
        workflow_reference: Optional[str],
    ) -> List[str]:
        query_tokens: List[str] = []
        if supplier_name:
            query_tokens.append(str(supplier_name))
        category = (
            context.input_data.get("product_category")
            or context.input_data.get("category")
            or context.input_data.get("product_type")
        )
        if isinstance(category, str) and category.strip():
            query_tokens.append(category.strip())
        description = context.input_data.get("rfq_description") or context.input_data.get(
            "item_description"
        )
        if isinstance(description, str) and description.strip():
            query_tokens.append(description.strip())
        if workflow_reference:
            query_tokens.append(str(workflow_reference))

        query = " ".join(query_tokens[:3]).strip()
        if not query:
            return []

        results = self.vector_search(query, top_k=3)
        snippets: List[str] = []
        for result in results or []:
            payload = getattr(result, "payload", None)
            if isinstance(payload, dict):
                snippet = (
                    payload.get("text")
                    or payload.get("content")
                    or payload.get("summary")
                    or payload.get("body")
                )
                if snippet:
                    text = str(snippet).strip()
                    if text:
                        snippets.append(text)
                continue

            if isinstance(result, dict):
                payload_data = result.get("payload")
                if isinstance(payload_data, dict):
                    snippet = (
                        payload_data.get("text")
                        or payload_data.get("content")
                        or payload_data.get("summary")
                    )
                    if snippet:
                        text = str(snippet).strip()
                        if text:
                            snippets.append(text)
                            continue
                snippet = (
                    result.get("text")
                    or result.get("content")
                    or result.get("summary")
                    or result.get("body")
                )
                if snippet:
                    text = str(snippet).strip()
                    if text:
                        snippets.append(text)

        return snippets

    def _build_supplier_watch_fields(
        self,
        *,
        context: AgentContext,
        workflow_id: Optional[str],
        supplier: Optional[str],
        drafts: List[Dict[str, Any]],
        state: Dict[str, Any],
        session_reference: Optional[str] = None,
        rfq_id: Optional[str] = None,
    ) -> Optional[Dict[str, Any]]:
        if not workflow_id:
            return None

        candidate_drafts: List[Dict[str, Any]] = []
        observed_unique_ids: List[str] = []
        unique_id_set: Set[str] = set()

        def _record_unique_id(raw_value: Any) -> Optional[str]:
            text = self._coerce_text(raw_value)
            if text and text not in unique_id_set:
                unique_id_set.add(text)
                observed_unique_ids.append(text)
            return text

        for source in (drafts, context.input_data.get("drafts")):
            if not source:
                continue
            if isinstance(source, dict):
                source = [source]
            if not isinstance(source, list):
                continue
            for entry in source:
                if isinstance(entry, dict):
                    draft_copy = dict(entry)
                    metadata_source = draft_copy.get("metadata")
                    metadata = (
                        dict(metadata_source)
                        if isinstance(metadata_source, dict)
                        else {}
                    )
                    if rfq_id and not draft_copy.get("rfq_id"):
                        draft_copy["rfq_id"] = rfq_id
                    if rfq_id and not metadata.get("rfq_id"):
                        metadata["rfq_id"] = rfq_id
                    if metadata:
                        draft_copy["metadata"] = metadata
                    unique_value = _record_unique_id(draft_copy.get("unique_id"))
                    if not unique_value:
                        for key in (
                            "dispatch_run_id",
                            "run_id",
                            "email_action_id",
                            "action_id",
                            "draft_id",
                        ):
                            unique_value = _record_unique_id(
                                draft_copy.get(key) or metadata.get(key)
                            )
                            if unique_value:
                                break
                    if not unique_value and metadata:
                        for key in ("unique_id", "message_id", "id"):
                            unique_value = _record_unique_id(metadata.get(key))
                            if unique_value:
                                break
                    if not unique_value and session_reference:
                        unique_value = _record_unique_id(session_reference)
                    if unique_value:
                        draft_copy.setdefault("unique_id", unique_value)
                    candidate_drafts.append(draft_copy)

        filtered_drafts: List[Dict[str, Any]] = []
        dropped_due_to_missing_supplier: List[Dict[str, Any]] = []

        for entry in candidate_drafts:
            if not isinstance(entry, dict):
                continue

            supplier_hint: Optional[Any] = entry.get("supplier_id") or entry.get("supplier")
            if not supplier_hint and isinstance(entry.get("metadata"), dict):
                meta = cast(Dict[str, Any], entry["metadata"])
                supplier_hint = meta.get("supplier_id") or meta.get("supplier")

            supplier_text = self._coerce_text(supplier_hint)
            if supplier_text:
                filtered_drafts.append(entry)
                continue

            dropped_due_to_missing_supplier.append(entry)

        if filtered_drafts:
            candidate_drafts = filtered_drafts
        elif dropped_due_to_missing_supplier:
            logger.info(
                "Ignoring %s draft(s) without supplier identifiers while preparing watch list",
                len(dropped_due_to_missing_supplier),
            )
            candidate_drafts = []

        if not candidate_drafts:
            fallback_entry = {"workflow_id": workflow_id}
            if rfq_id:
                fallback_entry["rfq_id"] = rfq_id
            if supplier:
                fallback_entry["supplier_id"] = supplier
            if session_reference:
                fallback_entry["session_reference"] = session_reference
                fallback_entry.setdefault("unique_id", session_reference)
            candidate_drafts.append(fallback_entry)

        poll_interval = getattr(self.agent_nick.settings, "email_response_poll_seconds", 60)

        workflow_hint = workflow_id or getattr(context, "workflow_id", None)
        if workflow_hint:
            for draft in candidate_drafts:
                if isinstance(draft, dict) and not draft.get("workflow_id"):
                    draft["workflow_id"] = workflow_hint
                if isinstance(draft, dict) and session_reference:
                    draft.setdefault("session_reference", session_reference)
                    draft.setdefault("unique_id", session_reference)
                if isinstance(draft, dict) and rfq_id and not draft.get("rfq_id"):
                    draft["rfq_id"] = rfq_id

        if candidate_drafts:
            unique_id_set = set()
            observed_unique_ids = []
            for draft in candidate_drafts:
                if not isinstance(draft, dict):
                    continue
                metadata = (
                    draft.get("metadata")
                    if isinstance(draft.get("metadata"), dict)
                    else {}
                )
                unique_value = _record_unique_id(draft.get("unique_id"))
                if not unique_value:
                    for key in (
                        "dispatch_run_id",
                        "run_id",
                        "email_action_id",
                        "action_id",
                        "draft_id",
                    ):
                        unique_value = _record_unique_id(
                            draft.get(key) or metadata.get(key)
                        )
                        if unique_value:
                            break
                if not unique_value and metadata:
                    for key in ("unique_id", "message_id", "id"):
                        unique_value = _record_unique_id(metadata.get(key))
                        if unique_value:
                            break
                if not unique_value and session_reference:
                    unique_value = _record_unique_id(session_reference)
                if unique_value:
                    draft.setdefault("unique_id", unique_value)

        expected_count = max(len(candidate_drafts), len(observed_unique_ids)) or 1

        watch_payload: Dict[str, Any] = {
            "await_response": True,
            "message": "",
            "body": "",
            "drafts": candidate_drafts,
            "supplier_id": supplier,
            "response_poll_interval": poll_interval,
            "workflow_id": workflow_hint,
            "expected_dispatch_count": expected_count,
            "expected_email_count": expected_count,
        }

        if rfq_id:
            watch_payload["rfq_id"] = rfq_id

        if session_reference:
            watch_payload.setdefault("session_reference", session_reference)
            watch_payload.setdefault("unique_id", session_reference)

        if observed_unique_ids:
            watch_payload["unique_ids"] = list(observed_unique_ids)
            watch_payload["expected_unique_ids"] = list(observed_unique_ids)

        batch_limit = getattr(self.agent_nick.settings, "email_response_batch_limit", None)
        if batch_limit:
            try:
                batch_value = int(batch_limit)
                if batch_value > 0:
                    watch_payload["response_batch_limit"] = batch_value
            except Exception:  # pragma: no cover - defensive
                logger.debug("Invalid email_response_batch_limit=%s", batch_limit)

        timeout_setting = getattr(self.agent_nick.settings, "email_response_timeout_seconds", None)
        if timeout_setting:
            try:
                timeout_value = int(timeout_setting)
                if timeout_value > 0:
                    watch_payload["response_timeout"] = timeout_value
            except Exception:  # pragma: no cover - defensive
                logger.debug("Invalid email_response_timeout_seconds=%s", timeout_setting)

        if len(watch_payload["drafts"]) > 1 or expected_count > 1:
            watch_payload["await_all_responses"] = True

        reply_count = state.get("supplier_reply_count")
        if reply_count is not None:
            watch_payload["supplier_reply_count"] = reply_count

        contact = context.input_data.get("from_address")
        if contact:
            watch_payload.setdefault("from_address", contact)

        sender = context.input_data.get("sender")
        if sender:
            watch_payload.setdefault("sender", sender)

        return watch_payload

    def _await_supplier_responses(
        self,
        *,
        context: AgentContext,
        watch_payload: Dict[str, Any],
        state: Dict[str, Any],
    ) -> Optional[List[Optional[Dict[str, Any]]]]:
        if not watch_payload.get("await_response"):
            return []

        try:
            supplier_agent = self._get_supplier_agent()
        except Exception:  # pragma: no cover - defensive fallback
            logger.exception("Unable to initialise supplier interaction agent for wait")
            return None

        expected_dispatch = self._positive_int(
            watch_payload.get("expected_dispatch_count"), fallback=0
        )
        expected_email_count = self._positive_int(
            watch_payload.get("expected_email_count"), fallback=0
        )
        unique_expectations = [
            self._coerce_text(value)
            for value in self._ensure_list(
                watch_payload.get("expected_unique_ids")
                or watch_payload.get("unique_ids")
            )
            if self._coerce_text(value)
        ]
        expected_total = max(
            expected_dispatch,
            expected_email_count,
            len(unique_expectations),
        )

        timeout_default = getattr(
            self.agent_nick.settings, "email_response_timeout_seconds", 900
        )
        poll_default = getattr(self.agent_nick.settings, "email_response_poll_seconds", 60)
        batch_default = getattr(self.agent_nick.settings, "email_response_batch_limit", 5)

        timeout_raw = watch_payload.get("response_timeout") or timeout_default
        poll_raw = watch_payload.get("response_poll_interval") or poll_default
        batch_raw = watch_payload.get("response_batch_limit") or batch_default

        timeout = self._positive_int(timeout_raw, fallback=timeout_default)
        poll_interval = self._positive_int(poll_raw, fallback=poll_default)
        batch_limit = self._positive_int(batch_raw, fallback=batch_default)
        if expected_total and batch_limit < expected_total:
            batch_limit = expected_total

        draft_entries: List[Dict[str, Any]] = []
        for draft in watch_payload.get("drafts", []):
            if isinstance(draft, dict):
                draft_copy = dict(draft)
                draft_unique = self._coerce_text(draft_copy.get("unique_id"))
                if not draft_unique and unique_expectations:
                    for candidate in unique_expectations:
                        if not candidate:
                            continue
                        if any(
                            self._coerce_text(entry.get("unique_id")) == candidate
                            for entry in draft_entries
                        ):
                            continue
                        draft_unique = candidate
                        break
                if draft_unique:
                    draft_copy.setdefault("unique_id", draft_unique)
                draft_entries.append(draft_copy)

        workflow_hint_raw = watch_payload.get("workflow_id") or getattr(
            context, "workflow_id", None
        )

        if not draft_entries:
            fallback_entry = {}
            if workflow_hint_raw:
                fallback_entry["workflow_id"] = workflow_hint_raw
            supplier_hint = watch_payload.get("supplier_id") or watch_payload.get("supplier")
            if supplier_hint:
                fallback_entry["supplier_id"] = supplier_hint
            if fallback_entry:
                draft_entries.append(fallback_entry)

        if not draft_entries:
            logger.warning("No draft context available while awaiting supplier response")
            return None

        workflow_hint = self._coerce_text(workflow_hint_raw)

        if draft_entries:
            logger.info(
                "Awaiting supplier responses for workflow=%s with %s drafts",
                workflow_hint or workflow_hint_raw,
                len(draft_entries),
            )
            for idx, entry in enumerate(draft_entries[:5]):
                logger.info(
                    "  Draft %s: unique=%s supplier=%s workflow=%s",
                    idx,
                    entry.get("unique_id"),
                    entry.get("supplier_id"),
                    entry.get("workflow_id"),
                )

        if draft_entries and len(draft_entries) > 1:
            draft_workflows = {
                self._coerce_text(entry.get("workflow_id"))
                for entry in draft_entries
                if self._coerce_text(entry.get("workflow_id"))
            }
            if len(draft_workflows) > 1:
                logger.error(
                    "CRITICAL: Multiple workflows in draft batch! workflows=%s",
                    sorted(draft_workflows),
                )
            elif len(draft_workflows) == 1 and workflow_hint:
                draft_workflow = draft_workflows.pop()
                if draft_workflow != workflow_hint:
                    logger.error(
                        "Workflow mismatch: context has %s but drafts have %s",
                        workflow_hint,
                        draft_workflow,
                    )

        if workflow_hint and draft_entries:
            filtered_entries: List[Dict[str, Any]] = []
            dropped_entries: List[Dict[str, Any]] = []
            for entry in draft_entries:
                entry_workflow = self._coerce_text(entry.get("workflow_id"))
                if entry_workflow and entry_workflow != workflow_hint:
                    dropped_entries.append(entry)
                    continue
                filtered_entries.append(entry)

            if dropped_entries:
                logger.warning(
                    "Discarding %s drafts due to workflow mismatch with %s",
                    len(dropped_entries),
                    workflow_hint,
                )
                for idx, entry in enumerate(dropped_entries[:5]):
                    logger.warning(
                        "  Dropped draft %s: unique=%s supplier=%s workflow=%s",
                        idx,
                        entry.get("unique_id"),
                        entry.get("supplier_id"),
                        entry.get("workflow_id"),
                    )
            if filtered_entries:
                draft_entries = filtered_entries
            elif dropped_entries:
                adopted_workflows = {
                    self._coerce_text(entry.get("workflow_id"))
                    for entry in dropped_entries
                    if self._coerce_text(entry.get("workflow_id"))
                }
                if len(adopted_workflows) == 1:
                    adopted_workflow = adopted_workflows.pop()
                    logger.warning(
                        "Adopting draft workflow_id=%s in place of context workflow_id=%s",
                        adopted_workflow,
                        workflow_hint,
                    )
                    workflow_hint = adopted_workflow
                    draft_entries = dropped_entries
                else:
                    logger.error(
                        "All provided drafts conflicted with workflow=%s; aborting await",
                        workflow_hint,
                    )
                    return None

        await_all = bool(watch_payload.get("await_all_responses") and len(draft_entries) > 1)
        tracked_unique_ids = sorted(
            {
                self._coerce_text(entry.get("unique_id"))
                for entry in draft_entries
                if self._coerce_text(entry.get("unique_id"))
            }
        )
        if unique_expectations and not tracked_unique_ids:
            tracked_unique_ids = sorted({value for value in unique_expectations if value})
        if expected_total and expected_total < len(draft_entries):
            expected_total = len(draft_entries)
        elif not expected_total:
            expected_total = len(draft_entries)

        try:
            if await_all:
                results = supplier_agent.wait_for_multiple_responses(
                    draft_entries,
                    timeout=timeout,
                    poll_interval=poll_interval,
                    limit=batch_limit,
                    enable_negotiation=False,
                )
                valid_results = [res for res in results if isinstance(res, dict)]
                if expected_total and len(valid_results) < expected_total:
                    logger.warning(
                        "Awaited %s supplier responses but only received %s (workflow_id=%s unique_ids=%s)",
                        expected_total,
                        len(valid_results),
                        workflow_hint,
                        tracked_unique_ids or unique_expectations or None,
                    )
                    return None
                if unique_expectations:
                    observed = {
                        self._coerce_text(res.get("unique_id"))
                        for res in valid_results
                        if self._coerce_text(res.get("unique_id"))
                    }
                    missing = [
                        value
                        for value in unique_expectations
                        if value and value not in observed
                    ]
                    if missing:
                        logger.warning(
                            "Missing supplier responses for unique_ids=%s (workflow_id=%s)",
                            missing,
                            workflow_hint,
                        )
                        return None
                return results

            target = draft_entries[0]
            recipient_hint = target.get("receiver") or target.get("recipient_email")
            if not recipient_hint:
                recipients_field = target.get("recipients")
                if isinstance(recipients_field, list) and recipients_field:
                    recipient_hint = recipients_field[0]
                elif isinstance(recipients_field, str):
                    recipient_hint = recipients_field

            draft_action_id = None
            for key in ("action_id", "draft_action_id", "email_action_id"):
                candidate = target.get(key)
                if isinstance(candidate, str) and candidate.strip():
                    draft_action_id = candidate.strip()
                    break
            workflow_hint = workflow_hint or target.get("workflow_id")
            if not workflow_hint and isinstance(target.get("metadata"), dict):
                meta_workflow = target["metadata"].get("workflow_id") or target["metadata"].get("process_workflow_id")
                if isinstance(meta_workflow, str) and meta_workflow.strip():
                    workflow_hint = meta_workflow.strip()
            dispatch_run_id = None
            for key in ("dispatch_run_id", "run_id"):
                candidate = target.get(key)
                if isinstance(candidate, str) and candidate.strip():
                    dispatch_run_id = candidate.strip()
                    break
            if dispatch_run_id is None and isinstance(target.get("metadata"), dict):
                meta_run = target["metadata"].get("dispatch_run_id") or target["metadata"].get("run_id")
                if isinstance(meta_run, str) and meta_run.strip():
                    dispatch_run_id = meta_run.strip()

            if not workflow_hint:
                logger.warning(
                    "Cannot await supplier response without workflow_id for supplier=%s",
                    target.get("supplier_id"),
                )
                return None

            return [
                supplier_agent.wait_for_response(
                    timeout=timeout,
                    poll_interval=poll_interval,
                    limit=batch_limit,
                    supplier_id=target.get("supplier_id"),
                    subject_hint=target.get("subject"),
                    from_address=recipient_hint,
                    enable_negotiation=False,
                    draft_action_id=draft_action_id,
                    workflow_id=workflow_hint,
                    dispatch_run_id=dispatch_run_id,
                    unique_id=target.get("unique_id"),
                )
            ]
        except Exception:  # pragma: no cover - defensive
            logger.exception(
                "Failed while waiting for supplier responses (workflow_id=%s, supplier=%s)",
                workflow_hint,
                watch_payload.get("supplier_id"),
            )
            return None

    def _get_supplier_agent(self) -> "SupplierInteractionAgent":
        if self._supplier_agent is None:
            with self._supplier_agent_lock:
                if self._supplier_agent is None:
                    from agents.supplier_interaction_agent import SupplierInteractionAgent

                    self._supplier_agent = SupplierInteractionAgent(self.agent_nick)
        return self._supplier_agent

    def _build_stop_message(self, status: str, reason: str, round_no: int) -> str:
        status_text = status.capitalize()
        reason_text = reason or "No further action required."
        return f"Negotiation {status_text} after round {round_no}: {reason_text}"

    def _store_session(
        self, session_id: str, supplier: str, round_no: int, counter_price: Optional[float]
    ) -> None:
        """Persist negotiation round details."""
        identifier = self._coerce_text(session_id)
        supplier_id = self._coerce_text(supplier)
        if not identifier or not supplier_id:
            return
        try:
            with self.agent_nick.get_db_connection() as conn:
                with conn.cursor() as cur:
                    column = self._get_identifier_column("negotiation_sessions")
                    unique_columns = self._get_unique_constraint(
                        "negotiation_sessions",
                        preferred=(column, "supplier_id", "round"),
                        fallbacks=((column, "supplier_id"), ("rfq_id", "supplier_id", "round")),
<<<<<<< HEAD
                    )

                    record: Dict[str, Any] = {
                        column: identifier,
                        "supplier_id": supplier_id,
                        "round": int(round_no or 1),
                        "counter_offer": counter_price,
                        "created_on": datetime.now(timezone.utc),
                    }

                    if "workflow_id" in unique_columns and "workflow_id" not in record:
                        record["workflow_id"] = identifier

                    columns = list(record.keys())
                    values = [record[col] for col in columns]
                    conflict_clause = ", ".join(unique_columns)
                    unique_set = set(unique_columns)
                    update_targets = [
                        col for col in columns if col not in unique_set and col != "created_on"
                    ]

                    insert_sql = (
                        f"INSERT INTO proc.negotiation_sessions ({', '.join(columns)}) "
                        f"VALUES ({', '.join(['%s'] * len(columns))})"
                    )
=======
                    )

                    record: Dict[str, Any] = {
                        column: identifier,
                        "supplier_id": supplier_id,
                        "round": int(round_no or 1),
                        "counter_offer": counter_price,
                        "created_on": datetime.now(timezone.utc),
                    }

                    if "workflow_id" in unique_columns and "workflow_id" not in record:
                        record["workflow_id"] = identifier

                    columns = list(record.keys())
                    values = [record[col] for col in columns]
                    conflict_clause = ", ".join(unique_columns)
                    unique_set = set(unique_columns)
                    update_targets = [
                        col for col in columns if col not in unique_set and col != "created_on"
                    ]

                    insert_sql = (
                        f"INSERT INTO proc.negotiation_sessions ({', '.join(columns)}) "
                        f"VALUES ({', '.join(['%s'] * len(columns))})"
                    )
>>>>>>> 2f7900ec
                    if update_targets:
                        update_sql = ", ".join(
                            f"{col} = EXCLUDED.{col}" for col in update_targets
                        )
                        insert_sql = (
                            f"{insert_sql} ON CONFLICT ({conflict_clause}) DO UPDATE SET {update_sql}"
                        )
                    else:
                        insert_sql = (
                            f"{insert_sql} ON CONFLICT ({conflict_clause}) DO NOTHING"
                        )

                    cur.execute(insert_sql, tuple(values))
                conn.commit()
        except Exception:  # pragma: no cover - best effort
            logger.exception("failed to store negotiation session")

    def _record_learning_snapshot(
        self,
        context: AgentContext,
        session_id: Optional[str] = None,
        supplier: Optional[str] = None,
        decision: Optional[Dict[str, Any]] = None,
        state: Optional[Dict[str, Any]] = None,
        awaiting_response: bool = False,
        supplier_reply_registered: bool = False,
        rfq_id: Optional[str] = None,
    ) -> None:
        _ = self._coerce_text(rfq_id) or self._coerce_text(session_id)
        logger.debug(
            "Negotiation learning capture skipped (session_id=%s, supplier=%s)",
            session_id,
            supplier,
        )
        return

    def _collect_recipient_candidates(self, context: AgentContext) -> List[str]:
        seen: Set[str] = set()
        recipients: List[str] = []
        payload = context.input_data

        def _append(candidate: Any) -> None:
            email = self._coerce_text(candidate)
            if not email:
                return
            key = email.lower()
            if key in seen:
                return
            seen.add(key)
            recipients.append(email)

        for key in (
            "recipients",
            "recipient_email",
            "recipient",
            "supplier_contact_email",
            "supplier_email",
            "email",
            "contact_email",
            "contact_email_1",
            "contact_email_2",
        ):
            value = payload.get(key)
            if isinstance(value, (list, tuple, set)):
                for item in value:
                    _append(item)
            else:
                _append(value)

        contacts = payload.get("supplier_contacts")
        if isinstance(contacts, list):
            for contact in contacts:
                if not isinstance(contact, dict):
                    continue
                _append(contact.get("email"))
                _append(contact.get("contact_email"))

        drafts = payload.get("drafts")
        if isinstance(drafts, list):
            for draft in drafts:
                if not isinstance(draft, dict):
                    continue
                _append(draft.get("recipient_email"))
                _append(draft.get("receiver"))
                draft_recipients = draft.get("recipients")
                if isinstance(draft_recipients, list):
                    for item in draft_recipients:
                        _append(item)

        return recipients

    def _collect_supplier_snippets(self, payload: Dict[str, Any]) -> List[str]:
        snippets: List[str] = []
        for key in (
            "supplier_snippets",
            "snippets",
            "highlights",
            "supplier_highlights",
            "response_text",
            "message",
            "raw_email",
        ):
            value = payload.get(key)
            if isinstance(value, list):
                snippets.extend(str(item).strip() for item in value if str(item).strip())
            elif isinstance(value, str) and value.strip():
                snippets.append(value.strip())
        return snippets[:5]

    def _resolve_contact_name(
        self, payload: Optional[Dict[str, Any]], *, fallback: Optional[str] = None
    ) -> Optional[str]:
        if not isinstance(payload, dict):
            payload = {}

        candidate_keys = (
            "contact_name",
            "contact_person",
            "contact",
            "supplier_contact",
            "supplier_contact_name",
            "primary_contact_name",
            "recipient_name",
            "to_name",
            "attention_to",
            "contact_full_name",
            "contact_name_1",
            "contact_name_2",
        )
        for key in candidate_keys:
            if key not in payload:
                continue
            resolved = self._normalise_contact_name(payload.get(key))
            if resolved:
                return resolved

        nested_keys = (
            "name",
            "full_name",
            "display_name",
            "contact_name",
            "first_name",
            "last_name",
        )
        for key in ("primary_contact", "contact", "supplier_contact"):
            nested = payload.get(key)
            if isinstance(nested, dict):
                for nested_key in nested_keys:
                    resolved = self._normalise_contact_name(nested.get(nested_key))
                    if resolved:
                        return resolved

        contacts = payload.get("supplier_contacts")
        if isinstance(contacts, list):
            for contact in contacts:
                if not isinstance(contact, dict):
                    continue
                for nested_key in nested_keys:
                    resolved = self._normalise_contact_name(contact.get(nested_key))
                    if resolved:
                        return resolved

        email_keys = (
            "recipient_email",
            "receiver",
            "recipients",
            "supplier_contact_email",
            "contact_email",
            "from_address",
            "supplier_email",
            "email",
        )
        for key in email_keys:
            candidate = payload.get(key)
            if isinstance(candidate, (list, tuple, set)):
                items = candidate
            else:
                items = (candidate,)
            for item in items:
                parsed = self._extract_name_from_email(item)
                if parsed:
                    return parsed

        if fallback:
            fallback_name = self._normalise_contact_name(fallback)
            if fallback_name and not self._is_likely_identifier(fallback_name):
                return fallback_name
            parsed = self._extract_name_from_email(fallback)
            if parsed:
                return parsed

        return None

    def _normalise_contact_name(self, value: Any) -> Optional[str]:
        text = self._coerce_text(value)
        if not text:
            return None
        text = re.sub(r"<[^>]+>", "", text)
        text = re.sub(r"\s+", " ", text).strip(" ,.;")
        if not text:
            return None
        if "@" in text and " " not in text:
            return None
        return text

    @staticmethod
    def _is_likely_identifier(value: str) -> bool:
        token = value.strip()
        if not token:
            return False
        return bool(re.match(r"^[A-Z]{2,}[A-Z0-9._-]*$", token))

    def _extract_name_from_email(self, value: Any) -> Optional[str]:
        email = self._coerce_text(value)
        if not email or "@" not in email:
            return None
        local = email.split("@", 1)[0]
        tokens = [
            token
            for token in re.split(r"[._+\-]", local)
            if token and token.isalpha()
        ]
        if not tokens:
            return None
        return " ".join(token.capitalize() for token in tokens)

    @staticmethod
    def _has_explicit_greeting(message: Optional[str]) -> bool:
        if not message:
            return False
        snippet = message.lstrip()
        lowered = snippet.lower()
        greeting_prefixes = (
            "dear ",
            "hi ",
            "hello ",
            "greetings",
            "good morning",
            "good afternoon",
            "good evening",
        )
        return any(lowered.startswith(prefix) for prefix in greeting_prefixes)

    def _build_personal_greeting(
        self, contact_name: Optional[str], supplier_name: Optional[str]
    ) -> Optional[str]:
        for candidate in (contact_name, supplier_name):
            if not candidate:
                continue
            resolved = self._normalise_contact_name(candidate)
            if resolved and not self._is_likely_identifier(resolved):
                return f"Dear {resolved},"
            parsed = self._extract_name_from_email(candidate)
            if parsed:
                return f"Dear {parsed},"
        return None

    def _build_decision_log(
        self,
        supplier: Optional[str],
        session_reference: Optional[str],
        price: Optional[float],
        target_price: Optional[float],
        decision: Dict[str, Any],
    ) -> str:
        base = (
            f"Strategy={decision.get('strategy')} counter={decision.get('counter_price')}"
            f" target={target_price} current={price} supplier={supplier} reference={session_reference}."
        )
        plays = decision.get("play_recommendations") or []
        if plays:
            top_snippets: List[str] = []
            for play in plays[:3]:
                if not isinstance(play, dict):
                    continue
                lever = play.get("lever") or play.get("category")
                description = play.get("play") or play.get("description")
                if not description:
                    continue
                if lever:
                    top_snippets.append(f"{lever}: {description}")
                else:
                    top_snippets.append(str(description))
            if top_snippets:
                base = f"{base} Plays={' | '.join(top_snippets)}."
        rationale = decision.get("rationale")
        if rationale:
            return f"{base} {rationale}"
        return base

    # ------------------------------------------------------------------
    # Parsing helpers
    # ------------------------------------------------------------------
    def _normalise_negotiation_inputs(
        self, payload: Dict[str, Any]
    ) -> Tuple[Dict[str, Any], List[str]]:
        normalised: Dict[str, Any] = {}
        issues: List[str] = []

        price_sources = [
            payload.get("current_offer"),
            payload.get("price"),
            payload.get("supplier_offer"),
        ]
        target_sources = [payload.get("target_price"), payload.get("target")]
        walkaway_sources = [payload.get("walkaway_price"), payload.get("walkaway"), payload.get("no_deal_price")]
        previous_offer_sources = [
            payload.get("previous_offer"),
            payload.get("supplier_previous_offer"),
            payload.get("last_supplier_offer"),
            payload.get("offer_prev"),
        ]

        def _pick_first(values: List[Any], parser) -> Optional[float]:
            for candidate in values:
                parsed = parser(candidate)
                if parsed is not None:
                    return parsed
            return None

        normalised["current_offer"] = _pick_first(price_sources, self._parse_money)
        normalised["target_price"] = _pick_first(target_sources, self._parse_money)
        normalised["walkaway_price"] = _pick_first(walkaway_sources, self._parse_money)
        normalised["previous_offer"] = _pick_first(previous_offer_sources, self._parse_money)

        currency = (
            payload.get("currency")
            or payload.get("current_offer_currency")
            or payload.get("price_currency")
        )
        normalised["currency"] = self._normalise_currency(currency)

        lead_sources = [
            payload.get("lead_time_weeks"),
            payload.get("lead_time"),
            payload.get("lead_time_days"),
        ]
        lead_weeks = None
        for candidate in lead_sources:
            lead_weeks = self._parse_lead_weeks(candidate)
            if lead_weeks is not None:
                break
        normalised["lead_time_weeks"] = lead_weeks

        volume_sources = [
            payload.get("volume"),
            payload.get("volume_commitment"),
            payload.get("order_volume"),
            payload.get("order_quantity"),
            payload.get("quantity"),
            payload.get("units"),
        ]
        normalised["volume_units"] = _pick_first(volume_sources, self._parse_quantity)

        term_sources = [
            payload.get("term_days"),
            payload.get("payment_terms"),
            payload.get("payment_term"),
            payload.get("terms"),
        ]
        normalised["term_days"] = _pick_first(term_sources, self._parse_term_days)

        valid_until_sources = [
            payload.get("valid_until"),
            payload.get("offer_valid_until"),
            payload.get("validity"),
            payload.get("expiration_date"),
            payload.get("expiry_date"),
        ]
        valid_until = None
        for candidate in valid_until_sources:
            valid_until = self._parse_date(candidate)
            if valid_until is not None:
                break
        normalised["valid_until"] = valid_until

        reference_prices = self._extract_reference_prices(payload)
        normalised.update(reference_prices)

        essential_labels = {
            "current_offer": "Supplier offer",
            "target_price": "Target price",
        }
        for field, label in essential_labels.items():
            if normalised.get(field) is None:
                issues.append(f"{label} missing or invalid")

        return normalised, issues

    def _parse_money(self, value: Any) -> Optional[float]:
        if value is None:
            return None
        if isinstance(value, (int, float)) and not isinstance(value, bool):
            try:
                return float(value)
            except (TypeError, ValueError):
                return None
        if isinstance(value, str):
            text = value.strip()
            if not text:
                return None
            cleaned = re.sub(r"[\s,]", "", text)
            match = re.search(r"-?\d+(?:\.\d+)?", cleaned)
            if match:
                try:
                    return float(match.group())
                except ValueError:
                    return None
        return None

    def _parse_quantity(self, value: Any) -> Optional[float]:
        if value is None:
            return None
        if isinstance(value, (int, float)) and not isinstance(value, bool):
            return float(value)
        if isinstance(value, str):
            text = value.strip()
            if not text:
                return None
            match = re.search(r"\d+(?:\.\d+)?", text.replace(",", ""))
            if match:
                try:
                    return float(match.group())
                except ValueError:
                    return None
        return None

    def _parse_term_days(self, value: Any) -> Optional[int]:
        if value is None:
            return None
        if isinstance(value, (int, float)) and not isinstance(value, bool):
            candidate = int(round(float(value)))
            return candidate if candidate > 0 else None
        if isinstance(value, str):
            text = value.strip().lower()
            if not text:
                return None
            numbers = re.findall(r"\d+(?:\.\d+)?", text)
            if not numbers:
                return None
            try:
                numeric = float(numbers[0])
            except ValueError:
                return None
            if "week" in text and numeric > 0:
                return int(round(numeric * 7))
            return int(round(numeric)) if numeric > 0 else None
        return None

    def _parse_date(self, value: Any) -> Optional[str]:
        if value is None:
            return None
        if isinstance(value, datetime):
            return value.astimezone(timezone.utc).isoformat()
        if isinstance(value, str):
            text = value.strip()
            if not text:
                return None
            for fmt in (
                "%Y-%m-%d",
                "%d/%m/%Y",
                "%m/%d/%Y",
                "%d-%m-%Y",
                "%d %b %Y",
                "%b %d, %Y",
            ):
                try:
                    dt = datetime.strptime(text, fmt)
                    return dt.replace(tzinfo=timezone.utc).isoformat()
                except ValueError:
                    continue
            try:
                dt = datetime.fromisoformat(text)
                if dt.tzinfo is None:
                    dt = dt.replace(tzinfo=timezone.utc)
                return dt.astimezone(timezone.utc).isoformat()
            except ValueError:
                return None
        return None

    def _extract_reference_prices(self, payload: Dict[str, Any]) -> Dict[str, Optional[float]]:
        candidates: List[float] = []

        def _ingest(value: Any) -> None:
            parsed = self._parse_money(value)
            if parsed is not None:
                candidates.append(parsed)

        for key in ("benchmarks", "market_context", "market_prices", "history"):
            source = payload.get(key)
            if isinstance(source, dict):
                for sub_key, sub_value in source.items():
                    lowered = str(sub_key).lower()
                    if any(
                        token in lowered
                        for token in ("price", "p10", "p25", "low", "min", "floor")
                    ):
                        _ingest(sub_value)
            elif isinstance(source, list):
                for item in source:
                    if isinstance(item, dict):
                        for sub_value in item.values():
                            _ingest(sub_value)
                    else:
                        _ingest(item)

        lowest_market = min(candidates) if candidates else None
        return {"market_floor_price": lowest_market}

    def _build_positions(
        self,
        *,
        supplier_offer: Optional[float],
        target_price: Optional[float],
        walkaway_price: Optional[float],
        previous_counter: Optional[float],
        previous_positions: Optional[Dict[str, Any]],
        round_no: int,
    ) -> NegotiationPositions:
        history: List[Dict[str, Any]] = []
        if isinstance(previous_positions, dict):
            stored_history = previous_positions.get("history")
            if isinstance(stored_history, list):
                history = [
                    entry
                    for entry in stored_history
                    if isinstance(entry, dict) and entry.get("round") is not None
                ]
        desired = self._coerce_float(target_price)
        if desired is None and isinstance(previous_positions, dict):
            desired = self._coerce_float(previous_positions.get("desired"))
        no_deal = self._coerce_float(walkaway_price)
        if no_deal is None and isinstance(previous_positions, dict):
            no_deal = self._coerce_float(previous_positions.get("no_deal"))

        candidate_starts: List[Optional[float]] = []
        candidate_starts.append(self._coerce_float(previous_counter))
        if isinstance(previous_positions, dict):
            candidate_starts.append(self._coerce_float(previous_positions.get("last_counter")))
            candidate_starts.append(self._coerce_float(previous_positions.get("start")))
        candidate_starts.append(self._coerce_float(supplier_offer))

        start_value: Optional[float] = None
        for candidate in candidate_starts:
            if candidate is not None:
                start_value = candidate
                break

        positions = NegotiationPositions(
            start=start_value,
            desired=desired,
            no_deal=no_deal,
            supplier_offer=self._coerce_float(supplier_offer),
            history=history,
        )

        if positions.supplier_offer is not None:
            positions.history.append(
                {
                    "round": round_no,
                    "type": "supplier_offer",
                    "value": positions.supplier_offer,
                }
            )

        return positions

    def _respect_positions(
        self, counter: Optional[float], positions: NegotiationPositions
    ) -> Optional[float]:
        if counter is None:
            return None
        try:
            candidate = float(counter)
        except (TypeError, ValueError):
            return None

        if positions.desired is not None:
            try:
                candidate = max(candidate, float(positions.desired))
            except (TypeError, ValueError):
                pass
        if positions.no_deal is not None:
            try:
                candidate = min(candidate, float(positions.no_deal))
            except (TypeError, ValueError):
                pass
        if positions.start is not None:
            try:
                candidate = min(candidate, float(positions.start))
            except (TypeError, ValueError):
                pass

        return round(candidate, 2)

    def _detect_outliers(
        self,
        *,
        supplier_offer: Optional[float],
        target_price: Optional[float],
        walkaway_price: Optional[float],
        market_floor: Optional[float],
        volume_units: Optional[float],
        term_days: Optional[int],
    ) -> Dict[str, Any]:
        alerts: List[str] = []
        requires_review = False
        human_override = False
        review_recommendation: Optional[str] = None
        rationale_notes: List[str] = []

        def _percentage_gap(reference: Optional[float], offer: Optional[float]) -> Optional[float]:
            try:
                if reference is None or offer is None or reference <= 0:
                    return None
                return (reference - offer) / reference
            except (TypeError, ValueError):
                return None

        market_gap = _percentage_gap(market_floor, supplier_offer)
        walkaway_gap = _percentage_gap(walkaway_price, supplier_offer)

        if market_gap is not None and market_gap >= MARKET_REVIEW_THRESHOLD:
            requires_review = True
            review_recommendation = "query_for_human_review"
            alerts.append(
                f"Supplier offer is {market_gap * 100:.1f}% below market reference {market_floor:.2f}."
            )
            rationale_notes.append("Requested price is materially below market benchmarks; seek justification.")
            if market_gap >= MARKET_ESCALATION_THRESHOLD:
                human_override = True
                rationale_notes.append(
                    "Supplier offer breaches escalation threshold relative to market floor."
                )

        if walkaway_gap is not None and walkaway_gap >= MARKET_REVIEW_THRESHOLD:
            requires_review = True
            review_recommendation = review_recommendation or "query_for_human_review"
            alerts.append(
                f"Supplier offer is {walkaway_gap * 100:.1f}% below walk-away price {walkaway_price:.2f}."
            )
            rationale_notes.append(
                "Requested price undercuts internal walk-away guardrail; confirm intent before proceeding."
            )
            if walkaway_gap >= MARKET_ESCALATION_THRESHOLD:
                human_override = True
                rationale_notes.append(
                    "The requested price is more than 20% below our walk-away price; escalation required."
                )

        if volume_units is not None and volume_units > MAX_VOLUME_LIMIT:
            requires_review = True
            review_recommendation = review_recommendation or "query_for_human_review"
            alerts.append(
                f"Requested volume {volume_units:.0f} exceeds configured limit {MAX_VOLUME_LIMIT:.0f}."
            )
            rationale_notes.append("Request supplier rationale for above-capacity volume.")
            if volume_units > MAX_VOLUME_LIMIT * 1.5:
                human_override = True
                rationale_notes.append("Volume exceeds escalation ceiling; seek human approval.")

        if term_days is not None and term_days > MAX_TERM_DAYS:
            requires_review = True
            review_recommendation = review_recommendation or "query_for_human_review"
            alerts.append(
                f"Requested payment term {term_days} days exceeds policy limit {MAX_TERM_DAYS} days."
            )
            rationale_notes.append("Payment term exceeds policy; confirm via human review.")
            if term_days > MAX_TERM_DAYS * 2:
                human_override = True
                rationale_notes.append("Payment term far exceeds tolerance; human intervention required.")

        message = None
        if human_override:
            for note in rationale_notes[::-1]:
                if "escalation required" in note.lower():
                    message = note
                    break
            message = message or "Escalation required before proceeding."
        elif requires_review and rationale_notes:
            message = rationale_notes[-1]

        return {
            "alerts": alerts,
            "requires_review": requires_review,
            "human_override": human_override,
            "recommendation": review_recommendation,
            "message": message,
        }

    def _compose_rationale(
        self,
        *,
        positions: NegotiationPositions,
        decision: Dict[str, Any],
        currency: Optional[str],
        lead_weeks: Optional[float],
        volume_units: Optional[float],
        term_days: Optional[int],
        outlier_message: Optional[str],
        validation_issues: List[str],
    ) -> str:
        counter_price = decision.get("counter_price")
        parts: List[str] = []

        def _format(amount: Optional[float]) -> Optional[str]:
            if amount is None:
                return None
            text = self._format_currency(amount, currency)
            return text or f"{amount:0.2f}"

        start_text = _format(positions.start)
        target_text = _format(positions.desired)
        counter_text = _format(counter_price)

        if start_text and target_text and counter_text:
            rationale = (
                f"Because the starting price is {start_text} and the target is {target_text}, "
                f"we counter at {counter_text}"
            )
        elif counter_text:
            rationale = f"We counter at {counter_text} based on the available pricing guardrails"
        else:
            rationale = "Pricing inputs incomplete; request clarification before committing to a counter"

        additions: List[str] = []
        if term_days:
            additions.append(f"{int(term_days)}-day term")
        if volume_units:
            additions.append(f"{int(round(volume_units))}-unit volume")
        if lead_weeks:
            additions.append(f"{lead_weeks:.1f}-week lead time request")
        if additions and counter_text:
            rationale += " with " + " and ".join(additions)

        parts.append(rationale + ".")

        if validation_issues:
            issue_text = "; ".join(sorted(set(validation_issues)))
            parts.append(f"Data validation flagged: {issue_text}.")

        if outlier_message:
            parts.append(outlier_message)

        return " ".join(part for part in parts if part)

    def _format_currency(self, value: Optional[float], currency: Optional[str]) -> str:
        if value is None or (isinstance(value, float) and math.isnan(value)):
            return ""
        try:
            amount = float(value)
        except (TypeError, ValueError):
            return ""
        code = (currency or "GBP").upper()
        symbol = (
            "£"
            if code == "GBP"
            else "$"
            if code == "USD"
            else "€"
            if code == "EUR"
            else "₹"
            if code == "INR"
            else ""
        )
        formatted = f"{amount:,.2f}"
        return f"{symbol}{formatted}" if symbol else f"{formatted} {code}"

    def _normalise_currency(self, value: Any) -> Optional[str]:
        if not value:
            return None
        if isinstance(value, str):
            trimmed = value.strip().upper()
            if len(trimmed) == 3:
                return trimmed
        return None

    def _parse_lead_weeks(self, value: Any) -> Optional[float]:
        if value is None:
            return None
        text = str(value).strip()
        if not text:
            return None
        try:
            number = float(text)
            return number if number <= 12 else round(number / 7.0, 2)
        except ValueError:
            pass
        lowered = text.lower()
        digits = "".join(ch for ch in lowered if (ch.isdigit() or ch == "."))
        try:
            numeric = float(digits)
        except ValueError:
            return None
        if "week" in lowered:
            return numeric
        if "day" in lowered or "business" in lowered:
            return round(numeric / 7.0, 2)
        return None

    def _coerce_float(self, value: Any) -> Optional[float]:
        if value is None:
            return None
        try:
            return float(value)
        except (TypeError, ValueError):
            return None

    def _validate_buyer_max(self, value: Any) -> Optional[float]:
        parsed = self._coerce_float(value)
        if parsed is None:
            return None
        if not math.isfinite(parsed):
            return None
        if parsed <= 0:
            return None
        return parsed

    def _positive_int(self, value: Any, *, fallback: int) -> int:
        try:
            parsed = int(value)
        except Exception:
            return fallback
        return parsed if parsed > 0 else fallback

    def _coerce_text(self, value: Any) -> Optional[str]:
        if isinstance(value, str):
            text = value.strip()
            if text:
                return text
        return None

    def _ensure_list(self, value: Any) -> List[Any]:
        if value is None:
            return []
        if isinstance(value, list):
            return value
        return [value]

    def _ensure_email_agent(self) -> Optional[EmailDraftingAgent]:
        try:
            if self._email_agent is None:
                with self._email_agent_lock:
                    if self._email_agent is None:
                        self._email_agent = EmailDraftingAgent(self.agent_nick)
        except Exception:
            logger.debug("Unable to initialise EmailDraftingAgent", exc_info=True)
            return None
        return self._email_agent

    @staticmethod
    def _simple_html_from_text(text: str) -> str:
        lines = text.splitlines()
        html_parts: List[str] = []
        bullets: List[str] = []

        def flush() -> None:
            if bullets:
                items = "".join(f"<li>{escape(item)}</li>" for item in bullets)
                html_parts.append(f"<ul>{items}</ul>")
                bullets.clear()

        for line in lines:
            stripped = line.strip()
            if not stripped:
                flush()
                continue
            if re.match(r"^[-*•]\s+", stripped):
                bullets.append(stripped[1:].strip())
                continue
            flush()
            html_parts.append(f"<p>{escape(stripped)}</p>")
        flush()
        return "".join(html_parts)

    @staticmethod
    def _normalise_recipient_list(value: Any) -> List[str]:
        if value is None:
            return []
        candidates: List[str] = []
        if isinstance(value, str):
            tokens = re.split(r"[;,]", value)
            candidates.extend(token.strip() for token in tokens if token.strip())
        elif isinstance(value, Sequence) and not isinstance(value, (bytes, bytearray)):
            for item in value:
                if isinstance(item, str):
                    tokens = re.split(r"[;,]", item)
                    candidates.extend(token.strip() for token in tokens if token.strip())
        return candidates

    @staticmethod
    def _merge_recipients_basic(to_list: List[str], cc_list: List[str]) -> List[str]:
        merged: List[str] = []
        seen: Set[str] = set()
        for addr in list(to_list) + list(cc_list):
            candidate = addr.strip()
            if not candidate:
                continue
            key = candidate.lower()
            if key in seen:
                continue
            seen.add(key)
            merged.append(candidate)
        return merged

    def _build_email_draft_stub(
        self,
        *,
        context: AgentContext,
        draft_payload: Dict[str, Any],
        metadata: Dict[str, Any],
        negotiation_message: Optional[str],
        supplier_id: Optional[str],
        supplier_name: Optional[str],
        contact_name: Optional[str],
        session_reference: Optional[str],
        rfq_id: Optional[str],
        recipients: Optional[Sequence[Any]],
        thread_headers: Optional[Any],
    ) -> Dict[str, Any]:
        workflow_id = getattr(context, "workflow_id", None)
        subject_seed = self._coerce_text(draft_payload.get("subject"))
        subject = subject_seed or DEFAULT_NEGOTIATION_SUBJECT

        message_body = self._coerce_text(negotiation_message) or ""
        greeting_line = self._build_personal_greeting(contact_name, supplier_name)
        if greeting_line and not self._has_explicit_greeting(message_body):
            message_body = greeting_line if not message_body else f"{greeting_line}\n\n{message_body}".strip()
        cleaned_body = EmailDraftingAgent._clean_body_text(message_body)

        email_agent = self._ensure_email_agent()
        sanitised_html = ""
        plain_text = cleaned_body
        if email_agent and cleaned_body:
            try:
                html_candidate = email_agent._render_html_from_text(cleaned_body)
                sanitised_html = email_agent._sanitise_generated_body(html_candidate)
                if not sanitised_html:
                    sanitised_html = email_agent._render_html_from_text(cleaned_body)
                if sanitised_html:
                    extracted = email_agent._html_to_plain_text(sanitised_html)
                    if extracted:
                        plain_text = EmailDraftingAgent._clean_body_text(extracted)
            except Exception:
                logger.debug("Failed to render negotiation draft HTML", exc_info=True)
                sanitised_html = ""
        if not sanitised_html and cleaned_body:
            sanitised_html = self._simple_html_from_text(cleaned_body)
            plain_text = cleaned_body

        if plain_text:
            plain_text = EmailDraftingAgent._clean_body_text(plain_text)

        unique_id = self._coerce_text(session_reference) or self._coerce_text(
            draft_payload.get("unique_id")
        )
        if not unique_id:
            unique_id = str(uuid.uuid4())

        annotated_body, marker_token = attach_hidden_marker(
            plain_text or "",
            supplier_id=supplier_id,
            unique_id=unique_id,
        )

        to_candidates = self._normalise_recipient_list(recipients)
        if not to_candidates:
            to_candidates = self._normalise_recipient_list(draft_payload.get("recipients"))
        cc_candidates = self._normalise_recipient_list(draft_payload.get("cc"))
        deduped_cc = self._merge_recipients_basic([], cc_candidates)
        if to_candidates:
            lower_to = {addr.lower() for addr in to_candidates}
            deduped_cc = [addr for addr in deduped_cc if addr.lower() not in lower_to]
        if email_agent:
            try:
                merged = email_agent._merge_recipients(to_candidates, cc_candidates)
            except Exception:
                merged = self._merge_recipients_basic(to_candidates, cc_candidates)
        else:
            merged = self._merge_recipients_basic(to_candidates, cc_candidates)
        recipients_list = merged

        receiver = to_candidates[0] if to_candidates else (recipients_list[0] if recipients_list else None)
        sender = context.input_data.get("sender") if isinstance(context.input_data, dict) else None
        if not sender:
            sender = getattr(self.agent_nick.settings, "ses_default_sender", None)

        headers: Dict[str, Any] = {
            "X-Procwise-Unique-Id": unique_id,
        }
        if workflow_id:
            headers["X-Procwise-Workflow-Id"] = workflow_id

        metadata_payload = dict(metadata or {})
        metadata_payload.setdefault("unique_id", unique_id)
        if marker_token:
            metadata_payload.setdefault("dispatch_token", marker_token)
        if workflow_id is not None:
            metadata_payload.setdefault("workflow_id", workflow_id)
        if supplier_id is not None:
            metadata_payload.setdefault("supplier_id", supplier_id)
        if contact_name:
            metadata_payload.setdefault("contact_name", contact_name)
            metadata_payload.setdefault("supplier_contact", contact_name)

        stub: Dict[str, Any] = {
            "supplier_id": supplier_id,
            "supplier_name": supplier_name,
            "contact_name": contact_name,
            "supplier_contact": contact_name,
            "subject": subject,
            "body": annotated_body,
            "text": plain_text,
            "html": sanitised_html,
            "sender": sender,
            "recipients": recipients_list,
            "receiver": receiver,
            "to": receiver,
            "cc": deduped_cc,
            "contact_level": 1 if receiver else 0,
            "sent_status": False,
            "metadata": metadata_payload,
            "headers": headers,
            "unique_id": unique_id,
            "session_reference": session_reference or unique_id,
            "rfq_id": rfq_id,
            "payload": draft_payload,
            "workflow_id": workflow_id,
        }

        if isinstance(thread_headers, dict) and thread_headers:
            stub["thread_headers"] = dict(thread_headers)

        return stub

    def _build_email_agent_payload(
        self,
        context: AgentContext,
        draft_payload: Dict[str, Any],
        decision: Dict[str, Any],
        state: Dict[str, Any],
        negotiation_message: str,
    ) -> Optional[Dict[str, Any]]:
        if not isinstance(draft_payload, dict):
            return None
        payload = dict(draft_payload)
        decision_payload = dict(decision) if isinstance(decision, dict) else {}
        workflow_id = getattr(context, "workflow_id", None)
        if workflow_id:
            payload.setdefault("workflow_id", workflow_id)
        else:
            logger.warning("NegotiationAgent building email payload without workflow_id on context")

        supplier_hint = (
            payload.get("supplier_id")
            or payload.get("supplier")
            or context.input_data.get("supplier_id")
            or context.input_data.get("supplier")
            or state.get("supplier_id")
        )
        supplier_token = self._coerce_text(supplier_hint)
        if supplier_token:
            payload["supplier_id"] = supplier_token
            payload.setdefault("supplier", supplier_token)
            decision_payload.setdefault("supplier_id", supplier_token)
            decision_payload.setdefault("supplier", supplier_token)

        logger.info(
            "Building email drafting payload for supplier",
            extra={
                "workflow_id": workflow_id,
                "supplier_id": payload.get("supplier_id") or payload.get("supplier"),
            },
        )

        thread_headers = (
            context.input_data.get("thread_headers")
            if isinstance(context.input_data, dict)
            else None
        )
        if not thread_headers:
            thread_headers = payload.get("thread_headers")
        if not thread_headers:
            cached_thread_headers = state.get("last_thread_headers")
            if isinstance(cached_thread_headers, dict):
                thread_headers = dict(cached_thread_headers)
            else:
                thread_headers = cached_thread_headers
        if thread_headers:
            payload.setdefault("thread_headers", thread_headers)
            decision_payload.setdefault("thread", thread_headers)
        payload.setdefault("decision", decision_payload)
        payload.setdefault("session_state", self._public_state(state))
        payload.setdefault("negotiation_message", negotiation_message)
        payload.setdefault("supplier_reply_count", state.get("supplier_reply_count", 0))
        supplier_name = context.input_data.get("supplier_name")
        if supplier_name:
            payload.setdefault("supplier_name", supplier_name)
        contact = context.input_data.get("from_address")
        if contact:
            payload.setdefault("recipients", [contact])
        payload.setdefault("intent", "NEGOTIATION_COUNTER")
        return payload

    def _invoke_email_drafting_agent(
        self,
        parent_context: AgentContext,
        payload: Dict[str, Any],
    ) -> Optional[AgentOutput]:
        try:
            if self._email_agent is None:
                with self._email_agent_lock:
                    if self._email_agent is None:
                        self._email_agent = EmailDraftingAgent(self.agent_nick)
            email_agent = self._email_agent
            email_context = parent_context.create_child_context(
                "EmailDraftingAgent", payload
            )
            if email_context.workflow_id != parent_context.workflow_id:
                raise RuntimeError(
                    "Email drafting child context did not inherit workflow_id"
                )
            logger.info(
                "Invoking EmailDraftingAgent",
                extra={
                    "workflow_id": email_context.workflow_id,
                    "parent_agent": parent_context.agent_id,
                },
            )
            return email_agent.execute(email_context) if email_agent else None
        except Exception:
            logger.exception("Failed to invoke EmailDraftingAgent for negotiation counter")
            return None

    def _build_email_finalization_task(
        self,
        *,
        context: AgentContext,
        identifier: NegotiationIdentifier,
        state: Dict[str, Any],
        thread_state: Optional[EmailThreadState],
        draft_payload: Dict[str, Any],
        draft_stub: Dict[str, Any],
        email_payload: Optional[Dict[str, Any]],
        decision: Dict[str, Any],
        negotiation_message: Optional[str],
        supplier_message: Optional[str],
        supplier_snippets: Sequence[Any],
        supplier_name: Optional[str],
        contact_name: Optional[str],
        session_reference: str,
        rfq_value: Optional[str],
        round_no: int,
        workflow_id: Optional[str],
        supplier: Optional[str],
        currency: Optional[str],
        volume_units: Any,
        term_days: Any,
        valid_until: Any,
        market_floor: Any,
        normalised_inputs: Dict[str, Any],
        supplier_reply_registered: bool,
        state_identifier: Optional[str],
        playbook_context: Dict[str, Any],
        recipients: Sequence[Any],
        thread_headers: Any,
        counter_options: Sequence[Any],
        savings_score: Any,
        decision_log: Optional[str],
    ) -> Dict[str, Any]:
        task: Dict[str, Any] = {
            "identifier": {
                "workflow_id": identifier.workflow_id,
                "supplier_id": supplier,
                "session_reference": session_reference,
                "round_number": round_no,
            },
            "state": deepcopy(state) if isinstance(state, dict) else {},
            "thread_state": thread_state.as_dict() if thread_state else None,
            "draft_payload": deepcopy(draft_payload) if isinstance(draft_payload, dict) else {},
            "draft_stub": deepcopy(draft_stub) if isinstance(draft_stub, dict) else {},
            "email_payload": deepcopy(email_payload) if isinstance(email_payload, dict) else None,
            "decision": deepcopy(decision) if isinstance(decision, dict) else {},
            "negotiation_message": negotiation_message,
            "supplier_snippets": list(supplier_snippets) if isinstance(supplier_snippets, Sequence) else [],
            "supplier_name": supplier_name,
            "contact_name": contact_name,
            "supplier_message": supplier_message,
            "rfq_value": rfq_value,
            "round_no": round_no,
            "workflow_id": workflow_id or identifier.workflow_id,
            "supplier": supplier,
            "currency": currency,
            "volume_units": volume_units,
            "term_days": term_days,
            "valid_until": valid_until,
            "market_floor": market_floor,
            "normalised_inputs": deepcopy(normalised_inputs) if isinstance(normalised_inputs, dict) else {},
            "supplier_reply_registered": supplier_reply_registered,
            "state_identifier": state_identifier or identifier.workflow_id,
            "playbook_context": deepcopy(playbook_context) if isinstance(playbook_context, dict) else {},
            "recipients": list(recipients) if isinstance(recipients, Sequence) else [],
            "thread_headers": deepcopy(thread_headers) if isinstance(thread_headers, dict) else thread_headers,
            "context_input": deepcopy(context.input_data)
            if isinstance(context.input_data, dict)
            else {},
            "counter_options": list(counter_options)
            if isinstance(counter_options, Sequence)
            else [],
            "savings_score": savings_score,
            "decision_log": decision_log,
        }
        response_timeout = None
        if isinstance(context.input_data, dict):
            response_timeout = context.input_data.get("response_timeout")
        task["response_timeout"] = response_timeout
        return task

    def _finalize_email_round(
        self,
        parent_context: AgentContext,
        identifier: NegotiationIdentifier,
        task: Dict[str, Any],
    ) -> AgentOutput:
        context_input = task.get("context_input") if isinstance(task.get("context_input"), dict) else {}

        state = deepcopy(task.get("state") or {})
        workflow_id = task.get("workflow_id") or identifier.workflow_id
        supplier = task.get("supplier") or identifier.supplier_id
        session_reference = task.get("identifier", {}).get("session_reference") or identifier.session_reference
        rfq_value = task.get("rfq_value")
        round_no = int(task.get("round_no") or identifier.round_number or 1)
        state_identifier = task.get("state_identifier") or workflow_id

        thread_state_dict = task.get("thread_state")
        thread_state: Optional[EmailThreadState] = None
        if isinstance(thread_state_dict, dict) and thread_state_dict:
            fallback_subject = self._normalise_base_subject(state.get("base_subject"))
            if not fallback_subject:
                fallback_subject = DEFAULT_NEGOTIATION_SUBJECT
            thread_state = EmailThreadState.from_dict(
                thread_state_dict, fallback_subject=fallback_subject
            )
        state["workflow_id"] = workflow_id
        state["session_reference"] = session_reference
        if supplier:
            state["supplier_id"] = supplier

        draft_payload = deepcopy(task.get("draft_payload") or {})
        draft_stub = deepcopy(task.get("draft_stub") or {})
        email_payload = deepcopy(task.get("email_payload") or {})
        decision = deepcopy(task.get("decision") or {})
        negotiation_message = task.get("negotiation_message")
        supplier_snippets = list(task.get("supplier_snippets") or [])
        supplier_message = task.get("supplier_message")
        counter_options = list(task.get("counter_options") or [])
        savings_score = task.get("savings_score")
        decision_log = task.get("decision_log")
        supplier_name = task.get("supplier_name")
        contact_name = task.get("contact_name")
        currency = task.get("currency")
        volume_units = task.get("volume_units")
        term_days = task.get("term_days")
        valid_until = task.get("valid_until")
        market_floor = task.get("market_floor")
        normalised_inputs = deepcopy(task.get("normalised_inputs") or {})
        playbook_context = deepcopy(task.get("playbook_context") or {})
        recipients = list(task.get("recipients") or [])
        thread_headers = task.get("thread_headers")
        supplier_reply_registered = bool(task.get("supplier_reply_registered"))
        response_timeout = task.get("response_timeout")

        email_output: Optional[AgentOutput] = None
        fallback_payload: Optional[Dict[str, Any]] = None
        email_action_id: Optional[str] = None
        email_subject: Optional[str] = None
        email_body: Optional[str] = None
        draft_records: List[Dict[str, Any]] = []
        sent_message_id: Optional[str] = None
        next_agents: List[str] = []

        if email_payload and supplier and session_reference:
            email_output = self._invoke_email_drafting_agent(parent_context, email_payload)
            fallback_payload = dict(email_payload)

        if email_output and email_output.status == AgentStatus.SUCCESS:
            email_data = email_output.data or {}
            email_action_id = email_output.action_id or email_data.get("action_id")
            email_subject = email_data.get("subject")
            email_body = email_data.get("body")
            candidate_headers = email_data.get("thread_headers")
            if isinstance(candidate_headers, dict):
                candidate_headers = {
                    key: value for key, value in candidate_headers.items() if value is not None
                }
                header_message_id = self._coerce_text(
                    candidate_headers.get("Message-ID")
                    or candidate_headers.get("message_id")
                )
                if header_message_id:
                    sent_message_id = header_message_id
                draft_payload["thread_headers"] = dict(candidate_headers)
                state["last_thread_headers"] = dict(candidate_headers)
            drafts_payload = email_data.get("drafts")
            if isinstance(drafts_payload, list) and drafts_payload:
                for draft in drafts_payload:
                    if not isinstance(draft, dict):
                        continue
                    draft_copy = dict(draft)
                    if email_action_id:
                        draft_copy.setdefault("email_action_id", email_action_id)
                    if not sent_message_id:
                        candidate_id = self._coerce_text(
                            draft_copy.get("message_id")
                            or draft_copy.get("Message-ID")
                        )
                        if not candidate_id:
                            headers_payload = draft_copy.get("headers") or draft_copy.get("thread_headers")
                            if isinstance(headers_payload, dict):
                                candidate_id = self._coerce_text(
                                    headers_payload.get("Message-ID")
                                    or headers_payload.get("message_id")
                                )
                        if candidate_id:
                            sent_message_id = candidate_id
                    draft_records.append(draft_copy)
            else:
                draft_records.append(dict(draft_stub))
        else:
            draft_records.append(dict(draft_stub))
            next_agents = ["EmailDraftingAgent"]
            if fallback_payload is None and email_payload:
                fallback_payload = dict(email_payload)

        subject_seed = self._coerce_text(draft_payload.get("subject"))
        if subject_seed and not state.get("base_subject"):
            base_from_email = self._normalise_base_subject(subject_seed)
            if base_from_email:
                state["base_subject"] = base_from_email

        if email_subject and not state.get("base_subject"):
            base_from_email = self._normalise_base_subject(email_subject)
            if base_from_email:
                state["base_subject"] = base_from_email
        elif subject_seed and not state.get("base_subject"):
            fallback_base = self._normalise_base_subject(subject_seed)
            if fallback_base:
                state["base_subject"] = fallback_base

        if email_body and not state.get("initial_body"):
            state["initial_body"] = email_body
        elif not state.get("initial_body") and negotiation_message:
            state["initial_body"] = negotiation_message

        if not email_subject:
            email_subject = subject_seed
        if not email_body and negotiation_message:
            email_body = negotiation_message

        final_thread_headers = draft_payload.get("thread_headers")
        if isinstance(final_thread_headers, dict):
            if thread_state:
                subject_hint = final_thread_headers.get("Subject")
                base_subject_hint = self._normalise_base_subject(subject_hint)
                if base_subject_hint:
                    thread_state.subject_base = base_subject_hint
            if not sent_message_id:
                sent_message_id = self._coerce_text(
                    final_thread_headers.get("Message-ID")
                    or final_thread_headers.get("message_id")
                )
        elif isinstance(final_thread_headers, str) and not sent_message_id:
            sent_message_id = self._coerce_text(final_thread_headers)

        if sent_message_id and thread_state:
            thread_state.update_after_send(sent_message_id)

        state["status"] = "ACTIVE"
        state["awaiting_response"] = True
        state["current_round"] = round_no + 1
        state["last_email_sent_at"] = datetime.now(timezone.utc)
        if email_action_id:
            state["last_agent_msg_id"] = email_action_id

        self._persist_thread_state(state, thread_state)
        self._save_session_state(identifier.workflow_id, supplier, state)
        self._record_learning_snapshot(
            parent_context,
            identifier.workflow_id or state_identifier,
            supplier,
            decision,
            state,
            True,
            supplier_reply_registered,
            rfq_id=rfq_value,
        )

        if self.response_matcher and supplier:
            try:
                timeout = 900
                if response_timeout is not None:
                    try:
                        timeout = int(response_timeout)
                    except Exception:
                        timeout = 900
                self.response_matcher.register_expected_response(
                    identifier=NegotiationIdentifier(
                        workflow_id=identifier.workflow_id,
                        session_reference=session_reference,
                        supplier_id=supplier,
                        round_number=round_no,
                    ),
                    email_action_id=email_action_id,
                    expected_unique_id=session_reference,
                    timeout_seconds=timeout,
                )
            except Exception:
                logger.debug("Failed to register expected response", exc_info=True)

        cache_key: Optional[Tuple[str, str]] = None
        if state_identifier and supplier:
            cache_key = (str(state_identifier), str(supplier))
        cached_state = self._get_cached_state(cache_key)
        public_state = self._public_state(cached_state or state)

        supplier_watch_fields = self._build_supplier_watch_fields(
            context=parent_context,
            workflow_id=workflow_id,
            supplier=supplier,
            drafts=draft_records,
            state=state,
            session_reference=session_reference,
            rfq_id=rfq_value,
        )

        supplier_responses: List[Dict[str, Any]] = []
        if supplier_watch_fields:
            await_response = bool(supplier_watch_fields.get("await_response"))
            awaiting_email_drafting = "EmailDraftingAgent" in next_agents
            if await_response and not awaiting_email_drafting:
                wait_results = self._await_supplier_responses(
                    context=parent_context,
                    watch_payload=supplier_watch_fields,
                    state=state,
                )
                watch_unique_ids = [
                    self._coerce_text(entry.get("unique_id"))
                    for entry in supplier_watch_fields.get("drafts", [])
                    if isinstance(entry, dict) and self._coerce_text(entry.get("unique_id"))
                ]
                if wait_results is None:
                    logger.error(
                        "Supplier responses not received before timeout (workflow_id=%s supplier=%s unique_ids=%s)",
                        workflow_id,
                        supplier,
                        watch_unique_ids or None,
                    )
                    error_payload = {
                        "supplier": supplier,
                        "rfq_id": rfq_value,
                        "workflow_id": workflow_id,
                        "session_reference": session_reference,
                        "unique_id": session_reference,
                        "round": round_no,
                        "decision": decision,
                        "message": "Supplier response not received before timeout.",
                        "unique_ids": watch_unique_ids,
                    }
                    return self._with_plan(
                        parent_context,
                        AgentOutput(
                            status=AgentStatus.FAILED,
                            data=error_payload,
                            error="supplier response timeout",
                        ),
                    )
                wait_thread_headers: Optional[Dict[str, Any]] = None
                if isinstance(wait_results, dict):
                    candidate_headers = wait_results.get("thread_headers")
                    if isinstance(candidate_headers, dict) and candidate_headers:
                        wait_thread_headers = dict(candidate_headers)
                elif isinstance(wait_results, list):
                    for candidate in wait_results:
                        if not isinstance(candidate, dict):
                            continue
                        candidate_headers = candidate.get("thread_headers")
                        if isinstance(candidate_headers, dict) and candidate_headers:
                            wait_thread_headers = dict(candidate_headers)
                            break
                if wait_thread_headers:
                    state["last_thread_headers"] = dict(wait_thread_headers)
                    wait_message_id = self._coerce_text(
                        wait_thread_headers.get("Message-ID")
                        or wait_thread_headers.get("message_id")
                    )
                    if wait_message_id:
                        if thread_state:
                            thread_state.update_after_receive(wait_message_id)
                supplier_responses = [res for res in wait_results if isinstance(res, dict)]
                if not supplier_responses:
                    logger.error(
                        "No supplier responses received while waiting (workflow_id=%s supplier=%s unique_ids=%s)",
                        workflow_id,
                        supplier,
                        watch_unique_ids or None,
                    )
                    error_payload = {
                        "supplier": supplier,
                        "rfq_id": rfq_value,
                        "workflow_id": workflow_id,
                        "session_reference": session_reference,
                        "unique_id": session_reference,
                        "round": round_no,
                        "decision": decision,
                        "message": "Missing supplier responses after wait.",
                        "unique_ids": watch_unique_ids,
                    }
                    return self._with_plan(
                        parent_context,
                        AgentOutput(
                            status=AgentStatus.FAILED,
                            data=error_payload,
                            error="missing_supplier_responses",
                        ),
                    )

        data = {
            "supplier": supplier,
            "rfq_id": rfq_value,
            "session_reference": session_reference,
            "unique_id": session_reference,
            "round": round_no,
            "decision": decision,
            "counter_proposals": counter_options,
            "savings_score": savings_score,
            "decision_log": decision_log,
            "message": negotiation_message,
            "email_subject": email_subject,
            "email_body": email_body,
            "supplier_snippets": supplier_snippets,
            "negotiation_allowed": True,
            "interaction_type": "negotiation",
            "intent": "NEGOTIATION_COUNTER",
            "draft_payload": draft_payload,
            "drafts": draft_records,
            "session_state": public_state,
            "currency": currency,
            "current_offer": normalised_inputs.get("current_offer"),
            "target_price": normalised_inputs.get("target_price"),
            "supplier_message": supplier_message
            if supplier_message is not None
            else (
                context_input.get("supplier_message")
                if isinstance(context_input, dict)
                else None
            ),
            "sent_status": False,
            "awaiting_response": True,
            "play_recommendations": playbook_context.get("plays"),
            "playbook_descriptor": playbook_context.get("descriptor"),
            "playbook_examples": playbook_context.get("examples"),
            "volume_units": volume_units,
            "term_days": term_days,
            "valid_until": valid_until,
            "market_floor_price": market_floor,
            "normalised_inputs": normalised_inputs,
            "thread_state": thread_state.as_dict() if thread_state else None,
            "supplier_responses": supplier_responses,
        }

        if email_subject:
            data["email_subject"] = email_subject
        if email_body:
            data["email_body"] = email_body
        if email_action_id:
            data["email_action_id"] = email_action_id

        pass_fields: Dict[str, Any] = dict(data)

        supplier_watch_fields = self._build_supplier_watch_fields(
            context=parent_context,
            workflow_id=workflow_id,
            supplier=supplier,
            drafts=draft_records,
            state=state,
            session_reference=session_reference,
            rfq_id=rfq_value,
        )
        if supplier_watch_fields:
            pass_fields.update(supplier_watch_fields)

        output = AgentOutput(
            status=AgentStatus.SUCCESS,
            data=data,
            pass_fields=pass_fields,
            next_agents=next_agents,
        )
        if fallback_payload:
            output.pass_fields.setdefault("fallback_email_payload", fallback_payload)
        return self._with_plan(parent_context, output)
<|MERGE_RESOLUTION|>--- conflicted
+++ resolved
@@ -3203,19 +3203,11 @@
                         )
                         insert_sql = (
                             f"{insert_sql} ON CONFLICT ({conflict_clause}) DO UPDATE SET {update_sql}"
-<<<<<<< HEAD
                         )
                     else:
                         insert_sql = (
                             f"{insert_sql} ON CONFLICT ({conflict_clause}) DO NOTHING"
                         )
-=======
-                        )
-                    else:
-                        insert_sql = (
-                            f"{insert_sql} ON CONFLICT ({conflict_clause}) DO NOTHING"
-                        )
->>>>>>> 2f7900ec
 
                     cur.execute(insert_sql, tuple(values))
                 conn.commit()
@@ -5668,7 +5660,6 @@
                         "negotiation_sessions",
                         preferred=(column, "supplier_id", "round"),
                         fallbacks=((column, "supplier_id"), ("rfq_id", "supplier_id", "round")),
-<<<<<<< HEAD
                     )
 
                     record: Dict[str, Any] = {
@@ -5694,33 +5685,6 @@
                         f"INSERT INTO proc.negotiation_sessions ({', '.join(columns)}) "
                         f"VALUES ({', '.join(['%s'] * len(columns))})"
                     )
-=======
-                    )
-
-                    record: Dict[str, Any] = {
-                        column: identifier,
-                        "supplier_id": supplier_id,
-                        "round": int(round_no or 1),
-                        "counter_offer": counter_price,
-                        "created_on": datetime.now(timezone.utc),
-                    }
-
-                    if "workflow_id" in unique_columns and "workflow_id" not in record:
-                        record["workflow_id"] = identifier
-
-                    columns = list(record.keys())
-                    values = [record[col] for col in columns]
-                    conflict_clause = ", ".join(unique_columns)
-                    unique_set = set(unique_columns)
-                    update_targets = [
-                        col for col in columns if col not in unique_set and col != "created_on"
-                    ]
-
-                    insert_sql = (
-                        f"INSERT INTO proc.negotiation_sessions ({', '.join(columns)}) "
-                        f"VALUES ({', '.join(['%s'] * len(columns))})"
-                    )
->>>>>>> 2f7900ec
                     if update_targets:
                         update_sql = ", ".join(
                             f"{col} = EXCLUDED.{col}" for col in update_targets
