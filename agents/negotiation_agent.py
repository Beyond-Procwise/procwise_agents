import json
import logging
import math
import os
import re
import binascii
import threading
from copy import deepcopy
from collections import defaultdict
from concurrent.futures import ThreadPoolExecutor
from contextlib import contextmanager
from dataclasses import dataclass, field
from datetime import datetime, timedelta, timezone
import uuid
import hashlib
from types import SimpleNamespace
from typing import TYPE_CHECKING, Any, Dict, List, Optional, Sequence, Set, Tuple, cast

from html import escape

from agents.base_agent import BaseAgent, AgentContext, AgentOutput, AgentStatus
from agents.email_drafting_agent import EmailDraftingAgent, DEFAULT_NEGOTIATION_SUBJECT

if TYPE_CHECKING:  # pragma: no cover - type checking only
    from agents.supplier_interaction_agent import SupplierInteractionAgent
from utils.gpu import configure_gpu
from utils.email_markers import attach_hidden_marker

from pathlib import Path

logger = logging.getLogger(__name__)

# -----------------------------
# Tunables & feature toggles
# -----------------------------
MAX_SUPPLIER_REPLIES = int(os.getenv("NEG_MAX_SUPPLIER_REPLIES", "3"))
LLM_ENABLED = os.getenv("NEG_ENABLE_LLM", "1").strip() not in {"0", "false", "False"}
LLM_MODEL = os.getenv("NEG_LLM_MODEL", "llama3.2:latest")
COST_OF_CAPITAL_APR = float(os.getenv("NEG_COST_OF_CAPITAL_APR", "0.12"))
LEAD_TIME_VALUE_PCT_PER_WEEK = float(os.getenv("NEG_LT_VALUE_PCT_PER_WEEK", "0.01"))
AGGRESSIVE_FIRST_COUNTER_PCT = float(os.getenv("NEG_FIRST_COUNTER_AGGR_PCT", "0.12"))
FINAL_OFFER_PATTERNS = (
    "best and final",
    "best final",
    "best offer we can",
    "best price we can",
    "cannot go lower",
    "final offer",
    "final price",
    "final quotation",
    "last price",
    "lowest we can do",
    "our best price",
    "rock bottom",
    "take it or leave it",
    "ultimatum",
)

LEVER_CATEGORIES = {
    "COMMERCIAL",
    "OPERATIONAL",
    "RISK",
    "STRATEGIC",
    "RELATIONAL",
}

TRADE_OFF_HINTS = {
    "Commercial": "May require volume commitments, stepped pricing, or altered cash flow.",
    "Operational": "May reduce supplier flexibility or need shared planning resources.",
    "Risk": "Could introduce legal negotiation overhead or stricter enforcement costs.",
    "Strategic": "Requires executive sponsorship and potential co-investment or exclusivity.",
    "Relational": "Demands governance time and tighter alignment of internal stakeholders.",
}


class NegotiationEmailHTMLBuilder:
    """Render negotiation drafts into a modern email-safe HTML shell."""

    BRAND_LABEL = "Beyond Procwise"
    MAX_PREHEADER = 160
    PARAGRAPH_STYLE = (
        "margin:0 0 16px 0;" "font-size:15px;" "line-height:1.6;" "color:#1f2937;"
    )
    LIST_STYLE = "margin:0 0 16px 24px;padding:0;"
    LIST_ITEM_STYLE = (
        "margin:0 0 8px 0;" "padding:0;" "font-size:15px;" "line-height:1.6;" "color:#1f2937;"
    )

    def __init__(self, *, brand_label: Optional[str] = None) -> None:
        self.brand_label = (brand_label or self.BRAND_LABEL).strip() or self.BRAND_LABEL

    @staticmethod
    def _parse_blocks(text: str) -> List[Dict[str, Any]]:
        blocks: List[Dict[str, Any]] = []
        bullets: List[str] = []
        for line in text.splitlines():
            stripped = line.strip()
            if not stripped:
                if bullets:
                    blocks.append({"type": "list", "items": list(bullets)})
                    bullets.clear()
                continue
            bullet_match = re.match(r"^[-*•]\s+(.*)$", stripped)
            if bullet_match:
                bullets.append(bullet_match.group(1).strip())
                continue
            if bullets:
                blocks.append({"type": "list", "items": list(bullets)})
                bullets.clear()
            blocks.append({"type": "paragraph", "text": stripped})
        if bullets:
            blocks.append({"type": "list", "items": list(bullets)})
        return blocks

    @classmethod
    def _render_blocks(cls, blocks: List[Dict[str, Any]]) -> str:
        html_parts: List[str] = []
        for block in blocks:
            block_type = block.get("type")
            if block_type == "list":
                items = block.get("items") or []
                if not isinstance(items, Sequence):
                    continue
                rendered_items = "".join(
                    f'<li style="{cls.LIST_ITEM_STYLE}">{escape(str(item))}</li>'
                    for item in items
                )
                if rendered_items:
                    html_parts.append(f'<ul style="{cls.LIST_STYLE}">{rendered_items}</ul>')
            elif block_type == "paragraph":
                text = block.get("text")
                if not isinstance(text, str):
                    continue
                html_parts.append(f'<p style="{cls.PARAGRAPH_STYLE}">{escape(text)}</p>')
        return "".join(html_parts)

    @staticmethod
    def _build_preheader(text: str) -> str:
        if not text:
            return ""
        collapsed = re.sub(r"\s+", " ", text).strip()
        if not collapsed:
            return ""
        if len(collapsed) <= NegotiationEmailHTMLBuilder.MAX_PREHEADER:
            return collapsed
        truncated = collapsed[: NegotiationEmailHTMLBuilder.MAX_PREHEADER - 1].rstrip()
        return f"{truncated}…"

    def build(self, *, subject: Optional[str], body_text: str, preheader: Optional[str] = None) -> str:
        if not isinstance(body_text, str):
            return ""
        trimmed_body = body_text.strip()
        if not trimmed_body:
            return ""

        safe_subject = escape((subject or "Negotiation Update").strip() or "Negotiation Update")
        blocks = self._parse_blocks(trimmed_body)
        body_html = self._render_blocks(blocks)
        if not body_html:
            return ""

        preheader_source = preheader if isinstance(preheader, str) else trimmed_body
        preheader_text = escape(self._build_preheader(preheader_source))
        brand_html = escape(self.brand_label)

        return (
            "<!DOCTYPE html>\n"
            "<html lang=\"en\">\n"
            "<head>\n"
            "  <meta charset=\"utf-8\"/>\n"
            "  <meta name=\"viewport\" content=\"width=device-width, initial-scale=1.0\"/>\n"
            f"  <title>{safe_subject}</title>\n"
            "</head>\n"
            '<body style="margin:0;padding:0;background-color:#f5f6fa;">\n'
            f"  <div style=\"display:none;font-size:1px;color:#f5f6fa;line-height:1px;max-height:0;max-width:0;opacity:0;overflow:hidden;\">{preheader_text}</div>\n"
            '  <table role="presentation" cellpadding="0" cellspacing="0" width="100%" style="background-color:#f5f6fa;">\n'
            "    <tr>\n"
            '      <td align="center" style="padding:24px 16px;">\n'
            '        <table role="presentation" cellpadding="0" cellspacing="0" width="100%" style="max-width:640px;background-color:#ffffff;border-radius:14px;border:1px solid #e2e8f0;overflow:hidden;">\n'
            "          <tr>\n"
            '            <td style="padding:24px 32px;background-color:#0f172a;color:#f8fafc;font-family:\'Segoe UI\',Arial,sans-serif;font-size:16px;font-weight:600;letter-spacing:0.02em;">\n'
            f"              {brand_html}\n"
            "            </td>\n"
            "          </tr>\n"
            "          <tr>\n"
            '            <td style="padding:24px 32px 8px 32px;font-family:\'Segoe UI\',Arial,sans-serif;font-size:22px;font-weight:600;color:#0f172a;">\n'
            f"              {safe_subject}\n"
            "            </td>\n"
            "          </tr>\n"
            "          <tr>\n"
            '            <td style="padding:0 32px 32px 32px;font-family:\'Segoe UI\',Arial,sans-serif;">\n'
            f"              {body_html}\n"
            "            </td>\n"
            "          </tr>\n"
            "          <tr>\n"
            '            <td style="padding:20px 32px 28px 32px;background-color:#f8fafc;font-family:\'Segoe UI\',Arial,sans-serif;font-size:12px;line-height:1.6;color:#64748b;border-top:1px solid #e2e8f0;">\n'
            "              <p style=\"margin:0 0 6px 0;font-weight:600;color:#0f172a;\">Human review required</p>\n"
            "              <p style=\"margin:0;\">This negotiation draft was prepared by Beyond Procwise’s agentic framework and must be validated by a procurement lead before sending to the supplier.</p>\n"
            "            </td>\n"
            "          </tr>\n"
            "        </table>\n"
            "      </td>\n"
            "    </tr>\n"
            "  </table>\n"
            "</body>\n"
            "</html>"
        )

@dataclass
class NegotiationContext:
    current_offer: float
    target_price: float
    round_index: int = 1
    currency: Optional[str] = None
    aggressiveness: float = 0.5
    leverage: float = 0.5
    urgency: float = 0.5
    risk_buffer_pct: float = 0.05
    min_abs_buffer: float = 0.0
    step_pct_of_gap: float = 0.1
    min_abs_step: float = 1.0
    max_rounds: int = 3
    walkaway_price: Optional[float] = None
    ask_early_pay_disc: Optional[float] = None
    ask_lead_time_keep: bool = True


@dataclass
class SupplierSignals:
    offer_prev: Optional[float] = None
    offer_new: Optional[float] = None
    message_text: str = ""


def _detect_finality(message: str) -> bool:
    lowered = (message or "").lower()
    return any(pattern in lowered for pattern in FINAL_OFFER_PATTERNS)


def _format_currency(amount: float, currency: Optional[str]) -> str:
    if currency:
        return f"{currency} {amount:,.2f}"
    return f"{amount:,.2f}"


def plan_counter(ctx: NegotiationContext, signals: SupplierSignals) -> Dict[str, object]:
    """Plan counter pricing and supporting asks for the negotiation agent."""

    log: List[str] = []
    asks: List[str] = []
    lead_time_request: Optional[str] = None

    if ctx.round_index > ctx.max_rounds:
        counter = min(ctx.current_offer, ctx.walkaway_price or ctx.current_offer)
        counter = round(counter, 2)
        message = (
            f"Round {ctx.round_index} exceeds configured max rounds; hold at "
            f"{_format_currency(counter, ctx.currency)} and focus on non-price levers."
        )
        log.append("Max rounds reached; maintaining prior position.")
        return {
            "decision": "hold",
            "counter_price": counter,
            "asks": asks,
            "lead_time_request": lead_time_request,
            "message": message,
            "log": log,
            "finality": False,
        }

    if ctx.current_offer <= 0 or ctx.target_price <= 0:
        message = "Offer or target missing/invalid; request structured pricing."
        asks.append("Confirm unit price, currency, tiered price @ 100/250/500.")
        log.append("Invalid numeric input detected while planning counter.")
        return {
            "decision": "clarify",
            "counter_price": None,
            "asks": asks,
            "lead_time_request": lead_time_request,
            "message": message,
            "log": log,
            "finality": False,
        }

    current_offer = float(ctx.current_offer)
    target_price = float(ctx.target_price)
    gap_value = current_offer - target_price
    gap_pct = gap_value / target_price if target_price else None
    finality = _detect_finality(signals.message_text)

    threshold = ctx.walkaway_price if ctx.walkaway_price is not None else target_price

    if finality:
        log.append("Supplier message contained final-offer language.")
        if threshold is not None and current_offer <= threshold:
            counter = round(min(current_offer, target_price), 2)
            message = (
                "Supplier signalled final offer within acceptable threshold; accept with a minor sweetener."
            )
            if ctx.ask_early_pay_disc:
                asks.append(
                    f"Offer early payment for {ctx.ask_early_pay_disc * 100:.1f}% discount on this final offer."
                )
            asks.append("Confirm net 30 terms and shipment schedule before closing.")
            if ctx.ask_lead_time_keep:
                lead_time_request = "Confirm committed lead time"
            return {
                "decision": "accept",
                "counter_price": counter,
                "asks": list(dict.fromkeys(asks)),
                "lead_time_request": lead_time_request,
                "message": message,
                "log": log,
                "finality": True,
            }

        message = (
            "Supplier marked this as a final offer but it remains above our no-deal threshold; pause and escalate."
        )
        log.append("Final offer rejected because it exceeds walk-away threshold.")
        return {
            "decision": "decline",
            "counter_price": None,
            "asks": [],
            "lead_time_request": None,
            "message": message,
            "log": log,
            "finality": True,
        }

    if gap_value <= 0:
        counter = round(min(current_offer, target_price), 2)
        message = "Supplier already at/below target; accept while requesting a minor sweetener."
        log.append("Offer meets target; recommending soft acceptance.")
        if ctx.ask_early_pay_disc:
            asks.append(
                f"Offer early payment for {ctx.ask_early_pay_disc * 100:.1f}% discount."
            )
        asks.append("Confirm lead time and packaging before sign-off.")
        if ctx.ask_lead_time_keep:
            lead_time_request = "Maintain committed lead time"
        return {
            "decision": "accept",
            "counter_price": counter,
            "asks": list(dict.fromkeys(asks)),
            "lead_time_request": lead_time_request,
            "message": message,
            "log": log,
            "finality": finality,
        }

    round_no = ctx.round_index
    counter_price: float

    if round_no <= 1:
        if gap_pct is not None and gap_pct > 0.10:
            counter_price = max(target_price, current_offer * 0.88)
            log.append("Round 1 anchor strategy applied with ~12% reduction from supplier offer.")
            asks.extend(
                [
                    "Volume-based discount for 250/500 unit tiers?",
                    "Improved payment terms (net 45 or early-pay option).",
                    "Explore alternative specs or components to lower cost.",
                ]
            )
        else:
            counter_price = (current_offer + target_price) / 2
            log.append("Round 1 gap within 10%; proposing midpoint counter.")
            asks.extend(
                [
                    "Hold quoted price for the full project timeline.",
                    "Include expedited production slot if volumes increase.",
                ]
            )
        message_intro = "Round 1 plan"
    elif round_no == 2:
        if gap_pct is not None and gap_pct <= 0.10:
            counter_price = (current_offer + target_price) / 2
            log.append("Round 2 midpoint strategy: splitting difference with supplier.")
        else:
            step = gap_value * 0.6
            counter_price = current_offer - step
            log.append(
                "Round 2 assertive push: capturing ~60% of remaining gap to accelerate convergence."
            )
        message_intro = "Round 2 plan"
    else:
        buffer_value = max(ctx.min_abs_buffer, target_price * ctx.risk_buffer_pct)
        threshold = target_price + buffer_value
        if threshold < current_offer:
            counter_price = threshold
            log.append("Round 3+ buffer enforcement: targeting risk-adjusted threshold.")
        else:
            counter_price = max(target_price, current_offer * (1 - ctx.step_pct_of_gap))
            log.append("Round 3+ soft landing: small decrement while reinforcing asks.")
        message_intro = f"Round {round_no} plan"

    counter_price = round(max(counter_price, target_price), 2)

    if ctx.ask_early_pay_disc and ctx.ask_early_pay_disc > 0:
        asks.append(
            f"Offer early payment for {ctx.ask_early_pay_disc * 100:.1f}% discount if counter accepted."
        )
    if ctx.ask_lead_time_keep:
        lead_time_request = "Hold quoted lead time"
    asks.append("Validate packaging, warranty, and compliance terms before sign-off.")

    message = (
        f"{message_intro}: counter at {_format_currency(counter_price, ctx.currency)}."
        " Reinforce commercial levers while positioning for collaborative win-win."
    )

    return {
        "decision": "counter",
        "counter_price": counter_price,
        "asks": list(dict.fromkeys(asks)),
        "lead_time_request": lead_time_request,
        "message": message,
        "log": log,
        "finality": finality,
    }

PLAYBOOK_PATH = Path(__file__).resolve().parent.parent / "resources" / "reference_data" / "negotiation_playbook.json"

MARKET_REVIEW_THRESHOLD = float(os.getenv("NEG_MARKET_REVIEW_PCT", "0.2"))
MARKET_ESCALATION_THRESHOLD = float(os.getenv("NEG_MARKET_ESCALATION_PCT", "0.4"))
MAX_VOLUME_LIMIT = float(os.getenv("NEG_MAX_VOLUME_LIMIT", "1000"))
MAX_TERM_DAYS = int(os.getenv("NEG_MAX_TERM_DAYS", "120"))

DEFAULT_NEGOTIATION_MESSAGE_TEMPLATE = "{header}\n{details}{context_sections}"

BATCH_INPUT_KEYS = ("negotiation_batch", "supplier_responses_batch", "batch_responses")
BATCH_SHARED_KEYS = (
    "shared_context",
    "shared_payload",
    "batch_defaults",
    "shared_fields",
    "defaults",
)
BATCH_EXCLUDE_KEYS = {
    "negotiation_batch",
    "supplier_responses_batch",
    "batch_responses",
    "shared_context",
    "shared_payload",
    "batch_defaults",
    "shared_fields",
    "defaults",
    "batch_metadata",
    "batch_results",
    "batch_summary",
    "agentic_plan",
    "pass_fields",
    "results",
    "drafts",
    "supplier_responses",
}


@dataclass
class NegotiationIdentifier:
    workflow_id: str
    session_reference: str
    supplier_id: str
    round_number: int = 1

    def __post_init__(self) -> None:
        self.workflow_id = self._normalise(self.workflow_id, fallback_prefix="WF")
        self.session_reference = self._normalise(
            self.session_reference, fallback_prefix="WF"
        )
        self.supplier_id = self._normalise(self.supplier_id, fallback_prefix="SUP")
        try:
            self.round_number = int(self.round_number) if self.round_number else 1
        except Exception:
            self.round_number = 1

    @staticmethod
    def _normalise(value: Optional[str], *, fallback_prefix: str = "") -> str:
        if isinstance(value, str):
            token = value.strip()
        elif value is None:
            token = ""
        else:
            token = str(value).strip()
        if not token:
            return f"{fallback_prefix}-{uuid.uuid4().hex[:12].upper()}" if fallback_prefix else ""
        return token

    @property
    def unique_key(self) -> str:
        return f"{self.workflow_id}:{self.supplier_id}:{self.round_number}"

    @property
    def thread_key(self) -> str:
        return f"{self.workflow_id}:{self.supplier_id}"


@dataclass
class EmailThreadState:
    thread_id: str
    in_reply_to: Optional[str] = None
    references: List[str] = field(default_factory=list)
    subject_base: str = ""

    def to_headers(self, round_number: int) -> Dict[str, Any]:
        message_id = f"<{uuid.uuid4()}@procwise.co.uk>"
        headers: Dict[str, Any] = {"Message-ID": message_id}
        if self.references:
            headers["References"] = " ".join(self.references[-10:])
        if self.in_reply_to:
            headers["In-Reply-To"] = self.in_reply_to
        subject = self.subject_base or DEFAULT_NEGOTIATION_SUBJECT
        if round_number > 1 and subject:
            if subject.lower().startswith("re:"):
                headers["Subject"] = subject
            else:
                headers["Subject"] = f"Re: {subject}".strip()
        elif subject:
            headers["Subject"] = subject
        return headers

    def update_after_send(self, message_id: Optional[str]) -> None:
        token = self._normalise_token(message_id)
        if not token:
            return
        if not self.thread_id:
            self.thread_id = token
        if token not in self.references:
            self.references.append(token)
        self.in_reply_to = token

    def update_after_receive(self, message_id: Optional[str]) -> None:
        token = self._normalise_token(message_id)
        if not token:
            return
        if token not in self.references:
            self.references.append(token)
        self.in_reply_to = token

    def as_dict(self) -> Dict[str, Any]:
        return {
            "thread_id": self.thread_id,
            "in_reply_to": self.in_reply_to,
            "references": list(self.references),
            "subject_base": self.subject_base,
        }

    @staticmethod
    def from_dict(data: Dict[str, Any], *, fallback_subject: str) -> "EmailThreadState":
        thread_id = str(data.get("thread_id") or f"<{uuid.uuid4()}@procwise.co.uk>")
        references = data.get("references") if isinstance(data.get("references"), list) else []
        return EmailThreadState(
            thread_id=thread_id,
            in_reply_to=data.get("in_reply_to"),
            references=[str(item) for item in references if item],
            subject_base=str(data.get("subject_base") or fallback_subject or DEFAULT_NEGOTIATION_SUBJECT),
        )

    @staticmethod
    def _normalise_token(token: Optional[str]) -> Optional[str]:
        if isinstance(token, str):
            value = token.strip()
        elif token is None:
            value = ""
        else:
            value = str(token).strip()
        return value or None


class ResponseMatcher:
    """Match supplier responses to the registered negotiation rounds."""

    def __init__(self, db_connection_factory: Optional[Any]) -> None:
        self.db = db_connection_factory
        self._pending_responses: Dict[str, Dict[str, Dict[str, Any]]] = {}
        self._lock = threading.RLock()

    def register_expected_response(
        self,
        identifier: NegotiationIdentifier,
        email_action_id: Optional[str],
        expected_unique_id: str,
        timeout_seconds: int = 900,
    ) -> None:
        payload = {
            "round": identifier.round_number,
            "email_action_id": email_action_id,
            "unique_id": expected_unique_id,
            "registered_at": datetime.now(timezone.utc),
            "timeout_at": datetime.now(timezone.utc)
            + timedelta(seconds=max(timeout_seconds, 60)),
            "thread_key": identifier.thread_key,
        }
        with self._lock:
            bucket = self._pending_responses.setdefault(identifier.workflow_id, {})
            bucket[identifier.supplier_id] = payload

    def match_response(
        self,
        workflow_id: str,
        supplier_id: str,
        message_id: Optional[str],
        response_data: Optional[Dict[str, Any]] = None,
    ) -> Optional[Dict[str, Any]]:
        if not workflow_id or not supplier_id:
            return None
        with self._lock:
            workflow_bucket = self._pending_responses.get(workflow_id)
            if not workflow_bucket:
                return None
            expected = workflow_bucket.get(supplier_id)
            if not expected:
                return None
            if datetime.now(timezone.utc) > expected.get(
                "timeout_at", datetime.now(timezone.utc)
            ):
                workflow_bucket.pop(supplier_id, None)
                return None
            workflow_bucket.pop(supplier_id, None)
        payload = dict(expected)
        payload["response_data"] = response_data or {}
        payload["message_id"] = message_id
        payload["matched_at"] = datetime.now(timezone.utc)
        return payload

    def get_pending_count(self, workflow_id: str) -> int:
        with self._lock:
            bucket = self._pending_responses.get(workflow_id) or {}
            return len(bucket)


@dataclass
class EmailHistoryEntry:
    email_id: str
    round_number: int
    supplier_id: str
    supplier_name: Optional[str]
    subject: str
    body_text: str
    body_html: str
    sender: str
    recipients: List[str]
    sent_at: datetime
    message_id: Optional[str]
    thread_headers: Dict[str, Any]
    metadata: Dict[str, Any]
    decision: Dict[str, Any]
    negotiation_context: Dict[str, Any]

    def to_dict(self) -> Dict[str, Any]:
        return {
            "email_id": self.email_id,
            "round_number": self.round_number,
            "supplier_id": self.supplier_id,
            "supplier_name": self.supplier_name,
            "subject": self.subject,
            "body_text": self.body_text,
            "body_html": self.body_html,
            "sender": self.sender,
            "recipients": list(self.recipients),
            "sent_at": self.sent_at.isoformat()
            if isinstance(self.sent_at, datetime)
            else self.sent_at,
            "message_id": self.message_id,
            "thread_headers": dict(self.thread_headers),
            "metadata": dict(self.metadata),
            "decision": dict(self.decision),
            "negotiation_context": dict(self.negotiation_context),
        }

    @staticmethod
    def from_dict(data: Dict[str, Any]) -> "EmailHistoryEntry":
        sent_at = data.get("sent_at")
        if isinstance(sent_at, str):
            try:
                sent_at = datetime.fromisoformat(sent_at)
            except Exception:
                sent_at = datetime.now(timezone.utc)
        elif not isinstance(sent_at, datetime):
            sent_at = datetime.now(timezone.utc)

        return EmailHistoryEntry(
            email_id=data.get("email_id") or str(uuid.uuid4()),
            round_number=int(data.get("round_number", 1)),
            supplier_id=str(data.get("supplier_id") or ""),
            supplier_name=data.get("supplier_name"),
            subject=data.get("subject", ""),
            body_text=data.get("body_text", ""),
            body_html=data.get("body_html", ""),
            sender=data.get("sender", ""),
            recipients=list(data.get("recipients") or []),
            sent_at=sent_at,
            message_id=data.get("message_id"),
            thread_headers=dict(data.get("thread_headers") or {}),
            metadata=dict(data.get("metadata") or {}),
            decision=dict(data.get("decision") or {}),
            negotiation_context=dict(data.get("negotiation_context") or {}),
        )


class EmailThreadManager:
    """Manage negotiation email history keyed by workflow and supplier."""

    def __init__(self) -> None:
        self._threads: Dict[str, List[EmailHistoryEntry]] = {}
        self._lock = threading.RLock()

    @staticmethod
    def _thread_key(workflow_id: str, supplier_id: str) -> str:
        return f"{workflow_id}:{supplier_id}"

    def set_thread(
        self, workflow_id: str, supplier_id: str, entries: Sequence[EmailHistoryEntry]
    ) -> None:
        key = self._thread_key(workflow_id, supplier_id)
        with self._lock:
            ordered = sorted(entries, key=lambda entry: entry.sent_at)
            self._threads[key] = ordered

    def add_email(
        self,
        workflow_id: str,
        supplier_id: str,
        email_entry: EmailHistoryEntry,
    ) -> None:
        key = self._thread_key(workflow_id, supplier_id)
        with self._lock:
            bucket = self._threads.setdefault(key, [])
            bucket.append(email_entry)
            bucket.sort(key=lambda entry: entry.sent_at)

    def get_thread(
        self, workflow_id: str, supplier_id: str
    ) -> List[EmailHistoryEntry]:
        key = self._thread_key(workflow_id, supplier_id)
        with self._lock:
            entries = self._threads.get(key, [])
            return list(entries)

    def get_thread_summary(
        self, workflow_id: str, supplier_id: str
    ) -> Dict[str, Any]:
        thread = self.get_thread(workflow_id, supplier_id)
        if not thread:
            return {
                "total_emails": 0,
                "rounds": [],
                "first_sent": None,
                "last_sent": None,
                "thread_key": self._thread_key(workflow_id, supplier_id),
            }

        rounds = sorted({entry.round_number for entry in thread})
        first_sent = thread[0].sent_at.isoformat()
        last_sent = thread[-1].sent_at.isoformat()

        return {
            "total_emails": len(thread),
            "rounds": rounds,
            "first_sent": first_sent,
            "last_sent": last_sent,
            "thread_key": self._thread_key(workflow_id, supplier_id),
        }


class NegotiationEmailHTMLBuilder:
    """Build professional HTML emails for negotiation rounds."""

    BASE_STYLES = """
    <style>
        body {
            font-family: -apple-system, BlinkMacSystemFont, 'Segoe UI', Roboto, 'Helvetica Neue', Arial, sans-serif;
            line-height: 1.6;
            color: #333333;
            max-width: 650px;
            margin: 0 auto;
            padding: 20px;
            background-color: #f5f5f5;
        }
        .email-container {
            background-color: #ffffff;
            border-radius: 8px;
            box-shadow: 0 2px 4px rgba(0,0,0,0.1);
            padding: 30px;
            margin: 20px auto;
        }
        .header {
            border-bottom: 3px solid #0066cc;
            padding-bottom: 15px;
            margin-bottom: 25px;
        }
        .header h1 {
            color: #0066cc;
            font-size: 24px;
            margin: 0 0 5px 0;
            font-weight: 600;
        }
        .round-badge {
            display: inline-block;
            background-color: #0066cc;
            color: #ffffff;
            padding: 4px 12px;
            border-radius: 12px;
            font-size: 12px;
            font-weight: 600;
            text-transform: uppercase;
            letter-spacing: 0.5px;
        }
        .greeting {
            font-size: 16px;
            margin-bottom: 20px;
            color: #333333;
        }
        .section {
            margin: 25px 0;
            padding: 20px;
            background-color: #f8f9fa;
            border-left: 4px solid #0066cc;
            border-radius: 4px;
        }
        .section-title {
            font-size: 18px;
            font-weight: 600;
            color: #0066cc;
            margin: 0 0 12px 0;
        }
        .pricing-table {
            width: 100%;
            border-collapse: collapse;
            margin: 15px 0;
            background-color: #ffffff;
            border-radius: 6px;
            overflow: hidden;
            box-shadow: 0 1px 3px rgba(0,0,0,0.1);
        }
        .pricing-table th {
            background-color: #0066cc;
            color: #ffffff;
            padding: 12px;
            text-align: left;
            font-weight: 600;
            font-size: 14px;
        }
        .pricing-table td {
            padding: 12px;
            border-bottom: 1px solid #e9ecef;
            font-size: 14px;
        }
        .pricing-table tr:last-child td {
            border-bottom: none;
        }
        .pricing-table .label {
            font-weight: 600;
            color: #495057;
        }
        .pricing-table .value {
            color: #212529;
        }
        .pricing-table .highlight {
            background-color: #fff3cd;
            font-weight: 600;
            color: #856404;
        }
        .asks-list {
            margin: 15px 0;
            padding: 0;
            list-style: none;
        }
        .asks-list li {
            padding: 10px 15px;
            margin: 8px 0;
            background-color: #ffffff;
            border-left: 3px solid #28a745;
            border-radius: 4px;
            box-shadow: 0 1px 2px rgba(0,0,0,0.05);
        }
        .asks-list li:before {
            content: "✓";
            color: #28a745;
            font-weight: bold;
            margin-right: 10px;
        }
        .callout {
            padding: 15px 20px;
            margin: 20px 0;
            border-radius: 6px;
            font-size: 14px;
        }
        .callout-info {
            background-color: #d1ecf1;
            border-left: 4px solid #0c5460;
            color: #0c5460;
        }
        .callout-warning {
            background-color: #fff3cd;
            border-left: 4px solid #856404;
            color: #856404;
        }
        .callout-success {
            background-color: #d4edda;
            border-left: 4px solid #155724;
            color: #155724;
        }
        .playbook-recommendations {
            margin: 20px 0;
            padding: 0;
        }
        .recommendation-item {
            padding: 15px;
            margin: 10px 0;
            background-color: #e7f3ff;
            border-left: 4px solid #0066cc;
            border-radius: 4px;
        }
        .recommendation-item .lever {
            font-weight: 600;
            color: #0066cc;
            font-size: 14px;
            text-transform: uppercase;
            letter-spacing: 0.5px;
            margin-bottom: 5px;
        }
        .recommendation-item .description {
            color: #495057;
            font-size: 14px;
            line-height: 1.5;
        }
        .footer {
            margin-top: 30px;
            padding-top: 20px;
            border-top: 2px solid #e9ecef;
            font-size: 14px;
            color: #6c757d;
        }
        .signature {
            margin-top: 25px;
            font-size: 15px;
            color: #333333;
        }
        .signature .name {
            font-weight: 600;
            color: #0066cc;
        }
        .button {
            display: inline-block;
            padding: 12px 24px;
            background-color: #0066cc;
            color: #ffffff !important;
            text-decoration: none;
            border-radius: 6px;
            font-weight: 600;
            font-size: 14px;
            text-align: center;
            margin: 15px 0;
        }
        .button:hover {
            background-color: #0052a3;
        }
        .metrics-grid {
            display: grid;
            grid-template-columns: repeat(auto-fit, minmax(150px, 1fr));
            gap: 15px;
            margin: 20px 0;
        }
        .metric-card {
            background-color: #ffffff;
            padding: 15px;
            border-radius: 6px;
            text-align: center;
            box-shadow: 0 1px 3px rgba(0,0,0,0.1);
        }
        .metric-card .label {
            font-size: 12px;
            color: #6c757d;
            text-transform: uppercase;
            letter-spacing: 0.5px;
            margin-bottom: 5px;
        }
        .metric-card .value {
            font-size: 20px;
            font-weight: 600;
            color: #0066cc;
        }
        @media only screen and (max-width: 600px) {
            body {
                padding: 10px;
            }
            .email-container {
                padding: 20px;
            }
            .pricing-table {
                font-size: 12px;
            }
            .metrics-grid {
                grid-template-columns: 1fr;
            }
        }
    </style>
    """

    @staticmethod
    def build_negotiation_email(
        *,
        round_number: int,
        contact_name: Optional[str],
        supplier_name: Optional[str],
        decision: Dict[str, Any],
        positions: Optional[Dict[str, Any]],
        currency: Optional[str],
        playbook_recommendations: Optional[List[Dict[str, Any]]],
        negotiation_message: str,
        sender_name: Optional[str] = None,
        company_name: Optional[str] = "Procwise",
    ) -> str:
        strategy = decision.get("strategy", "counter")
        counter_price = decision.get("counter_price")
        asks = decision.get("asks", [])
        lead_time_request = decision.get("lead_time_request")

        greeting = NegotiationEmailHTMLBuilder._build_greeting(
            contact_name=contact_name,
            supplier_name=supplier_name,
            round_number=round_number,
        )

        header = NegotiationEmailHTMLBuilder._build_header(
            round_number=round_number,
            strategy=strategy,
        )

        pricing_section = ""
        if counter_price is not None and positions:
            pricing_section = NegotiationEmailHTMLBuilder._build_pricing_section(
                counter_price=counter_price,
                positions=positions,
                currency=currency,
            )

        message_section = NegotiationEmailHTMLBuilder._build_message_section(
            negotiation_message=negotiation_message,
            round_number=round_number,
        )

        asks_section = ""
        if asks or lead_time_request:
            asks_section = NegotiationEmailHTMLBuilder._build_asks_section(
                asks=asks,
                lead_time_request=lead_time_request,
            )

        playbook_section = ""
        if playbook_recommendations:
            playbook_section = NegotiationEmailHTMLBuilder._build_playbook_section(
                recommendations=playbook_recommendations[:3],
            )

        footer = NegotiationEmailHTMLBuilder._build_footer(
            sender_name=sender_name,
            company_name=company_name,
            round_number=round_number,
        )

        html = f"""
<!DOCTYPE html>
<html lang="en">
<head>
    <meta charset="UTF-8">
    <meta name="viewport" content="width=device-width, initial-scale=1.0">
    <meta http-equiv="X-UA-Compatible" content="IE=edge">
    <title>Negotiation Round {round_number}</title>
    {NegotiationEmailHTMLBuilder.BASE_STYLES}
</head>
<body>
    <div class="email-container">
        {header}
        {greeting}
        {message_section}
        {pricing_section}
        {asks_section}
        {playbook_section}
        {footer}
    </div>
</body>
</html>
        """

        return html

    @staticmethod
    def _build_greeting(
        *,
        contact_name: Optional[str],
        supplier_name: Optional[str],
        round_number: int,
    ) -> str:
        name = contact_name or supplier_name or "there"

        if round_number == 1:
            greeting_text = f"Dear {name},"
        elif round_number == 2:
            greeting_text = f"Dear {name},<br><br>Thank you for your response."
        else:
            greeting_text = (
                f"Dear {name},<br><br>Thank you for continuing our discussion."
            )

        return f'<div class="greeting">{greeting_text}</div>'

    @staticmethod
    def _build_header(*, round_number: int, strategy: str) -> str:
        strategy_titles = {
            "counter": "Negotiation Proposal",
            "accept": "Agreement Confirmation",
            "decline": "Negotiation Status",
            "clarify": "Request for Information",
            "review": "Review Required",
        }

        title = strategy_titles.get(strategy, "Negotiation Update")

        return f"""
        <div class="header">
            <h1>{title}</h1>
            <span class="round-badge">Round {round_number}</span>
        </div>
        """

    @staticmethod
    def _build_pricing_section(
        *,
        counter_price: float,
        positions: Dict[str, Any],
        currency: Optional[str],
    ) -> str:
        def format_price(value: Optional[float]) -> str:
            if value is None:
                return "—"
            symbol = (
                "£"
                if currency == "GBP"
                else "$"
                if currency == "USD"
                else "€"
                if currency == "EUR"
                else ""
            )
            return f"{symbol}{value:,.2f}"

        current_offer = positions.get("supplier_offer")
        target = positions.get("desired")

        rows = []

        if current_offer is not None:
            rows.append(
                f"""
            <tr>
                <td class="label">Your Current Offer</td>
                <td class="value">{format_price(current_offer)}</td>
            </tr>
            """
            )

        rows.append(
            f"""
        <tr class="highlight">
            <td class="label">Our Counter Proposal</td>
            <td class="value">{format_price(counter_price)}</td>
        </tr>
        """
        )

        if target is not None:
            rows.append(
                f"""
            <tr>
                <td class="label">Target Price</td>
                <td class="value">{format_price(target)}</td>
            </tr>
            """
            )

        if current_offer is not None and counter_price is not None:
            gap = current_offer - counter_price
            gap_pct = (gap / current_offer) * 100 if current_offer else 0
            rows.append(
                f"""
            <tr>
                <td class="label">Price Adjustment</td>
                <td class="value">{format_price(gap)} ({gap_pct:.1f}%)</td>
            </tr>
            """
            )

        return f"""
        <div class="section">
            <div class="section-title">💰 Pricing Proposal</div>
            <table class="pricing-table">
                <thead>
                    <tr>
                        <th>Item</th>
                        <th>Amount</th>
                    </tr>
                </thead>
                <tbody>
                    {''.join(rows)}
                </tbody>
            </table>
        </div>
        """

    @staticmethod
    def _build_message_section(
        *,
        negotiation_message: str,
        round_number: int,
    ) -> str:
        paragraphs = negotiation_message.split("\n\n")
        html_paragraphs = [
            f"<p>{escape(p.strip())}</p>" for p in paragraphs if p.strip()
        ]

        callout_type = "callout-info" if round_number <= 2 else "callout-warning"

        return f"""
        <div class="section">
            <div class="section-title">📋 Proposal Details</div>
            <div class="callout {callout_type}">
                {''.join(html_paragraphs)}
            </div>
        </div>
        """

    @staticmethod
    def _build_asks_section(
        *,
        asks: List[str],
        lead_time_request: Optional[str],
    ) -> str:
        items: List[str] = []

        if lead_time_request:
            items.append(
                f"<li><strong>Lead Time:</strong> {escape(lead_time_request)}</li>"
            )

        for ask in asks:
            if ask and isinstance(ask, str):
                items.append(f"<li>{escape(ask)}</li>")

        if not items:
            return ""

        return f"""
        <div class="section">
            <div class="section-title">✓ Key Requirements</div>
            <ul class="asks-list">
                {''.join(items)}
            </ul>
        </div>
        """

    @staticmethod
    def _build_playbook_section(
        *,
        recommendations: List[Dict[str, Any]],
    ) -> str:
        if not recommendations:
            return ""

        items: List[str] = []
        for rec in recommendations[:3]:
            if not isinstance(rec, dict):
                continue

            lever = escape(str(rec.get("lever", "")))
            description = escape(str(rec.get("play", "")))

            if lever and description:
                items.append(
                    f"""
                <div class="recommendation-item">
                    <div class="lever">{lever}</div>
                    <div class="description">{description}</div>
                </div>
                """
                )

        if not items:
            return ""

        return f"""
        <div class="section">
            <div class="section-title">💡 Value Creation Opportunities</div>
            <div class="playbook-recommendations">
                {''.join(items)}
            </div>
        </div>
        """

    @staticmethod
    def _build_footer(
        *,
        sender_name: Optional[str],
        company_name: str,
        round_number: int,
    ) -> str:
        sender = sender_name or "The Procurement Team"

        if round_number >= 3:
            next_steps = """
            <div class="callout callout-warning">
                <strong>⏰ Closing Round:</strong> We're working to finalize this agreement. \
                Please respond at your earliest convenience to keep the process moving forward.
            </div>
            """
        else:
            next_steps = """
            <div class="callout callout-info">
                <strong>Next Steps:</strong> We look forward to your response and are happy to \
                discuss any aspects of this proposal in more detail.
            </div>
            """

        return f"""
        {next_steps}

        <div class="signature">
            <p>Best regards,<br>
            <span class="name">{escape(sender)}</span><br>
            {escape(company_name)}</p>
        </div>

        <div class="footer">
            <p style="font-size: 12px; color: #6c757d;">
                This is an automated negotiation communication generated as part of our procurement workflow.
                For questions or concerns, please reply directly to this email.
            </p>
        </div>
        """


@dataclass
class NegotiationPositions:
    start: Optional[float]
    desired: Optional[float]
    no_deal: Optional[float]
    supplier_offer: Optional[float] = None
    history: List[Dict[str, Any]] = field(default_factory=list)

    def serialise(self) -> Dict[str, Any]:
        return {
            "start": self.start,
            "desired": self.desired,
            "no_deal": self.no_deal,
            "supplier_offer": self.supplier_offer,
            "history": list(self.history),
        }

    def snapshot_for_next_round(
        self, counter_price: Optional[float], round_no: int
    ) -> Dict[str, Any]:
        history = list(self.history)

        def _append(entry_type: str, value: Optional[float]) -> None:
            if value is None:
                return
            record = {
                "round": round_no,
                "type": entry_type,
                "value": value,
            }
            if not any(
                existing.get("round") == record["round"]
                and existing.get("type") == record["type"]
                and self._is_close(existing.get("value"), record["value"])
                for existing in history
            ):
                history.append(record)

        _append("supplier_offer", self.supplier_offer)
        _append("counter", counter_price)

        next_start = counter_price if counter_price is not None else self.start

        return {
            "start": next_start,
            "desired": self.desired,
            "no_deal": self.no_deal,
            "supplier_offer": self.supplier_offer,
            "history": history,
            "last_counter": counter_price if counter_price is not None else next_start,
        }

    @staticmethod
    def _is_close(value_a: Any, value_b: Any, *, tolerance: float = 1e-6) -> bool:
        try:
            return abs(float(value_a) - float(value_b)) <= tolerance
        except (TypeError, ValueError):
            return False


def compute_decision(
    payload: Dict[str, Any],
    supplier_message_text: str = "",
    offer_prev: Optional[float] = None,
) -> Dict[str, Any]:
    ask_disc_raw = payload.get("ask_early_pay_disc", 0.02)
    try:
        ask_disc = float(ask_disc_raw) if ask_disc_raw is not None else None
    except (TypeError, ValueError):
        ask_disc = None

    walkaway_raw = payload.get("walkaway_price")
    try:
        walkaway = float(walkaway_raw) if walkaway_raw is not None else None
    except (TypeError, ValueError):
        walkaway = None

    current_offer = float(payload["current_offer"])
    target_price = float(payload["target_price"])
    round_idx = int(payload.get("round", 1))

    ctx = NegotiationContext(
        current_offer=current_offer,
        target_price=target_price,
        round_index=round_idx,
        currency=payload.get("currency"),
        aggressiveness=0.75,
        leverage=0.6,
        urgency=0.3,
        risk_buffer_pct=0.06,
        min_abs_buffer=3.0,
        step_pct_of_gap=0.12,
        min_abs_step=4.0,
        max_rounds=int(payload.get("max_rounds", 3)),
        walkaway_price=walkaway,
        ask_early_pay_disc=ask_disc,
        ask_lead_time_keep=bool(payload.get("ask_lead_time_keep", True)),
    )
    signals = SupplierSignals(
        offer_prev=offer_prev,
        offer_new=current_offer,
        message_text=supplier_message_text or "",
    )
    return plan_counter(ctx, signals)


def decide_strategy(
    payload: Dict[str, Any],
    *,
    lead_weeks: Optional[float] = None,
    constraints: Optional[List[str]] = None,
    supplier_message: Optional[str] = None,
    offer_prev: Optional[float] = None,
) -> Dict[str, Any]:
    """Plan price counter proposals using deterministic negotiation heuristics."""

    current_offer = payload.get("current_offer")
    target = payload.get("target_price")
    if current_offer is None or target is None:
        return {
            "strategy": "clarify",
            "counter_price": None,
            "asks": ["Confirm unit price, currency, tiered price @ 100/250/500."],
            "lead_time_request": None,
            "rationale": "Price missing; request structured quote.",
        }

    plan = compute_decision(payload, supplier_message_text=supplier_message or "", offer_prev=offer_prev)

    decision: Dict[str, Any] = {
        "strategy": plan.get("decision", "counter"),
        "counter_price": plan.get("counter_price"),
        "asks": plan.get("asks", []),
        "lead_time_request": plan.get("lead_time_request"),
        "rationale": plan.get("message", ""),
        "decision_origin": "plan_counter",
        "price_plan_locked": True,
    }

    if lead_weeks and lead_weeks > 3:
        lead_req = plan.get("lead_time_request") or "≤ 2 weeks or split shipment (20–30% now, balance later)"
        decision["lead_time_request"] = lead_req
        if plan.get("asks") is None:
            decision["asks"] = []
        decision["asks"] = list(dict.fromkeys((decision.get("asks") or []) + ["Split shipment or expedite option"]))

    if constraints:
        decision.setdefault("constraints", constraints)

    decision.setdefault("decision_log", plan.get("log", []))
    return decision


class NegotiationAgent(BaseAgent):
    """Generate deterministic negotiation decisions and coordinate counter drafting."""

    AGENTIC_PLAN_STEPS = (
        "Analyse supplier offers, historical spend, and negotiation constraints for the active RFQ session.",
        "Compute pricing and terms strategy including counter targets, concessions, and playbook actions.",
        "Coordinate email drafting and state persistence to deliver the counter proposal and next steps.",
    )

    def __init__(self, agent_nick):
        super().__init__(agent_nick)
        self.device = configure_gpu()
        self._state_cache: Dict[Tuple[str, str], Dict[str, Any]] = {}
        self._email_agent: Optional[EmailDraftingAgent] = None
        self._supplier_agent: Optional["SupplierInteractionAgent"] = None
        self._state_schema_checked = False
        self._sessions_schema_checked = False
        self._playbook_cache: Optional[Dict[str, Any]] = None
        self._state_lock = threading.RLock()
        self._email_agent_lock = threading.Lock()
        self._supplier_agent_lock = threading.Lock()
        self._negotiation_session_state_identifier_column: Optional[str] = None
        self._negotiation_sessions_identifier_column: Optional[str] = None
        self.response_matcher = ResponseMatcher(getattr(self.agent_nick, "get_db_connection", None))
        self._email_thread_manager = EmailThreadManager()

        # Feature flag for enhanced negotiation message composition
        self._use_enhanced_messages = (
            os.getenv("NEG_USE_ENHANCED_MESSAGES", "false").lower() == "true"
        )

        self._email_thread_manager = EmailThreadManager()
        self._html_builder = NegotiationEmailHTMLBuilder()

    @contextmanager
    def _session_lock(self, workflow_id: str, supplier_id: str, round_no: int):
        """Cross-process advisory lock to avoid duplicate negotiation runs."""

        key_parts = [workflow_id, supplier_id, str(round_no or 1)]
        token = ":".join(part or "" for part in key_parts)
        lock_id = binascii.crc32(token.encode("utf-8", "ignore")) & 0x7FFFFFFF

        get_conn = getattr(self.agent_nick, "get_db_connection", None)
        if not callable(get_conn):
            yield True
            return

        conn_manager = get_conn()
        owns_manager = hasattr(conn_manager, "__enter__") and hasattr(conn_manager, "__exit__")
        connection = None
        acquired = False
        try:
            connection = conn_manager.__enter__() if owns_manager else conn_manager
            if connection is None:
                yield True
                return

            with connection.cursor() as cur:
                try:
                    cur.execute("SELECT pg_try_advisory_lock(%s)", (lock_id,))
                    row = cur.fetchone()
                    if row is None or row[0] is None:
                        acquired = True
                    else:
                        acquired = bool(row[0])
                except Exception:
                    logger.debug(
                        "Advisory lock attempt failed; continuing without distributed lock",
                        exc_info=True,
                    )
                    acquired = True
            connection.commit()

            if not acquired:
                yield False
                return

            try:
                yield True
            finally:
                try:
                    with connection.cursor() as cur:
                        cur.execute("SELECT pg_advisory_unlock(%s)", (lock_id,))
                    connection.commit()
                except Exception:  # pragma: no cover - unlock best effort
                    logger.debug(
                        "Failed to release advisory lock for workflow=%s supplier=%s round=%s",
                        workflow_id,
                        supplier_id,
                        round_no,
                        exc_info=True,
                    )
        finally:
            if connection is not None:
                if owns_manager:
                    conn_manager.__exit__(None, None, None)
                else:
                    try:
                        connection.close()
                    except Exception:
                        pass

    def _resolve_session_id(self, context: AgentContext) -> Optional[str]:
        """Derive the canonical negotiation session identifier."""

        if not context:
            return None

        for key in ("workflow_id", "session_id", "process_id"):
            candidate = getattr(context, key, None)
            text = self._coerce_text(candidate)
            if text:
                return text

        payload = context.input_data if isinstance(context.input_data, dict) else {}
        for key in ("workflow_id", "session_id", "process_id"):
            candidate = payload.get(key)
            text = self._coerce_text(candidate)
            if text:
                return text

        responses = payload.get("supplier_responses")
        if isinstance(responses, list):
            for entry in responses:
                if not isinstance(entry, dict):
                    continue
                uid = self._coerce_text(entry.get("unique_id"))
                if uid:
                    return uid

        return None

    def _resolve_session_reference(self, context: AgentContext) -> Optional[str]:
        """Resolve a display/reference token for downstream compatibility."""

        payload = context.input_data if isinstance(context.input_data, dict) else {}
        responses = payload.get("supplier_responses")
        if isinstance(responses, list):
            for entry in responses:
                if not isinstance(entry, dict):
                    continue
                for key in ("session_reference", "unique_id", "workflow_id", "session_id", "process_id"):
                    candidate = self._coerce_text(entry.get(key))
                    if candidate:
                        return candidate

        for key in ("session_reference", "unique_id"):
            candidate = self._coerce_text(payload.get(key))
            if candidate:
                return candidate

        return self._coerce_text(getattr(context, "workflow_id", None))

    def _resolve_negotiation_identifier(self, context: AgentContext) -> NegotiationIdentifier:
        payload = context.input_data if isinstance(context.input_data, dict) else {}

        workflow_id = self._coerce_text(getattr(context, "workflow_id", None))
        if not workflow_id:
            raise ValueError(
                "NegotiationAgent requires workflow_id on context; none was provided"
            )

        payload_workflow_id = self._coerce_text(payload.get("workflow_id")) if isinstance(payload, dict) else None
        if payload_workflow_id and payload_workflow_id != workflow_id:
            logger.warning(
                "Workflow ID mismatch between context (%s) and payload (%s); using context value",
                workflow_id,
                payload_workflow_id,
            )

        supplier_id: Optional[str] = None
        for key in ("supplier_id", "supplier", "supplier_name"):
            candidate = payload.get(key)
            text = self._coerce_text(candidate)
            if text:
                supplier_id = text
                break
        if not supplier_id:
            responses = payload.get("supplier_responses")
            if isinstance(responses, list):
                for entry in responses:
                    if not isinstance(entry, dict):
                        continue
                    candidate = self._coerce_text(
                        entry.get("supplier_id") or entry.get("supplier") or entry.get("supplier_name")
                    )
                    if candidate:
                        supplier_id = candidate
                        break
        if not supplier_id:
            supplier_id = f"SUP-{uuid.uuid4().hex[:10].upper()}"

        session_reference: Optional[str] = None
        for key in ("session_reference", "unique_id", "conversation_id", "thread_id"):
            candidate = payload.get(key)
            text = self._coerce_text(candidate)
            if text:
                session_reference = text
                break
        if not session_reference:
            session_reference = f"{workflow_id}-{supplier_id}"

        round_number_raw = payload.get("round")
        try:
            round_number = int(round_number_raw) if round_number_raw is not None else 1
        except Exception:
            round_number = 1

        identifier = NegotiationIdentifier(
            workflow_id=workflow_id,
            session_reference=session_reference,
            supplier_id=supplier_id,
            round_number=round_number,
        )

        if isinstance(payload, dict):
            payload.setdefault("workflow_id", identifier.workflow_id)
            payload.setdefault("session_reference", identifier.session_reference)
            payload.setdefault("unique_id", identifier.session_reference)
            payload.setdefault("supplier_id", identifier.supplier_id)
            payload.setdefault("supplier", identifier.supplier_id)
            payload.setdefault("round", identifier.round_number)

        return identifier

    def execute(self, context: AgentContext) -> AgentOutput:
        """Execute the negotiation agent and persist consolidated email drafts."""

        result = super().execute(context)
        try:
            self._flush_email_draft_actions(context, result)
        except Exception:  # pragma: no cover - defensive logging of email actions
            logger.exception("Failed to persist negotiation email draft actions")
        finally:
            if hasattr(context, "_pending_email_actions"):
                delattr(context, "_pending_email_actions")
        return result

    def run(self, context: AgentContext) -> AgentOutput:
        logger.info("NegotiationAgent starting")

        batch_entries, shared_context = self._extract_batch_inputs(context.input_data)

        if batch_entries:
            # Determine if multi-round orchestration is enabled
            input_payload = context.input_data if isinstance(context.input_data, dict) else {}
            multi_round_enabled = bool(
                shared_context.get("multi_round_enabled")
                or input_payload.get("multi_round_enabled")
                or getattr(self.agent_nick.settings, "negotiation_multi_round_enabled", False)
            )

            if multi_round_enabled:
                max_rounds = (
                    shared_context.get("max_rounds")
                    or input_payload.get("max_rounds")
                    or getattr(self.agent_nick.settings, "negotiation_max_rounds", 3)
                    or 3
                )
                try:
                    max_rounds = int(max_rounds)
                except Exception:
                    logger.warning("Unable to coerce max_rounds=%s; defaulting to 3", max_rounds)
                    max_rounds = 3

                return self._run_multi_round_negotiation(
                    context,
                    batch_entries,
                    shared_context,
                    max_rounds=max(1, max_rounds),
                )

            return self._run_batch_negotiations(context, batch_entries, shared_context)

        return self._run_single_negotiation(context)

    def _extract_batch_inputs(
        self, payload: Optional[Dict[str, Any]]
    ) -> Tuple[List[Dict[str, Any]], Dict[str, Any]]:
        if not isinstance(payload, dict):
            return [], {}

        responses = payload.get("supplier_responses")
        if isinstance(responses, list):
            response_batch = [entry for entry in responses if isinstance(entry, dict)]
        else:
            response_batch = []

        if response_batch:
            shared: Dict[str, Any] = {"negotiation_batch": True}
            for key in BATCH_SHARED_KEYS:
                candidate = payload.get(key)
                if isinstance(candidate, dict):
                    shared.update(candidate)
            return response_batch, shared

        batch: List[Dict[str, Any]] = []
        for key in BATCH_INPUT_KEYS:
            value = payload.get(key)
            if isinstance(value, list):
                batch = [entry for entry in value if isinstance(entry, dict)]
                if batch:
                    break

        if not batch:
            return [], {}

        shared: Dict[str, Any] = {}
        for key in BATCH_SHARED_KEYS:
            candidate = payload.get(key)
            if isinstance(candidate, dict):
                shared.update(candidate)

        return batch, shared

    def _coerce_batch_defaults(
        self, base_payload: Dict[str, Any], shared_context: Dict[str, Any]
    ) -> Dict[str, Any]:
        defaults: Dict[str, Any] = {}
        if isinstance(base_payload, dict):
            for key, value in base_payload.items():
                if key in BATCH_EXCLUDE_KEYS:
                    continue
                defaults[key] = value
        if isinstance(shared_context, dict):
            defaults.update(shared_context)
        return defaults

    def _prepare_batch_payload(
        self, defaults: Dict[str, Any], entry: Dict[str, Any]
    ) -> Dict[str, Any]:
        payload: Dict[str, Any] = {}
        if isinstance(defaults, dict):
            payload.update(defaults)
        payload.update(entry)
        for key in BATCH_EXCLUDE_KEYS:
            payload.pop(key, None)
        supplier_id = payload.get("supplier_id") or payload.get("supplier")
        if supplier_id is not None:
            payload.setdefault("supplier_id", supplier_id)
            payload.setdefault("supplier", supplier_id)
        payload["_batch_execution"] = True
        return payload

    def _bucket_entries_by_round(self, entries: Sequence[Dict[str, Any]]) -> List[Dict[str, Any]]:
        """Group negotiation batch entries by round to enforce sequential execution."""

        buckets: Dict[Tuple[Optional[int], Optional[Any]], Dict[str, Any]] = {}
        for entry in entries:
            if not isinstance(entry, dict):
                continue
            raw_round = None
            for key in ("round", "round_number", "round_no"):
                candidate = entry.get(key)
                if candidate is not None:
                    raw_round = candidate
                    break

            numeric_sort: Optional[int] = None
            display_round: Optional[Any] = None
            if raw_round is not None:
                try:
                    numeric_sort = int(float(raw_round))
                    display_round = numeric_sort
                except Exception:
                    display_round = raw_round
            else:
                numeric_sort = 1

            bucket_key = (numeric_sort, display_round)
            bucket = buckets.get(bucket_key)
            if not bucket:
                bucket = {
                    "round": display_round,
                    "numeric_sort": numeric_sort,
                    "entries": [],
                }
                buckets[bucket_key] = bucket
            bucket["entries"].append(entry)

        ordered = sorted(
            buckets.values(),
            key=lambda bucket: (
                0,
                bucket["numeric_sort"],
            )
            if bucket.get("numeric_sort") is not None
            else (
                1,
                str(bucket.get("round") or "").lower(),
            ),
        )
        return ordered

    def _compute_batch_workers(self, entries: Sequence[Dict[str, Any]]) -> int:
        """Determine worker pool size for the provided batch entries."""

        try:
            configured_workers = getattr(self.agent_nick.settings, "negotiation_parallel_workers", None)
            if configured_workers is not None:
                try:
                    configured_workers = int(configured_workers)
                except Exception:
                    configured_workers = None
            max_workers: Optional[int] = (
                configured_workers if configured_workers and configured_workers > 0 else None
            )
        except Exception:
            max_workers = None

        if max_workers is None:
            cpu_default = os.cpu_count() or 4
            max_workers = max(1, cpu_default)

        unique_suppliers: Set[str] = set()
        for entry in entries:
            if not isinstance(entry, dict):
                continue
            supplier_id = entry.get("supplier_id") or entry.get("supplier")
            if supplier_id is None:
                continue
            text = self._coerce_text(supplier_id)
            if text:
                unique_suppliers.add(text)

        desired_workers = max(1, len(unique_suppliers)) if unique_suppliers else len(entries)
        if desired_workers <= 0:
            desired_workers = len(entries) if entries else 1

        workers = max(desired_workers, max_workers)
        workers = min(workers, max(1, len(entries)))
        return max(workers, 1)

    def _resolve_batch_entry_output(
        self, context: AgentContext, payload: Dict[str, Any]
    ):
        """Execute a batch entry and hydrate deferred email tasks if present."""

        result = self._execute_batch_entry(context, payload)
        if isinstance(result, AgentOutput) and isinstance(result.data, dict):
            pending_task = result.data.get("pending_email")
            if result.data.get("deferred_email") and isinstance(pending_task, dict):
                identifier_info = pending_task.get("identifier") or {}
                identifier = NegotiationIdentifier(
                    workflow_id=
                    identifier_info.get("workflow_id")
                    or payload.get("workflow_id")
                    or context.workflow_id,
                    supplier_id=
                    identifier_info.get("supplier_id")
                    or payload.get("supplier_id")
                    or payload.get("supplier"),
                    session_reference=
                    identifier_info.get("session_reference")
                    or payload.get("session_reference")
                    or payload.get("unique_id"),
                    round_number=int(
                        identifier_info.get("round_number")
                        or payload.get("round")
                        or payload.get("round_number")
                        or 1
                    ),
                )
                result = self._finalize_email_round(context, identifier, pending_task)
        return result

    def _combine_supplier_responses(
        self, responses: Sequence[Dict[str, Any]]
    ) -> List[Dict[str, Any]]:
        """Coalesce supplier responses, de-duplicating by message identifier."""

        combined: List[Dict[str, Any]] = []
        seen: Set[str] = set()
        for response in responses:
            if not isinstance(response, dict):
                continue
            response_copy = {key: value for key, value in response.items() if value is not None}
            message_id = self._coerce_text(
                response_copy.get("message_id")
                or response_copy.get("Message-ID")
                or response_copy.get("id")
                or response_copy.get("unique_id")
            )
            try:
                unique_key = message_id or json.dumps(response_copy, sort_keys=True)
            except Exception:
                unique_key = message_id or repr(sorted(response_copy.items()))
            if unique_key in seen:
                continue
            seen.add(unique_key)
            combined.append(response_copy)
        return combined

    def _ingest_batch_entry_result(
        self,
        *,
        payload: Dict[str, Any],
        result: AgentOutput,
        aggregated_results: List[Dict[str, Any]],
        drafts: List[Dict[str, Any]],
        failed_records: List[Dict[str, Any]],
        success_ids: List[str],
        next_agents: Set[str],
        supplier_history: Dict[str, Dict[str, Any]],
    ) -> None:
        supplier_id = payload.get("supplier_id") or payload.get("supplier")
        session_reference = (
            payload.get("session_reference")
            or payload.get("unique_id")
        )

        record_reference = (
            result.data.get("session_reference")
            or result.data.get("unique_id")
            or session_reference
        ) if isinstance(result.data, dict) else session_reference

        record_supplier = None
        if isinstance(result.data, dict):
            record_supplier = result.data.get("supplier")
        record = {
            "supplier_id": record_supplier
            or supplier_id
            or payload.get("supplier_id"),
            "session_reference": record_reference,
            "unique_id": record_reference,
            "status": result.status.value,
            "output": result.data if isinstance(result.data, dict) else {},
            "pass_fields": result.pass_fields if isinstance(result.pass_fields, dict) else {},
            "next_agents": list(result.next_agents),
        }
        if result.error:
            record["error"] = result.error
        if result.action_id:
            record["action_id"] = result.action_id

        aggregated_results.append(record)

        supplier_key = self._coerce_text(record.get("supplier_id"))
        if supplier_key:
            history = supplier_history.setdefault(
                supplier_key,
                {"records": [], "responses": []},
            )
            history["records"].append(record)
        else:
            history = None

        if result.status == AgentStatus.SUCCESS:
            if supplier_key:
                success_ids.append(supplier_key)
            result_drafts = (
                result.data.get("drafts")
                if isinstance(result.data, dict)
                else None
            )
            if isinstance(result_drafts, list):
                for draft in result_drafts:
                    if isinstance(draft, dict):
                        drafts.append(draft)
            next_agents.update(result.next_agents)
        else:
            failed_records.append(
                {
                    "supplier_id": record.get("supplier_id"),
                    "session_reference": record.get("session_reference"),
                    "status": record.get("status"),
                    "error": record.get("error"),
                }
            )

        if history is not None and isinstance(record.get("output"), dict):
            responses = record["output"].get("supplier_responses")
            collected = history.get("responses") or []
            if isinstance(responses, list):
                for entry in responses:
                    if isinstance(entry, dict):
                        collected.append(dict(entry))
            history["responses"] = self._combine_supplier_responses(collected)

            combined_responses = history["responses"]
            if combined_responses:
                record_output = dict(record["output"])
                record_output["supplier_responses"] = combined_responses
                draft_payload = record_output.get("draft_payload")
                if isinstance(draft_payload, dict):
                    payload_copy = dict(draft_payload)
                    payload_copy["supplier_responses"] = combined_responses
                    record_output["draft_payload"] = payload_copy
                record["output"] = record_output

                pass_fields = record.get("pass_fields")
                if isinstance(pass_fields, dict):
                    pass_fields = dict(pass_fields)
                else:
                    pass_fields = {}
                pass_fields["supplier_responses"] = combined_responses
                record["pass_fields"] = pass_fields

    def _process_round_entries(
        self,
        *,
        context: AgentContext,
        entries: Sequence[Dict[str, Any]],
        aggregated_results: List[Dict[str, Any]],
        drafts: List[Dict[str, Any]],
        failed_records: List[Dict[str, Any]],
        success_ids: List[str],
        next_agents: Set[str],
        supplier_history: Dict[str, Dict[str, Any]],
    ) -> None:
        if not entries:
            return

        if len(entries) == 1:
            payload = entries[0]
            try:
                result = self._resolve_batch_entry_output(context, payload)
            except Exception as exc:  # pragma: no cover - defensive
                supplier_id = payload.get("supplier_id") or payload.get("supplier")
                session_reference = (
                    payload.get("session_reference")
                    or payload.get("unique_id")
                )
                record = {
                    "supplier_id": supplier_id,
                    "session_reference": session_reference,
                    "unique_id": session_reference,
                    "status": AgentStatus.FAILED.value,
                    "error": str(exc),
                }
                aggregated_results.append(record)
                failed_records.append(record)
                return

            self._ingest_batch_entry_result(
                payload=payload,
                result=result,
                aggregated_results=aggregated_results,
                drafts=drafts,
                failed_records=failed_records,
                success_ids=success_ids,
                next_agents=next_agents,
                supplier_history=supplier_history,
            )
            return

        max_workers = self._compute_batch_workers(entries)

        futures: List[Tuple[Dict[str, Any], Any]] = []
        with ThreadPoolExecutor(max_workers=max_workers) as executor:
            for payload in entries:
                futures.append(
                    (payload, executor.submit(self._resolve_batch_entry_output, context, payload))
                )

            for payload, future in futures:
                try:
                    result = future.result()
                except Exception as exc:  # pragma: no cover - defensive aggregation
                    supplier_id = payload.get("supplier_id") or payload.get("supplier")
                    session_reference = (
                        payload.get("session_reference")
                        or payload.get("unique_id")
                    )
                    record = {
                        "supplier_id": supplier_id,
                        "session_reference": session_reference,
                        "unique_id": session_reference,
                        "status": AgentStatus.FAILED.value,
                        "error": str(exc),
                    }
                    aggregated_results.append(record)
                    failed_records.append(record)
                    continue

                self._ingest_batch_entry_result(
                    payload=payload,
                    result=result,
                    aggregated_results=aggregated_results,
                    drafts=drafts,
                    failed_records=failed_records,
                    success_ids=success_ids,
                    next_agents=next_agents,
                    supplier_history=supplier_history,
                )

    def _execute_batch_entry(
        self, parent_context: AgentContext, payload: Dict[str, Any]
    ) -> AgentOutput:
        workflow_id = payload.get("workflow_id") or parent_context.workflow_id or "negotiation-batch"
        user_id = payload.get("user_id") or parent_context.user_id or "system"
        sub_context = AgentContext(
            workflow_id=str(workflow_id),
            agent_id=parent_context.agent_id,
            user_id=str(user_id),
            input_data=dict(payload),
            parent_agent=parent_context.agent_id,
            routing_history=list(parent_context.routing_history),
        )
        return self.execute(sub_context)

    def _run_batch_negotiations(
        self,
        context: AgentContext,
        batch_entries: List[Dict[str, Any]],
        shared_context: Dict[str, Any],
    ) -> AgentOutput:
        defaults = self._coerce_batch_defaults(context.input_data, shared_context)
        prepared_entries = [
            self._prepare_batch_payload(defaults, entry) for entry in batch_entries if isinstance(entry, dict)
        ]

        if not prepared_entries:
            empty_data = {
                "negotiation_batch": True,
                "results": [],
                "drafts": [],
                "successful_suppliers": [],
                "failed_suppliers": [],
            }
            return self._with_plan(
                context,
                AgentOutput(
                    status=AgentStatus.SUCCESS,
                    data=empty_data,
                    pass_fields={"negotiation_batch": True, "batch_results": []},
                ),
            )

        workflow_id = shared_context.get("workflow_id") or getattr(context, "workflow_id", None)
        expected_total_raw = (
            shared_context.get("expected_count")
            or shared_context.get("expected_responses")
            or shared_context.get("expected_email_count")
        )
        expected_total: Optional[int] = None
        if expected_total_raw is not None:
            try:
                expected_total = int(expected_total_raw)
            except Exception:
                logger.debug(
                    "Unable to coerce expected_total=%s for workflow_id=%s", expected_total_raw, workflow_id
                )
                expected_total = None
        if expected_total is not None and expected_total > 0 and len(prepared_entries) < expected_total:
            logger.error(
                "Batch negotiation received incomplete entries for workflow=%s (got=%s, expected=%s)",
                workflow_id,
                len(prepared_entries),
                expected_total,
            )
            error_payload = {
                "negotiation_batch": True,
                "workflow_id": workflow_id,
                "expected_count": expected_total,
                "received_count": len(prepared_entries),
                "results": [],
                "error": f"Incomplete batch: received {len(prepared_entries)}/{expected_total} entries",
            }
            return self._with_plan(
                context,
                AgentOutput(
                    status=AgentStatus.FAILED,
                    data=error_payload,
                    pass_fields=error_payload,
                    error="incomplete_batch",
                ),
            )

        if len(prepared_entries) == 1:
            try:
                return self._execute_batch_entry(context, prepared_entries[0])
            except Exception as exc:  # pragma: no cover - propagate as failure
                logger.exception("NegotiationAgent batch execution failed", exc_info=True)
                return self._with_plan(
                    context,
                    AgentOutput(
                        status=AgentStatus.FAILED,
                        data={
                            "negotiation_batch": True,
                            "results": [
                                {
                                    "supplier_id": prepared_entries[0].get("supplier_id"),
                                    "session_reference": prepared_entries[0].get("session_reference")
                                    or prepared_entries[0].get("unique_id"),
                                    "status": AgentStatus.FAILED.value,
                                    "error": str(exc),
                                }
                            ],
                        },
                        error=str(exc),
                    ),
                )

        round_batches = self._bucket_entries_by_round(prepared_entries)

        aggregated_results: List[Dict[str, Any]] = []
        drafts: List[Dict[str, Any]] = []
        failed_records: List[Dict[str, Any]] = []
        success_ids: List[str] = []
        supplier_history: Dict[str, Dict[str, Any]] = {}
        next_agents: Set[str] = set()

        for batch in round_batches:
            entries = batch.get("entries") or []
            if not entries:
                continue
            self._process_round_entries(
                context=context,
                entries=entries,
                aggregated_results=aggregated_results,
                drafts=drafts,
                failed_records=failed_records,
                success_ids=success_ids,
                next_agents=next_agents,
                supplier_history=supplier_history,
            )

        if aggregated_results:
            deduped_results: List[Dict[str, Any]] = []
            seen_keys: Set[Tuple[Optional[str], Optional[str], Optional[Any]]] = set()
            for record in aggregated_results:
                supplier_key = self._coerce_text(record.get("supplier_id"))
                session_reference = self._coerce_text(record.get("session_reference"))
                output_payload = record.get("output") or {}
                round_marker = None
                if isinstance(output_payload, dict):
                    round_marker = output_payload.get("round")
                key = (supplier_key, session_reference, round_marker)
                if key in seen_keys:
                    continue
                seen_keys.add(key)
                deduped_results.append(record)
            aggregated_results = deduped_results

        supplier_map: Dict[str, Dict[str, Any]] = {}
        for supplier_key, history in supplier_history.items():
            records = history.get("records") or []
            if not records:
                continue
            supplier_map[supplier_key] = records[-1]

        success_ids = list(dict.fromkeys(success_ids))

        any_success = any(record["status"] == AgentStatus.SUCCESS.value for record in aggregated_results)
        any_failure = any(record["status"] != AgentStatus.SUCCESS.value for record in aggregated_results)

        round_groups: Dict[str, Dict[str, Any]] = {}
        for record in aggregated_results:
            output_payload = record.get("output") or {}
            round_value_raw = (
                output_payload.get("round")
                or output_payload.get("round_number")
                or output_payload.get("round_no")
            )
            numeric_round: Optional[int] = None
            if round_value_raw is not None:
                try:
                    numeric_round = int(float(round_value_raw))
                except Exception:
                    numeric_round = None
            group_key = (
                str(numeric_round)
                if numeric_round is not None
                else str(round_value_raw)
                if round_value_raw is not None
                else "unknown"
            )
            if group_key not in round_groups:
                round_groups[group_key] = {
                    "round": numeric_round if numeric_round is not None else round_value_raw,
                    "suppliers": [],
                    "results": [],
                    "drafts": [],
                }
            group_entry = round_groups[group_key]
            supplier_ref = record.get("supplier_id") or output_payload.get("supplier")
            if supplier_ref:
                try:
                    supplier_text = str(supplier_ref).strip()
                except Exception:
                    supplier_text = None
                if supplier_text:
                    group_entry["suppliers"].append(supplier_text)
            group_entry["results"].append(record)
            draft_entries = output_payload.get("drafts")
            if isinstance(draft_entries, list):
                group_entry["drafts"].extend(
                    [draft for draft in draft_entries if isinstance(draft, dict)]
                )

        round_summaries: List[Dict[str, Any]] = []
        for group_entry in round_groups.values():
            seen_suppliers: Set[str] = set()
            ordered_suppliers: List[str] = []
            for supplier_ref in group_entry["suppliers"]:
                if supplier_ref not in seen_suppliers:
                    seen_suppliers.add(supplier_ref)
                    ordered_suppliers.append(supplier_ref)
            round_summaries.append(
                {
                    "round": group_entry["round"],
                    "suppliers": ordered_suppliers,
                    "results": list(group_entry["results"]),
                    "drafts": list(group_entry["drafts"]),
                }
            )

        if round_summaries:
            round_summaries.sort(
                key=lambda entry: (
                    0,
                    entry["round"],
                )
                if isinstance(entry.get("round"), int)
                else (
                    1,
                    str(entry.get("round") or ""),
                )
            )

        overall_status = AgentStatus.SUCCESS
        error_text = None
        if any_failure and not any_success:
            overall_status = AgentStatus.FAILED
            error_text = "All negotiation rounds failed"

        if success_ids:
            try:
                success_ids = list(dict.fromkeys(success_ids))
            except Exception:
                success_ids = [sid for sid in success_ids if sid]

        data = {
            "negotiation_batch": True,
            "results": aggregated_results,
            "drafts": drafts,
            "successful_suppliers": success_ids,
            "failed_suppliers": failed_records,
            "results_by_supplier": supplier_map,
            "batch_size": len(aggregated_results),
        }
        if round_summaries:
            data["round_summaries"] = round_summaries

        pass_fields = {
            "negotiation_batch": True,
            "batch_results": aggregated_results,
        }
        if drafts:
            pass_fields["drafts"] = drafts
        if round_summaries:
            pass_fields["round_summaries"] = deepcopy(round_summaries)

        return self._with_plan(
            context,
            AgentOutput(
                status=overall_status,
                data=data,
                pass_fields=pass_fields,
                next_agents=sorted(next_agents),
                error=error_text,
            ),
        )

    def _run_multi_round_negotiation(
        self,
        context: AgentContext,
        batch_entries: List[Dict[str, Any]],
        shared_context: Dict[str, Any],
        max_rounds: int = 3,
    ) -> AgentOutput:
        """Coordinate multi-round negotiations with supplier response waiting."""

        workflow_id = shared_context.get("workflow_id") or context.workflow_id

        negotiation_state: Dict[str, Any] = {
            "workflow_id": workflow_id,
            "total_suppliers": len(batch_entries),
            "completed_suppliers": set(),
            "active_suppliers": {},
            "failed_suppliers": {},
            "round_history": [],
            "current_round": 1,
            "max_rounds": max_rounds,
        }

        for entry in batch_entries:
            if not isinstance(entry, dict):
                continue
            supplier_id = (
                entry.get("supplier_id")
                or entry.get("supplier")
                or entry.get("supplier_name")
            )
            supplier_key = self._coerce_text(supplier_id)
            supplier_entry = dict(entry)
            if not supplier_key:
                supplier_key = f"SUP-{uuid.uuid4().hex[:10].upper()}"
                supplier_entry.setdefault("supplier_id", supplier_key)
                supplier_entry.setdefault("supplier", supplier_key)
            negotiation_state["active_suppliers"][supplier_key] = {
                "entry": supplier_entry,
                "current_round": 1,
                "responses": [],
                "decisions": [],
                "status": "PENDING",
            }

        all_round_results: List[Dict[str, Any]] = []

        for round_num in range(1, max_rounds + 1):
            logger.info(
                "Starting negotiation round %s/%s for workflow_id=%s",
                round_num,
                max_rounds,
                workflow_id,
            )

            round_entries = self._prepare_round_entries(
                negotiation_state["active_suppliers"],
                round_num,
                shared_context,
            )

            if not round_entries:
                logger.info(
                    "No active suppliers for round %s, ending negotiations", round_num
                )
                break

            round_result = self._execute_negotiation_round(
                context=context,
                round_entries=round_entries,
                round_num=round_num,
                workflow_id=workflow_id,
                negotiation_state=negotiation_state,
            )

            all_round_results.append(round_result)

            if round_num < max_rounds:
                responses_received = self._wait_for_round_responses(
                    context=context,
                    round_result=round_result,
                    round_num=round_num,
                    negotiation_state=negotiation_state,
                )

                if not responses_received:
                    logger.warning(
                        "No responses received for round %s, stopping negotiations",
                        round_num,
                    )
                    break

                self._process_round_responses(
                    responses_received,
                    negotiation_state,
                    round_num,
                )

            remaining_active = [
                supplier_id
                for supplier_id, supplier_state in negotiation_state["active_suppliers"].items()
                if supplier_state.get("status")
                not in {"COMPLETED", "ACCEPTED", "DECLINED", "FAILED"}
            ]

            if not remaining_active:
                logger.info("All supplier negotiations completed")
                break

        return self._consolidate_multi_round_results(
            context=context,
            negotiation_state=negotiation_state,
            all_round_results=all_round_results,
        )

    def _prepare_round_entries(
        self,
        active_suppliers: Dict[str, Dict[str, Any]],
        round_num: int,
        shared_context: Dict[str, Any],
    ) -> List[Dict[str, Any]]:
        """Prepare negotiation entries for execution in the specified round."""

        round_entries: List[Dict[str, Any]] = []

        for supplier_id, supplier_state in active_suppliers.items():
            if not isinstance(supplier_state, dict):
                continue
            if supplier_state.get("status") in {"COMPLETED", "ACCEPTED", "DECLINED"}:
                continue

            base_entry = dict(supplier_state.get("entry") or {})
            base_entry["round"] = round_num

            responses = supplier_state.get("responses") or []
            if responses:
                latest_response = responses[-1]
                if isinstance(latest_response, dict):
                    base_entry["supplier_response"] = latest_response
                    message_text = latest_response.get("message_text")
                    if message_text:
                        base_entry["supplier_message"] = message_text
                    base_entry["previous_offer"] = latest_response.get("price")
                    snippets = latest_response.get("snippets")
                    if isinstance(snippets, list) and snippets:
                        base_entry["supplier_snippets"] = snippets

            decisions = supplier_state.get("decisions") or []
            if decisions:
                prev_decision = decisions[-1]
                if isinstance(prev_decision, dict):
                    counter_price = prev_decision.get("counter_price")
                    if counter_price is not None:
                        base_entry["previous_counter_price"] = counter_price
                        base_entry.setdefault("agent_previous_offer", counter_price)

            for key, value in shared_context.items():
                if key not in base_entry:
                    base_entry[key] = value

            base_entry.setdefault("supplier_id", supplier_id)
            base_entry.setdefault("supplier", supplier_id)

            round_entries.append(base_entry)

        return round_entries

    def _execute_negotiation_round(
        self,
        context: AgentContext,
        round_entries: List[Dict[str, Any]],
        round_num: int,
        workflow_id: str,
        negotiation_state: Dict[str, Any],
    ) -> Dict[str, Any]:
        """Execute a negotiation round across all active suppliers."""

        logger.info(
            "Executing round %s for %s suppliers (workflow_id=%s)",
            round_num,
            len(round_entries),
            workflow_id,
        )

        aggregated_results: List[Dict[str, Any]] = []
        drafts: List[Dict[str, Any]] = []
        failed_records: List[Dict[str, Any]] = []

        max_workers = self._compute_batch_workers(round_entries)

        with ThreadPoolExecutor(max_workers=max_workers) as executor:
            futures = [
                (entry, executor.submit(self._execute_batch_entry, context, entry))
                for entry in round_entries
            ]

            for entry, future in futures:
                supplier_id = (
                    entry.get("supplier_id")
                    or entry.get("supplier")
                    or entry.get("supplier_name")
                )
                supplier_key = self._coerce_text(supplier_id)

                try:
                    result = future.result()
                except Exception as exc:  # pragma: no cover - defensive
                    logger.exception(
                        "Failed to execute negotiation for supplier %s", supplier_key
                    )
                    failed_records.append(
                        {
                            "supplier_id": supplier_key,
                            "round": round_num,
                            "status": "FAILED",
                            "error": str(exc),
                        }
                    )
                    negotiation_state["failed_suppliers"][supplier_key] = {
                        "round": round_num,
                        "error": str(exc),
                    }
                    supplier_state = negotiation_state["active_suppliers"].get(
                        supplier_key
                    )
                    if supplier_state is not None:
                        supplier_state["status"] = "FAILED"
                    continue

                if not supplier_key:
                    supplier_key = f"SUP-{uuid.uuid4().hex[:8].upper()}"

                if isinstance(result, AgentOutput) and result.status == AgentStatus.SUCCESS:
                    result_data = result.data or {}

                    aggregated_results.append(
                        {
                            "supplier_id": supplier_key,
                            "round": round_num,
                            "status": "SUCCESS",
                            "output": result_data,
                            "decision": result_data.get("decision"),
                            "drafts": result_data.get("drafts", []),
                        }
                    )

                    drafts_payload = result_data.get("drafts")
                    if isinstance(drafts_payload, list):
                        drafts.extend(
                            [draft for draft in drafts_payload if isinstance(draft, dict)]
                        )

                    supplier_state = negotiation_state["active_suppliers"].get(
                        supplier_key
                    )
                    if supplier_state is not None:
                        supplier_state.setdefault("decisions", []).append(
                            result_data.get("decision", {})
                        )
                        supplier_state["current_round"] = round_num

                        decision = result_data.get("decision") or {}
                        strategy = (decision.get("strategy") or "").lower()
                        if strategy in {"accept", "decline"}:
                            supplier_state["status"] = (
                                "ACCEPTED" if strategy == "accept" else "DECLINED"
                            )
                            negotiation_state["completed_suppliers"].add(supplier_key)

                else:
                    error_text = None
                    if isinstance(result, AgentOutput):
                        error_text = result.error
                    failed_records.append(
                        {
                            "supplier_id": supplier_key,
                            "round": round_num,
                            "status": "FAILED",
                            "error": error_text,
                        }
                    )
                    negotiation_state["failed_suppliers"][supplier_key] = {
                        "round": round_num,
                        "error": error_text,
                    }
                    supplier_state = negotiation_state["active_suppliers"].get(
                        supplier_key
                    )
                    if supplier_state is not None:
                        supplier_state["status"] = "FAILED"

        round_result = {
            "round": round_num,
            "workflow_id": workflow_id,
            "results": aggregated_results,
            "drafts": drafts,
            "failed": failed_records,
            "suppliers_processed": len(round_entries),
            "suppliers_succeeded": len(
                [record for record in aggregated_results if record["status"] == "SUCCESS"]
            ),
            "suppliers_failed": len(failed_records),
            "timestamp": datetime.now(timezone.utc).isoformat(),
        }

        negotiation_state.setdefault("round_history", []).append(round_result)
        negotiation_state["current_round"] = round_num

        return round_result

    def _wait_for_round_responses(
        self,
        context: AgentContext,
        round_result: Dict[str, Any],
        round_num: int,
        negotiation_state: Dict[str, Any],
    ) -> Dict[str, List[Dict[str, Any]]]:
        """Wait for supplier responses before commencing the next round."""

        drafts = round_result.get("drafts") or []
        workflow_id = round_result.get("workflow_id")

        if not drafts:
            logger.warning("No drafts to wait for in round %s", round_num)
            return {}

        logger.info(
            "Waiting for %s supplier responses for round %s (workflow_id=%s)",
            len(drafts),
            round_num,
            workflow_id,
        )

        watch_payload = self._build_round_watch_payload(
            drafts=drafts,
            workflow_id=workflow_id,
            round_num=round_num,
            negotiation_state=negotiation_state,
        )

        try:
            supplier_agent = self._get_supplier_agent()
            timeout = self._calculate_round_timeout(len(drafts), round_num)
            poll_interval = getattr(
                self.agent_nick.settings, "email_response_poll_seconds", 60
            )

            logger.info(
                "Initiating response wait: timeout=%ss, poll_interval=%ss, expected_count=%s",
                timeout,
                poll_interval,
                len(drafts),
            )

            responses = supplier_agent.wait_for_multiple_responses(
                drafts,
                timeout=timeout,
                poll_interval=poll_interval,
                limit=len(drafts),
                enable_negotiation=False,
            )

            if not responses:
                logger.error(
                    "No responses received for round %s within timeout %s", round_num, timeout
                )
                return {}

            supplier_responses = self._map_responses_to_suppliers(
                responses,
                drafts,
                negotiation_state,
            )

            logger.info(
                "Received %s supplier responses for round %s",
                len(supplier_responses),
                round_num,
            )

            return supplier_responses

        except Exception:
            logger.exception("Failed to wait for round %s responses", round_num)
            return {}

    def _calculate_round_timeout(self, supplier_count: int, round_num: int) -> int:
        """Compute the timeout for waiting on supplier responses for a round."""

        base_timeout = getattr(
            self.agent_nick.settings, "negotiation_round_base_timeout", 900
        )
        per_supplier_time = getattr(
            self.agent_nick.settings, "negotiation_per_supplier_timeout", 300
        )
        round_multiplier = 1.0 + max(0, round_num - 1) * 0.2

        timeout = int((base_timeout + (supplier_count * per_supplier_time)) * round_multiplier)

        max_timeout = getattr(
            self.agent_nick.settings, "negotiation_max_round_timeout", 3600
        )

        return min(timeout, max_timeout)

    def _build_round_watch_payload(
        self,
        drafts: List[Dict[str, Any]],
        workflow_id: Optional[str],
        round_num: int,
        negotiation_state: Dict[str, Any],
    ) -> Dict[str, Any]:
        """Construct a watch payload for supplier response waiting."""

        unique_ids: List[str] = []
        supplier_ids: List[str] = []

        for draft in drafts:
            if not isinstance(draft, dict):
                continue
            unique_id = self._coerce_text(draft.get("unique_id"))
            supplier_id = self._coerce_text(
                draft.get("supplier_id") or draft.get("supplier")
            )
            if unique_id:
                unique_ids.append(unique_id)
            if supplier_id:
                supplier_ids.append(supplier_id)

        poll_interval = getattr(
            self.agent_nick.settings, "email_response_poll_seconds", 60
        )

        return {
            "await_all_responses": True,
            "await_response": True,
            "drafts": drafts,
            "workflow_id": workflow_id,
            "round": round_num,
            "expected_dispatch_count": len(drafts),
            "expected_email_count": len(drafts),
            "expected_unique_ids": unique_ids,
            "unique_ids": unique_ids,
            "supplier_ids": supplier_ids,
            "response_poll_interval": poll_interval,
            "response_batch_limit": len(drafts),
        }

    def _map_responses_to_suppliers(
        self,
        responses: List[Dict[str, Any]],
        drafts: List[Dict[str, Any]],
        negotiation_state: Dict[str, Any],
    ) -> Dict[str, List[Dict[str, Any]]]:
        """Map responses back to supplier identifiers."""

        supplier_responses: Dict[str, List[Dict[str, Any]]] = defaultdict(list)

        unique_id_to_supplier: Dict[str, str] = {}
        for draft in drafts:
            if not isinstance(draft, dict):
                continue
            unique_id = self._coerce_text(draft.get("unique_id"))
            supplier_id = self._coerce_text(
                draft.get("supplier_id") or draft.get("supplier")
            )
            if unique_id and supplier_id:
                unique_id_to_supplier[unique_id] = supplier_id

        for response in responses:
            if not isinstance(response, dict):
                continue

            supplier_id = self._coerce_text(
                response.get("supplier_id") or response.get("supplier")
            )

            if not supplier_id:
                unique_id = self._coerce_text(response.get("unique_id"))
                if unique_id:
                    supplier_id = unique_id_to_supplier.get(unique_id)

            if not supplier_id:
                metadata = response.get("metadata")
                if isinstance(metadata, dict):
                    supplier_id = self._coerce_text(
                        metadata.get("supplier_id") or metadata.get("supplier")
                    )

            if supplier_id:
                supplier_responses[supplier_id].append(response)
            else:
                logger.warning(
                    "Could not identify supplier for response %s",
                    response.get("message_id"),
                )

        return dict(supplier_responses)

    def _process_round_responses(
        self,
        supplier_responses: Dict[str, List[Dict[str, Any]]],
        negotiation_state: Dict[str, Any],
        round_num: int,
    ) -> None:
        """Update negotiation state with supplier responses."""

        for supplier_id, responses in supplier_responses.items():
            supplier_state = negotiation_state["active_suppliers"].get(supplier_id)
            if not supplier_state:
                logger.warning(
                    "Received response for unknown supplier %s in round %s",
                    supplier_id,
                    round_num,
                )
                continue

            supplier_state.setdefault("responses", []).extend(
                [response for response in responses if isinstance(response, dict)]
            )

            for response in responses:
                if not isinstance(response, dict):
                    continue

                latest_price = self._extract_price_from_response(response)
                if latest_price is not None:
                    supplier_state["entry"]["current_offer"] = latest_price
                    supplier_state["entry"]["price"] = latest_price

                message_text = self._extract_message_from_response(response)
                if message_text:
                    supplier_state["entry"]["supplier_message"] = message_text

                if self._detect_final_offer(message_text, []):
                    supplier_state["entry"]["final_offer_signaled"] = True

            logger.info(
                "Processed %s response(s) for supplier %s in round %s",
                len(responses),
                supplier_id,
                round_num,
            )

    def _extract_price_from_response(self, response: Dict[str, Any]) -> Optional[float]:
        """Extract a numeric price from a supplier response payload."""

        for key in ("price", "quoted_price", "unit_price", "offer_price", "current_offer"):
            value = response.get(key)
            parsed = self._parse_money(value)
            if parsed is not None:
                return parsed

        message_text = self._extract_message_from_response(response)
        if message_text:
            patterns = [
                r"[£$€₹]\s*(\d+(?:,\d{3})*(?:\.\d{2})?)",
                r"(\d+(?:,\d{3})*(?:\.\d{2})?)\s*(?:GBP|USD|EUR|INR)",
            ]
            for pattern in patterns:
                match = re.search(pattern, message_text)
                if match:
                    try:
                        price_str = match.group(1).replace(",", "")
                        return float(price_str)
                    except (ValueError, IndexError):
                        continue

        return None

    def _extract_message_from_response(self, response: Dict[str, Any]) -> Optional[str]:
        """Extract plain text content from a supplier response."""

        for key in ("message", "message_text", "body", "text", "content"):
            value = response.get(key)
            if isinstance(value, str) and value.strip():
                return value.strip()

        return None

    def _consolidate_multi_round_results(
        self,
        context: AgentContext,
        negotiation_state: Dict[str, Any],
        all_round_results: List[Dict[str, Any]],
    ) -> AgentOutput:
        """Aggregate results and produce the final agent output for multi-round runs."""

        supplier_summaries: Dict[str, Dict[str, Any]] = {}

        active_suppliers = negotiation_state.get("active_suppliers", {})
        for supplier_id, supplier_state in active_suppliers.items():
            if not isinstance(supplier_state, dict):
                continue
            supplier_summaries[supplier_id] = {
                "supplier_id": supplier_id,
                "final_status": supplier_state.get("status"),
                "total_rounds": len(supplier_state.get("decisions", [])),
                "responses_received": len(supplier_state.get("responses", [])),
                "decisions": list(supplier_state.get("decisions", [])),
                "latest_decision": (
                    supplier_state.get("decisions", [])[-1]
                    if supplier_state.get("decisions")
                    else None
                ),
            }

        for supplier_id in negotiation_state.get("completed_suppliers", set()):
            supplier_summary = supplier_summaries.setdefault(
                supplier_id,
                {
                    "supplier_id": supplier_id,
                    "final_status": "COMPLETED",
                    "total_rounds": 0,
                    "responses_received": 0,
                    "decisions": [],
                    "latest_decision": None,
                },
            )
            supplier_summary["completed"] = True

        for supplier_id, failure_info in negotiation_state.get(
            "failed_suppliers", {}
        ).items():
            supplier_summaries.setdefault(
                supplier_id,
                {
                    "supplier_id": supplier_id,
                    "final_status": "FAILED",
                    "failure_info": failure_info,
                },
            )

        all_drafts: List[Dict[str, Any]] = []
        for round_result in all_round_results:
            drafts_payload = round_result.get("drafts")
            if isinstance(drafts_payload, list):
                all_drafts.extend(
                    [draft for draft in drafts_payload if isinstance(draft, dict)]
                )

        completed_suppliers = sorted(
            list(negotiation_state.get("completed_suppliers", set()))
        )

        failed_suppliers = sorted(
            list(negotiation_state.get("failed_suppliers", {}).keys())
        )

        data = {
            "workflow_id": negotiation_state.get("workflow_id"),
            "negotiation_type": "multi_round",
            "total_rounds_executed": len(all_round_results),
            "max_rounds": negotiation_state.get("max_rounds", 3),
            "total_suppliers": negotiation_state.get("total_suppliers", 0),
            "completed_suppliers": completed_suppliers,
            "failed_suppliers": failed_suppliers,
            "supplier_summaries": supplier_summaries,
            "round_history": negotiation_state.get("round_history", []),
            "all_drafts": all_drafts,
            "final_status": self._determine_overall_status(negotiation_state),
        }

        return self._with_plan(
            context,
            AgentOutput(
                status=AgentStatus.SUCCESS,
                data=data,
                pass_fields=data,
            ),
        )

    def _determine_overall_status(self, negotiation_state: Dict[str, Any]) -> str:
        """Summarise the overall negotiation status for reporting."""

        total = negotiation_state.get("total_suppliers", 0) or 0
        completed = len(negotiation_state.get("completed_suppliers", set()))
        failed = len(negotiation_state.get("failed_suppliers", {}))

        if total > 0 and completed == total:
            return "ALL_COMPLETED"
        if total > 0 and failed == total:
            return "ALL_FAILED"
        if total > 0 and completed + failed == total:
            return "PARTIALLY_COMPLETED"
        return "IN_PROGRESS"

    def _run_single_negotiation(self, context: AgentContext) -> AgentOutput:

        payload = context.input_data if isinstance(context.input_data, dict) else {}
        identifier = self._resolve_negotiation_identifier(context)
        supplier = identifier.supplier_id
        session_reference = identifier.session_reference
        workflow_id = identifier.workflow_id
        session_id = workflow_id

        round_hint = None
        if isinstance(payload, dict):
            round_hint = payload.get("round")
        try:
            lock_round = int(round_hint) if round_hint is not None else identifier.round_number
        except Exception:
            lock_round = identifier.round_number
        if not isinstance(lock_round, int) or lock_round < 1:
            lock_round = max(int(identifier.round_number or 1), 1)

        lock_context = self._session_lock(workflow_id, supplier, lock_round)
        lock_acquired = lock_context.__enter__()
        if not lock_acquired:
            lock_context.__exit__(None, None, None)
            logger.warning(
                "NegotiationAgent concurrency guard prevented duplicate run",
                extra={
                    "workflow_id": workflow_id,
                    "supplier_id": supplier,
                    "round": lock_round,
                },
            )
            return self._with_plan(
                context,
                AgentOutput(
                    status=AgentStatus.FAILED,
                    data={
                        "workflow_id": workflow_id,
                        "supplier_id": supplier,
                        "round": lock_round,
                        "locked": True,
                        "message": "Another negotiation instance is already processing this supplier round.",
                    },
                    error="negotiation_session_locked",
                ),
            )

        try:
            return self._run_single_negotiation_locked(
                context,
                identifier,
                payload,
                session_reference,
                supplier,
                workflow_id,
                session_id,
                round_hint,
            )
        finally:
            lock_context.__exit__(None, None, None)

    def _run_single_negotiation_locked(
        self,
        context: AgentContext,
        identifier: NegotiationIdentifier,
        payload: Dict[str, Any],
        session_reference: str,
        supplier: str,
        workflow_id: str,
        session_id: Optional[str],
        raw_round_hint: Any,
    ) -> AgentOutput:

        rfq_id: Optional[str] = None
        for key in ("rfq_id", "rfqId", "rfq", "rfq_reference", "rfqReference"):
            candidate = payload.get(key) if isinstance(payload, dict) else None
            text = self._coerce_text(candidate)
            if text:
                rfq_id = text
                break

        state_identifier: Optional[str] = self._coerce_text(workflow_id)
        if not state_identifier:
            for candidate in (rfq_id, session_reference, session_id):
                text = self._coerce_text(candidate)
                if text:
                    state_identifier = text
                    break
        if not state_identifier:
            state_identifier = identifier.workflow_id
        else:
            identifier.workflow_id = state_identifier

        if rfq_id and isinstance(context.input_data, dict):
            context.input_data.setdefault("rfq_id", rfq_id)
        rfq_value = rfq_id or state_identifier
        raw_round = raw_round_hint if raw_round_hint is not None else identifier.round_number

        state_identifier = identifier.workflow_id or state_identifier

        price_raw = (
            context.input_data.get("current_offer")
            if context.input_data.get("current_offer") is not None
            else context.input_data.get("price")
        )

        normalised_inputs, validation_issues = self._normalise_negotiation_inputs(
            context.input_data
        )

        price = normalised_inputs.get("current_offer")
        target_price = normalised_inputs.get("target_price")
        walkaway_price = normalised_inputs.get("walkaway_price")
        currency = normalised_inputs.get("currency")
        lead_weeks = normalised_inputs.get("lead_time_weeks")
        volume_units = normalised_inputs.get("volume_units")
        term_days = normalised_inputs.get("term_days")
        valid_until = normalised_inputs.get("valid_until")
        market_floor = normalised_inputs.get("market_floor_price")

        currency_conf = self._coerce_float(
            context.input_data.get("currency_confidence")
            or context.input_data.get("current_offer_currency_confidence")
        )
        if currency_conf is not None and currency_conf < 0.5:
            logger.warning(
                "Currency confidence %.2f below threshold; withholding price data", currency_conf
            )
            currency = None
            price = None

        constraints = self._ensure_list(context.input_data.get("constraints"))
        supplier_snippets = self._collect_supplier_snippets(context.input_data)
        supplier_message = self._coerce_text(
            context.input_data.get("supplier_message")
            or context.input_data.get("response_text")
            or context.input_data.get("message")
        )

        # Load state before subject normalization (bug fix)
        state, _ = self._load_session_state(state_identifier, supplier)
        state["workflow_id"] = identifier.workflow_id
        state["session_reference"] = session_reference
        state["supplier_id"] = supplier

        round_no = int(state.get("current_round", 1))
        if isinstance(raw_round, (int, float)):
            try:
                round_no = max(round_no, int(raw_round))
            except (TypeError, ValueError):
                round_no = max(round_no, 1)
        state["current_round"] = max(round_no, 1)
        identifier.round_number = round_no

        previous_positions = state.get("positions") if isinstance(state.get("positions"), dict) else None
        previous_counter_hint = (
            context.input_data.get("agent_previous_offer")
            or context.input_data.get("previous_counter_price")
            or (
                previous_positions.get("last_counter")
                if isinstance(previous_positions, dict)
                else None
            )
            or state.get("last_counter_price")
        )
        previous_counter = self._coerce_float(previous_counter_hint)
        positions = self._build_positions(
            supplier_offer=price,
            target_price=target_price,
            walkaway_price=walkaway_price,
            previous_counter=previous_counter,
            previous_positions=previous_positions,
            round_no=round_no,
        )
        target_price = positions.desired
        walkaway_price = positions.no_deal
        price = (
            positions.supplier_offer
            if positions.supplier_offer is not None
            else positions.start
        )

        incoming_subject = self._coerce_text(context.input_data.get("subject"))
        base_candidate = self._normalise_base_subject(incoming_subject)
        if base_candidate and not state.get("base_subject"):
            state["base_subject"] = base_candidate

        thread_state = self._load_thread_state(
            identifier, state, subject_hint=incoming_subject
        )

        signals = self._extract_negotiation_signals(
            supplier_message=supplier_message,
            snippets=supplier_snippets,
            market=context.input_data.get("market_context") or {},
            performance=context.input_data.get("supplier_performance") or {},
        )

        zopa = self._estimate_zopa(
            price=price,
            target=target_price,
            history=context.input_data.get("history") or {},
            benchmarks=context.input_data.get("benchmarks") or {},
            should_cost=context.input_data.get("should_cost"),
            signals=signals,
        )

        pricing_payload: Dict[str, Any] = {
            "current_offer": price,
            "target_price": target_price,
            "round": raw_round,
            "currency": currency,
            "max_rounds": context.input_data.get("max_rounds") or 3,
            "walkaway_price": walkaway_price,
            "ask_early_pay_disc": context.input_data.get("ask_early_pay_disc", 0.02),
            "ask_lead_time_keep": context.input_data.get("ask_lead_time_keep", True),
        }
        pricing_payload["start_position"] = positions.start
        pricing_payload["desired_position"] = positions.desired
        pricing_payload["no_deal_position"] = positions.no_deal

        offer_prev = normalised_inputs.get("previous_offer")
        if offer_prev is None and positions.history:
            for entry in reversed(positions.history):
                if entry.get("type") != "supplier_offer":
                    continue
                value = self._coerce_float(entry.get("value"))
                if value is None:
                    continue
                if positions.supplier_offer is not None and NegotiationPositions._is_close(
                    value, positions.supplier_offer
                ):
                    continue
                offer_prev = value
                break

        decision = decide_strategy(
            pricing_payload,
            lead_weeks=lead_weeks,
            constraints=constraints,
            supplier_message=supplier_message,
            offer_prev=offer_prev,
        )
        decision = self._adaptive_strategy(
            base_decision=decision,
            zopa=zopa,
            signals=signals,
            round_hint=raw_round,
            lead_weeks=lead_weeks,
            target_price=target_price,
            price=price,
        )
        base_plan_message = decision.get("rationale")
        decision.setdefault("strategy", "clarify")
        decision.setdefault("counter_price", None)
        decision.setdefault("asks", [])
        decision.setdefault("lead_time_request", None)
        decision.setdefault("rationale", "")
        decision["closing_round"] = round_no >= 3
        decision["counter_price"] = self._respect_positions(
            decision.get("counter_price"), positions
        )
        decision["positions"] = positions.serialise()
        if validation_issues:
            decision["validation_issues"] = validation_issues
        if volume_units is not None:
            decision["volume_units"] = volume_units
        if term_days is not None:
            decision["term_days"] = term_days
        if valid_until:
            decision["valid_until"] = valid_until
        if market_floor is not None:
            decision["market_floor_price"] = market_floor
        decision["plan_counter_message"] = base_plan_message

        outlier_result = self._detect_outliers(
            supplier_offer=positions.supplier_offer,
            target_price=positions.desired,
            walkaway_price=positions.no_deal,
            market_floor=market_floor,
            volume_units=volume_units,
            term_days=term_days,
        )
        if outlier_result.get("alerts"):
            decision.setdefault("alerts", [])
            for alert in outlier_result["alerts"]:
                if alert not in decision["alerts"]:
                    decision["alerts"].append(alert)
            decision["outlier_alerts"] = outlier_result["alerts"]
        if outlier_result.get("requires_review"):
            decision["strategy"] = "review"
            decision.setdefault("flags", {})
            decision["flags"]["review_recommended"] = True
            decision["recommendation"] = (
                outlier_result.get("recommendation") or "query_for_human_review"
            )
            asks = list(decision.get("asks", []))
            asks.append("Please justify the requested pricing/terms for internal review.")
            decision["asks"] = list(dict.fromkeys(asks))
            if not outlier_result.get("human_override"):
                decision["counter_price"] = self._respect_positions(
                    decision.get("counter_price"), positions
                )
        if outlier_result.get("human_override"):
            decision.setdefault("flags", {})
            decision["flags"]["human_override_required"] = True
            decision["human_override_required"] = True
            decision["counter_price"] = None

        structured_rationale = self._compose_rationale(
            positions=positions,
            decision=decision,
            currency=currency,
            lead_weeks=lead_weeks,
            volume_units=volume_units,
            term_days=term_days,
            outlier_message=outlier_result.get("message"),
            validation_issues=validation_issues,
        )
        if base_plan_message and base_plan_message not in structured_rationale:
            decision["rationale"] = f"{structured_rationale} {base_plan_message}".strip()
        else:
            decision["rationale"] = structured_rationale

        playbook_context = self._resolve_playbook_context(context, decision)
        play_recommendations = playbook_context.get("plays", [])
        if play_recommendations:
            decision["play_recommendations"] = play_recommendations
            descriptor = playbook_context.get("descriptor")
            if descriptor:
                decision["playbook_descriptor"] = descriptor
            style_used = playbook_context.get("style")
            if style_used:
                decision["playbook_style"] = style_used
            lever_focus = playbook_context.get("lever_priorities")
            if lever_focus:
                decision.setdefault("lever_priorities", lever_focus)
            examples = playbook_context.get("examples")
            if examples:
                decision["playbook_examples"] = examples
        else:
            decision.setdefault("play_recommendations", [])

        message_id = self._coerce_text(context.input_data.get("message_id"))
        supplier_reply_registered = False
        if message_id and state.get("last_supplier_msg_id") != message_id:
            previously_awaiting = bool(state.get("awaiting_response", False))
            if previously_awaiting:
                state["supplier_reply_count"] = int(state.get("supplier_reply_count", 0)) + 1
            else:
                state["supplier_reply_count"] = int(state.get("supplier_reply_count", 0))
            state["last_supplier_msg_id"] = message_id
            state["awaiting_response"] = False
            supplier_reply_registered = True
            if thread_state:
                thread_state.update_after_receive(message_id)
            if self.response_matcher and identifier.workflow_id and supplier:
                matched = self.response_matcher.match_response(
                    identifier.workflow_id,
                    supplier,
                    message_id,
                    context.input_data if isinstance(context.input_data, dict) else {},
                )
                if matched:
                    matched_list = state.setdefault("matched_responses", [])
                    if isinstance(matched_list, list):
                        matched_list.append(matched)

        decision["round"] = round_no
        state["positions"] = positions.snapshot_for_next_round(
            decision.get("counter_price"), round_no
        )
        state["last_counter_price"] = decision.get("counter_price")

        final_offer_reason = self._detect_final_offer(supplier_message, supplier_snippets)
        should_continue, new_status, halt_reason = self._should_continue(
            state, supplier_reply_registered, final_offer_reason
        )

        if outlier_result.get("human_override"):
            should_continue = False
            new_status = "PAUSED"
            halt_reason = outlier_result.get("message") or "Human override required."
            decision.setdefault("status_reason", halt_reason)
        elif outlier_result.get("requires_review") and outlier_result.get("message"):
            decision.setdefault("status_reason", outlier_result.get("message"))

        savings_score = 0.0
        if price and price > 0 and target_price is not None:
            try:
                savings_score = (price - target_price) / float(price)
            except ZeroDivisionError:
                savings_score = 0.0

        decision_log = self._build_decision_log(
            supplier,
            session_reference,
            price,
            target_price,
            decision,
        )

        draft_records: List[Dict[str, Any]] = []

        counter_options: List[Dict[str, Any]] = []

        sent_message_id: Optional[str] = None

        if not should_continue:
            state["status"] = new_status
            state["awaiting_response"] = halt_reason == "Awaiting supplier response."
            stop_message = self._build_stop_message(new_status, halt_reason, round_no)
            decision.setdefault("status_reason", halt_reason)
            self._persist_thread_state(state, thread_state)
            email_thread_history = self._get_email_thread_history(
                identifier.workflow_id, supplier
            )
            email_thread_summary = self._get_email_thread_summary(
                identifier.workflow_id, supplier
            )
            state["email_history"] = email_thread_history
            self._save_session_state(identifier.workflow_id, supplier, state)
            self._record_learning_snapshot(
                context,
                identifier.workflow_id or state_identifier or session_id,
                supplier,
                decision,
                state,
                bool(state.get("awaiting_response", False)),
                supplier_reply_registered,
                rfq_id=rfq_value,
            )
            awaiting_now = bool(state.get("awaiting_response", False))
            negotiation_open = (
                new_status not in {"COMPLETED", "EXHAUSTED"}
                and not awaiting_now
                and decision.get("strategy") != "review"
                and not decision.get("human_override_required")
            )
            data = {
                "supplier": supplier,
                "rfq_id": rfq_value,
                "session_reference": session_reference,
                "unique_id": session_reference,
                "round": round_no,
                "counter_proposals": counter_options,
                "decision": decision,
                "savings_score": savings_score,
                "decision_log": decision_log,
                "message": stop_message,
                "email_subject": None,
                "email_body": None,
                "supplier_snippets": supplier_snippets,
                "negotiation_allowed": negotiation_open,
                "interaction_type": "negotiation",
                "session_state": self._public_state(state),
                "currency": currency,
                "current_offer": price,
                "target_price": target_price,
                "supplier_message": supplier_message,
                "drafts": draft_records,
                "sent_status": False,
                "awaiting_response": awaiting_now,
                "play_recommendations": play_recommendations,
                "playbook_descriptor": playbook_context.get("descriptor"),
                "playbook_examples": playbook_context.get("examples"),
                "positions": decision.get("positions"),
                "validation_issues": decision.get("validation_issues"),
                "outlier_alerts": decision.get("outlier_alerts"),
                "volume_units": volume_units,
                "term_days": term_days,
                "valid_until": valid_until,
                "flags": decision.get("flags"),
                "market_floor_price": market_floor,
                "normalised_inputs": normalised_inputs,
                "email_history": email_thread_history,
                "email_thread_summary": email_thread_summary,
                "current_email": draft_records[0] if draft_records else None,
                "all_emails_sent": len(email_thread_history),
            }
            history_payload, history_summary, all_sent = self._compose_email_history_payload(
                identifier.workflow_id,
                supplier,
                state,
            )
            data["email_history"] = history_payload
            data["email_thread_summary"] = history_summary
            data["all_emails_sent"] = all_sent
            logger.info(
                "NegotiationAgent halted negotiation for supplier=%s session_id=%s reason=%s",
                supplier,
                session_id,
                halt_reason,
            )
            pass_fields = dict(data)
            next_agents: List[str] = []
            if awaiting_now:
                watch_fields = self._build_supplier_watch_fields(
                    context=context,
                    session_reference=session_reference,
                    supplier=supplier,
                    drafts=draft_records,
                    state=state,
                    workflow_id=session_id,
                    rfq_id=rfq_value,
                )
                if watch_fields:
                    pass_fields.update(watch_fields)
                    next_agents.append("SupplierInteractionAgent")
            output = AgentOutput(
                status=AgentStatus.SUCCESS,
                data=data,
                pass_fields=pass_fields,
                next_agents=next_agents,
            )
            output = self._with_plan(context, output)
            self._queue_email_draft_action(
                context,
                supplier_id=supplier,
                supplier_name=supplier_name,
                round_number=round_no,
                subject=draft_payload.get("subject"),
                body=email_body or negotiation_message,
                drafts=draft_records,
                decision=decision,
                negotiation_message=stop_message,
                agentic_plan=output.agentic_plan,
                context_snapshot=self._build_email_context_snapshot(context),
            )
            return output

        optimized = self._optimize_multi_issue(
            price=price,
            currency=currency,
            target=target_price,
            lead_weeks=lead_weeks,
            weights=context.input_data.get("weights") or {},
            policy=context.input_data.get("policy_guidance") or {},
            constraints=context.input_data.get("hard_constraints") or {},
            zopa=zopa,
            signals=signals,
            round_no=round_no,
        )
        overrides = optimized.get("decision_overrides", {}) or {}
        if decision.get("price_plan_locked"):
            overrides = {k: v for k, v in overrides.items() if k != "counter_price"}
        decision.update(overrides)
        counter_options = optimized.get("counter_options") or []
        if not counter_options and decision.get("counter_price") is not None:
            counter_options = [{"price": decision["counter_price"], "terms": None, "bundle": None}]

        supplier_name = context.input_data.get("supplier_name")
        decision["supplier_id"] = supplier
        if supplier_name:
            decision.setdefault("supplier_name", supplier_name)
        else:
            decision.setdefault("supplier_name", supplier)
        decision.setdefault("supplier", decision.get("supplier_name"))
        decision.setdefault("workflow_id", identifier.workflow_id)
        decision.setdefault("workflow_ref", identifier.workflow_id)
        decision.setdefault("session_reference", session_reference)
        decision.setdefault("unique_id", session_reference)
        decision.setdefault("round", round_no)
        decision.setdefault("rfq_id", rfq_value)

        contact_name = self._resolve_contact_name(
            context.input_data if isinstance(context.input_data, dict) else {},
            fallback=supplier_name or supplier,
        )
        supplier_identifier = context.input_data.get("supplier_id") or supplier
        procurement_summary = self._retrieve_procurement_summary(
            supplier_id=supplier_identifier,
            supplier_name=supplier_name,
        )
        rag_snippets = self._collect_vector_snippets(
            context=context,
            supplier_name=supplier_name or supplier_identifier,
            workflow_reference=session_reference,
        )

        negotiation_message = self._build_summary(
            context,
            session_reference,
            decision,
            price,
            target_price,
            currency,
            round_no,
            supplier=supplier,
            supplier_name=supplier_name,
            supplier_message=supplier_message,
            supplier_snippets=supplier_snippets,
            playbook_context=playbook_context,
            signals=signals,
            zopa=zopa,
            procurement_summary=procurement_summary,
            rag_snippets=rag_snippets,
            contact_name=contact_name,
        )

        if play_recommendations:
            negotiation_message = self._append_playbook_recommendations(
                negotiation_message,
                play_recommendations,
                playbook_context,
            )

        if state_identifier and supplier:
            self._store_session(
                state_identifier, supplier, round_no, decision.get("counter_price")
            )

        try:
            supplier_reply_count = int(state.get("supplier_reply_count", 0))
        except Exception:
            supplier_reply_count = 0

        draft_payload = {
            "intent": "NEGOTIATION_COUNTER",
            "session_reference": session_reference,
            "unique_id": session_reference,
            "supplier_id": supplier,
            "workflow_id": identifier.workflow_id,
            "rfq_id": rfq_value,
            "current_offer": price_raw,
            "current_offer_numeric": price,
            "target_price": target_price,
            "counter_price": decision.get("counter_price"),
            "currency": currency,
            "decision": decision,
            "asks": decision.get("asks", []),
            "lead_time_request": decision.get("lead_time_request"),
            "rationale": decision.get("rationale"),
            "round": round_no,
            "closing_round": round_no >= 3,
            "supplier_reply_count": supplier_reply_count,
            "supplier_message": supplier_message,
            "supplier_snippets": supplier_snippets,
            "from_address": context.input_data.get("from_address"),
            "negotiation_message": negotiation_message,
            "play_recommendations": play_recommendations,
            "playbook_descriptor": playbook_context.get("descriptor"),
            "playbook_examples": playbook_context.get("examples"),
            "counter_options": counter_options,
            "positions": decision.get("positions"),
            "validation_issues": decision.get("validation_issues"),
            "outlier_alerts": decision.get("outlier_alerts"),
            "flags": decision.get("flags"),
            "volume_units": volume_units,
            "term_days": term_days,
            "valid_until": valid_until,
            "market_floor_price": market_floor,
            "normalised_inputs": normalised_inputs,
            "human_override_required": decision.get("human_override_required", False),
            "contact_name": contact_name,
            "supplier_contact": contact_name,
        }

        draft_payload.setdefault("subject", self._format_negotiation_subject(state))

        recipients = self._collect_recipient_candidates(context)
        if recipients:
            draft_payload.setdefault("recipients", recipients)

        computed_thread_headers: Optional[Dict[str, Any]] = None
        if thread_state:
            computed_thread_headers = thread_state.to_headers(round_no)

        thread_headers: Optional[Any] = None
        if isinstance(context.input_data, dict):
            incoming_thread_headers = context.input_data.get("thread_headers")
            if isinstance(incoming_thread_headers, dict):
                thread_headers = dict(incoming_thread_headers)
            else:
                thread_headers = incoming_thread_headers
        if not thread_headers:
            cached_thread_headers = state.get("last_thread_headers")
            if isinstance(cached_thread_headers, dict):
                thread_headers = dict(cached_thread_headers)
            else:
                thread_headers = cached_thread_headers
        if not thread_headers and computed_thread_headers:
            thread_headers = dict(computed_thread_headers)
        if isinstance(thread_headers, dict) and thread_headers:
            draft_payload.setdefault("thread_headers", thread_headers)
            state["last_thread_headers"] = dict(thread_headers)
        elif thread_headers:
            draft_payload.setdefault("thread_headers", thread_headers)
            state["last_thread_headers"] = thread_headers
        elif computed_thread_headers:
            draft_payload.setdefault("thread_headers", dict(computed_thread_headers))
            state["last_thread_headers"] = dict(computed_thread_headers)

        draft_metadata = {
            "counter_price": decision.get("counter_price"),
            "target_price": target_price,
            "current_offer": price,
            "round": round_no,
            "closing_round": round_no >= 3,
            "supplier_reply_count": supplier_reply_count,
            "strategy": decision.get("strategy"),
            "asks": decision.get("asks", []),
            "lead_time_request": decision.get("lead_time_request"),
            "rationale": decision.get("rationale"),
            "intent": "NEGOTIATION_COUNTER",
            "play_recommendations": play_recommendations,
            "positions": decision.get("positions"),
            "validation_issues": decision.get("validation_issues"),
            "outlier_alerts": decision.get("outlier_alerts"),
            "flags": decision.get("flags"),
            "volume_units": volume_units,
            "term_days": term_days,
            "valid_until": valid_until,
            "market_floor_price": market_floor,
            "contact_name": contact_name,
            "supplier_contact": contact_name,
        }

        email_action_id: Optional[str] = None
        email_subject: Optional[str] = None
        email_body: Optional[str] = None
        draft_records: List[Dict[str, Any]] = []
        next_agents: List[str] = []

        draft_stub = self._build_email_draft_stub(
            context=context,
            draft_payload=draft_payload,
            metadata=draft_metadata,
            negotiation_message=negotiation_message,
            supplier_id=supplier,
            supplier_name=supplier_name,
            contact_name=contact_name,
            session_reference=session_reference,
            rfq_id=rfq_value,
            recipients=recipients,
            thread_headers=thread_headers if isinstance(thread_headers, dict) else None,
            round_number=round_no,
            decision=decision,
            currency=currency,
            playbook_context=playbook_context,
        )
        draft_stub.setdefault("intent", "NEGOTIATION_COUNTER")
        draft_stub["negotiation_message"] = negotiation_message
        draft_stub["counter_proposals"] = counter_options
        draft_stub["thread_index"] = round_no
        draft_stub["closing_round"] = round_no >= 3
        if currency:
            draft_stub["currency"] = currency
        if supplier_snippets:
            draft_stub["supplier_snippets"] = supplier_snippets
        if play_recommendations:
            draft_stub["play_recommendations"] = play_recommendations
        descriptor = playbook_context.get("descriptor")
        if descriptor:
            draft_stub["playbook_descriptor"] = descriptor
        if thread_headers and not isinstance(thread_headers, dict):
            draft_stub["thread_headers"] = thread_headers

        email_payload = self._build_email_agent_payload(
            context,
            draft_payload,
            decision,
            state,
            negotiation_message,
        )

        finalization_task = self._build_email_finalization_task(
            context=context,
            identifier=identifier,
            state=state,
            thread_state=thread_state,
            draft_payload=draft_payload,
            draft_stub=draft_stub,
            email_payload=email_payload,
            decision=decision,
            negotiation_message=negotiation_message,
            supplier_message=supplier_message,
            supplier_snippets=supplier_snippets,
            supplier_name=supplier_name,
            contact_name=contact_name,
            session_reference=session_reference,
            rfq_value=rfq_value,
            round_no=round_no,
            workflow_id=workflow_id,
            supplier=supplier,
            currency=currency,
            volume_units=volume_units,
            term_days=term_days,
            valid_until=valid_until,
            market_floor=market_floor,
            normalised_inputs=normalised_inputs,
            supplier_reply_registered=supplier_reply_registered,
            state_identifier=state_identifier,
            playbook_context=playbook_context,
            recipients=recipients,
            thread_headers=thread_headers,
            counter_options=counter_options,
            savings_score=savings_score,
            decision_log=decision_log,
        )

        if bool(context.input_data.get("_batch_execution") if isinstance(context.input_data, dict) else False):
            deferred_payload = {
                "supplier": supplier,
                "rfq_id": rfq_value,
                "session_reference": session_reference,
                "unique_id": session_reference,
                "round": round_no,
                "decision": decision,
                "negotiation_message": negotiation_message,
                "deferred_email": True,
                "pending_email": finalization_task,
            }
            return self._with_plan(
                context,
                AgentOutput(
                    status=AgentStatus.SUCCESS,
                    data=deferred_payload,
                    pass_fields={
                        "pending_email": finalization_task,
                        "deferred_email": True,
                    },
                ),
            )

        email_output: Optional[AgentOutput] = None
        fallback_payload: Optional[Dict[str, Any]] = None
        if email_payload and supplier and session_reference:
            email_output = self._invoke_email_drafting_agent(context, email_payload)
            fallback_payload = dict(email_payload)
        if email_output and email_output.status == AgentStatus.SUCCESS:
            email_data = email_output.data or {}
            email_action_id = email_output.action_id or email_data.get("action_id")
            email_subject = email_data.get("subject")
            email_body = email_data.get("body")
            candidate_headers = email_data.get("thread_headers")
            if isinstance(candidate_headers, dict):
                candidate_headers = {
                    key: value
                    for key, value in candidate_headers.items()
                    if value is not None
                }
                header_message_id = self._coerce_text(
                    candidate_headers.get("Message-ID")
                    or candidate_headers.get("message_id")
                )
                if header_message_id:
                    sent_message_id = header_message_id
                draft_payload["thread_headers"] = dict(candidate_headers)
                state["last_thread_headers"] = dict(candidate_headers)
            drafts_payload = email_data.get("drafts")
            if isinstance(drafts_payload, list) and drafts_payload:
                for draft in drafts_payload:
                    if not isinstance(draft, dict):
                        continue
                    draft_copy = dict(draft)
                    if email_action_id:
                        draft_copy.setdefault("email_action_id", email_action_id)
                    if not sent_message_id:
                        candidate_id = self._coerce_text(
                            draft_copy.get("message_id")
                            or draft_copy.get("Message-ID")
                        )
                        if not candidate_id:
                            headers_payload = draft_copy.get("headers") or draft_copy.get("thread_headers")
                            if isinstance(headers_payload, dict):
                                candidate_id = self._coerce_text(
                                    headers_payload.get("Message-ID")
                                    or headers_payload.get("message_id")
                                )
                        if candidate_id:
                            sent_message_id = candidate_id
                    draft_records.append(draft_copy)
            else:
                draft_records.append(dict(draft_stub))
        else:
            draft_records.append(dict(draft_stub))
            next_agents = ["EmailDraftingAgent"]
            if fallback_payload is None:
                # Reconstruct a payload compatible with EmailDraftingAgent expectations.
                fallback_payload = self._build_email_agent_payload(
                    context,
                    draft_payload,
                    decision,
                    state,
                    negotiation_message,
                )
        subject_candidate = email_subject or draft_payload.get("subject")
        if subject_candidate and not state.get("base_subject"):
            base_from_email = self._normalise_base_subject(subject_candidate)
            if base_from_email:
                state["base_subject"] = base_from_email

        if email_subject:
            base_from_email = self._normalise_base_subject(email_subject)
            if base_from_email and not state.get("base_subject"):
                state["base_subject"] = base_from_email
        elif subject_seed and not state.get("base_subject"):
            fallback_base = self._normalise_base_subject(subject_seed)
            if fallback_base:
                state["base_subject"] = fallback_base

        if email_body and not state.get("initial_body"):
            state["initial_body"] = email_body
        elif not state.get("initial_body") and negotiation_message:
            state["initial_body"] = negotiation_message

        if not email_subject:
            email_subject = subject_seed
        if not email_body and negotiation_message:
            email_body = negotiation_message

        for draft_record in draft_records:
            if not isinstance(draft_record, dict):
                continue
            if not draft_record.get("html"):
                draft_record["html"] = self._build_enhanced_html_email(
                    round_number=round_no,
                    contact_name=contact_name,
                    supplier_name=supplier_name,
                    decision=decision,
                    negotiation_message=negotiation_message or "",
                    currency=currency,
                    playbook_context=playbook_context,
                    sender_name=getattr(
                        getattr(self.agent_nick, "settings", None),
                        "sender_name",
                        None,
                    ),
                )
            self._capture_email_to_history(
                workflow_id=workflow_id,
                supplier_id=supplier,
                round_number=round_no,
                draft=draft_record,
                decision=decision,
                state=state,
            )

        email_thread_history = self._get_email_thread_history(workflow_id, supplier)
        email_thread_summary = self._get_email_thread_summary(workflow_id, supplier)
        state["email_history"] = email_thread_history

        final_thread_headers = draft_payload.get("thread_headers")
        if isinstance(final_thread_headers, dict):
            if thread_state:
                subject_hint = final_thread_headers.get("Subject")
                base_subject_hint = self._normalise_base_subject(subject_hint)
                if base_subject_hint:
                    thread_state.subject_base = base_subject_hint
            if not sent_message_id:
                sent_message_id = self._coerce_text(
                    final_thread_headers.get("Message-ID")
                    or final_thread_headers.get("message_id")
                )
        elif isinstance(final_thread_headers, str) and not sent_message_id:
            sent_message_id = self._coerce_text(final_thread_headers)

        self._capture_email_to_history(
            workflow_id=identifier.workflow_id,
            supplier_id=supplier,
            state=state,
            draft_records=draft_records,
            subject=email_subject or draft_payload.get("subject"),
            body=email_body or negotiation_message,
            thread_headers=final_thread_headers,
            email_action_id=email_action_id,
            message_id=sent_message_id,
            recipients=draft_payload.get("recipients") or recipients,
            cc=draft_payload.get("cc"),
            sender=(
                draft_payload.get("from_address")
                or draft_payload.get("sender")
                or context.input_data.get("sender")
            ),
            session_reference=session_reference,
        )

        if sent_message_id and thread_state:
            thread_state.update_after_send(sent_message_id)

        state["status"] = "ACTIVE"
        state["awaiting_response"] = True
        state["current_round"] = round_no + 1
        state["last_email_sent_at"] = datetime.now(timezone.utc)
        if email_action_id:
            state["last_agent_msg_id"] = email_action_id
        self._persist_thread_state(state, thread_state)
        self._save_session_state(identifier.workflow_id, supplier, state)
        self._record_learning_snapshot(
            context,
            identifier.workflow_id or state_identifier or session_id,
            supplier,
            decision,
            state,
            True,
            supplier_reply_registered,
            rfq_id=rfq_value,
        )
        if self.response_matcher and supplier:
            try:
                self.response_matcher.register_expected_response(
                    identifier=NegotiationIdentifier(
                        workflow_id=identifier.workflow_id,
                        session_reference=session_reference,
                        supplier_id=supplier,
                        round_number=round_no,
                    ),
                    email_action_id=email_action_id,
                    expected_unique_id=session_reference,
                    timeout_seconds=int(context.input_data.get("response_timeout", 900))
                    if isinstance(context.input_data, dict)
                    else 900,
                )
            except Exception:
                logger.debug("Failed to register expected response", exc_info=True)
        cache_key: Optional[Tuple[str, str]] = None
        if state_identifier and supplier:
            cache_key = (str(state_identifier), str(supplier))
        cached_state = self._get_cached_state(cache_key)
        public_state = self._public_state(cached_state or state)
        data = {
            "supplier": supplier,
            "rfq_id": rfq_value,
            "session_reference": session_reference,
            "unique_id": session_reference,
            "round": round_no,
            "counter_proposals": counter_options,
            "decision": decision,
            "savings_score": savings_score,
            "decision_log": decision_log,
            "message": negotiation_message,
            "email_subject": None,
            "email_body": None,
            "supplier_snippets": supplier_snippets,
            "negotiation_allowed": True,
            "interaction_type": "negotiation",
            "intent": "NEGOTIATION_COUNTER",
            "draft_payload": draft_payload,
            "drafts": draft_records,
            "session_state": public_state,
            "currency": currency,
            "current_offer": price,
            "target_price": target_price,
            "supplier_message": supplier_message,
            "sent_status": False,
            "awaiting_response": True,
            "play_recommendations": play_recommendations,
            "playbook_descriptor": playbook_context.get("descriptor"),
            "playbook_examples": playbook_context.get("examples"),
            "positions": decision.get("positions"),
            "validation_issues": decision.get("validation_issues"),
            "outlier_alerts": decision.get("outlier_alerts"),
            "flags": decision.get("flags"),
            "volume_units": volume_units,
            "term_days": term_days,
            "valid_until": valid_until,
            "market_floor_price": market_floor,
            "normalised_inputs": normalised_inputs,
            "thread_state": thread_state.as_dict() if thread_state else None,
            "email_history": email_thread_history,
            "email_thread_summary": email_thread_summary,
            "current_email": draft_records[0] if draft_records else None,
            "all_emails_sent": len(email_thread_history),
        }

        history_payload, history_summary, all_sent = self._compose_email_history_payload(
            identifier.workflow_id,
            supplier,
            state,
        )
        data["email_history"] = history_payload
        data["email_thread_summary"] = history_summary
        data["all_emails_sent"] = all_sent

        if email_subject:
            data["email_subject"] = email_subject
        if email_body:
            data["email_body"] = email_body
        if email_action_id:
            data["email_action_id"] = email_action_id
        pass_fields: Dict[str, Any] = dict(data)

        supplier_watch_fields = self._build_supplier_watch_fields(
            context=context,
            workflow_id=workflow_id,
            supplier=supplier,
            drafts=draft_records,
            state=state,
            session_reference=session_reference,
            rfq_id=rfq_value,
        )
        supplier_responses: List[Dict[str, Any]] = []
        if supplier_watch_fields:
            pass_fields.update(supplier_watch_fields)
            await_response = bool(supplier_watch_fields.get("await_response"))
            awaiting_email_drafting = "EmailDraftingAgent" in next_agents
            input_payload = (
                context.input_data if isinstance(context.input_data, dict) else {}
            )
            should_wait = (
                await_response
                and not awaiting_email_drafting
                and not bool(input_payload.get("_batch_execution"))
            )
            if should_wait:
                self._log_response_wait_diagnostics(
                    workflow_id=workflow_id,
                    supplier_id=supplier,
                    drafts=draft_records,
                    watch_payload=supplier_watch_fields,
                )
                wait_results = self._await_supplier_responses(
                    context=context,
                    watch_payload=supplier_watch_fields,
                    state=state,
                )
                watch_unique_ids = [
                    self._coerce_text(entry.get("unique_id"))
                    for entry in supplier_watch_fields.get("drafts", [])
                    if isinstance(entry, dict) and self._coerce_text(entry.get("unique_id"))
                ]
                if wait_results is None:
                    logger.error(
                        "Supplier responses not received before timeout (workflow_id=%s supplier=%s unique_ids=%s)",
                        workflow_id,
                        supplier,
                        watch_unique_ids or None,
                    )
                    error_payload = {
                        "supplier": supplier,
                        "rfq_id": rfq_value,
                        "workflow_id": workflow_id,
                        "session_reference": session_reference,
                        "unique_id": session_reference,
                        "round": round_no,
                        "decision": decision,
                        "message": "Supplier response not received before timeout.",
                        "unique_ids": watch_unique_ids,
                    }
                    return self._with_plan(
                        context,
                        AgentOutput(
                            status=AgentStatus.FAILED,
                            data=error_payload,
                            error="supplier response timeout",
                        ),
                    )
                wait_thread_headers: Optional[Dict[str, Any]] = None
                if isinstance(wait_results, dict):
                    candidate_headers = wait_results.get("thread_headers")
                    if isinstance(candidate_headers, dict) and candidate_headers:
                        wait_thread_headers = dict(candidate_headers)
                elif isinstance(wait_results, list):
                    for candidate in wait_results:
                        if not isinstance(candidate, dict):
                            continue
                        candidate_headers = candidate.get("thread_headers")
                        if isinstance(candidate_headers, dict) and candidate_headers:
                            wait_thread_headers = dict(candidate_headers)
                            break
                if wait_thread_headers:
                    state["last_thread_headers"] = dict(wait_thread_headers)
                    wait_message_id = self._coerce_text(
                        wait_thread_headers.get("Message-ID")
                        or wait_thread_headers.get("message_id")
                    )
                    if wait_message_id:
                        message_id = wait_message_id
                        if thread_state:
                            thread_state.update_after_receive(wait_message_id)
                supplier_responses = [res for res in wait_results if isinstance(res, dict)]
                if not supplier_responses:
                    logger.error(
                        "No supplier responses received while waiting (workflow_id=%s supplier=%s unique_ids=%s)",
                        workflow_id,
                        supplier,
                        watch_unique_ids or None,
                    )
                    error_payload = {
                        "supplier": supplier,
                        "rfq_id": rfq_value,
                        "workflow_id": workflow_id,
                        "session_reference": session_reference,
                        "unique_id": session_reference,
                        "round": round_no,
                        "decision": decision,
                        "message": "Missing supplier responses after wait.",
                        "unique_ids": watch_unique_ids,
                    }
                    return self._with_plan(
                        context,
                        AgentOutput(
                            status=AgentStatus.FAILED,
                            data=error_payload,
                            error="supplier response missing",
                        ),
                    )
                known_ids: Set[str] = set()
                current_message = self._coerce_text(context.input_data.get("message_id"))
                if current_message:
                    known_ids.add(current_message.lower())
                previous_recorded = self._coerce_text(state.get("last_supplier_msg_id"))
                if previous_recorded:
                    known_ids.add(previous_recorded.lower())

                new_responses: List[Dict[str, Any]] = []
                for response in supplier_responses:
                    message_token = self._coerce_text(
                        response.get("message_id") or response.get("id")
                    )
                    if message_token and message_token.lower() in known_ids:
                        continue
                    if message_token:
                        known_ids.add(message_token.lower())
                        if thread_state:
                            thread_state.update_after_receive(message_token)
                    new_responses.append(response)

                increment_count = len(new_responses)
                if increment_count:
                    state["supplier_reply_count"] = int(
                        state.get("supplier_reply_count", 0)
                    ) + increment_count
                    last_reply = new_responses[-1]
                    last_message_id = last_reply.get("message_id") or last_reply.get("id")
                    if last_message_id:
                        state["last_supplier_msg_id"] = last_message_id
                elif not supplier_reply_registered:
                    # Ensure at least the last observed response is recorded.
                    last_reply = supplier_responses[-1]
                    last_message_id = last_reply.get("message_id") or last_reply.get("id")
                    if last_message_id:
                        state["last_supplier_msg_id"] = last_message_id
                supplier_responses = new_responses or supplier_responses
                state["awaiting_response"] = False
                self._persist_thread_state(state, thread_state)
                self._save_session_state(identifier.workflow_id, supplier, state)
                public_state = self._public_state(state)
                data["session_state"] = public_state
                data["awaiting_response"] = False
                pass_fields["session_state"] = public_state
                pass_fields.pop("await_response", None)
                pass_fields.pop("await_all_responses", None)
                self._record_learning_snapshot(
                    context,
                    identifier.workflow_id or state_identifier or session_id,
                    supplier,
                    decision,
                    state,
                    False,
                    bool(new_responses) or supplier_reply_registered,
                    rfq_id=rfq_value,
                )
            else:
                if await_response and "SupplierInteractionAgent" not in next_agents:
                    next_agents.append("SupplierInteractionAgent")
        if supplier_responses:
            data["supplier_responses"] = supplier_responses
            pass_fields["supplier_responses"] = supplier_responses

        if next_agents:
            merge_payload = dict(fallback_payload or {})
            merge_payload.setdefault("intent", "NEGOTIATION_COUNTER")
            merge_payload.setdefault("decision", decision)
            merge_payload["session_state"] = public_state
            if session_reference is not None:
                merge_payload.setdefault("session_reference", session_reference)
            if supplier is not None:
                merge_payload.setdefault("supplier_id", supplier)
            supplier_name = context.input_data.get("supplier_name")
            if supplier_name:
                merge_payload.setdefault("supplier_name", supplier_name)
            merge_payload.setdefault("round", round_no)
            merge_payload.setdefault("counter_price", decision.get("counter_price"))
            merge_payload.setdefault("target_price", target_price)
            merge_payload.setdefault("current_offer", price)
            merge_payload.setdefault("current_offer_numeric", price)
            if currency:
                merge_payload.setdefault("currency", currency)
            merge_payload.setdefault("asks", decision.get("asks", []))
            merge_payload.setdefault("lead_time_request", decision.get("lead_time_request"))
            merge_payload.setdefault("rationale", decision.get("rationale"))
            merge_payload.setdefault("negotiation_message", negotiation_message)
            if supplier_message:
                merge_payload.setdefault("supplier_message", supplier_message)
            merge_payload.setdefault("supplier_reply_count", supplier_reply_count)
            if recipients:
                merge_payload.setdefault("recipients", recipients)
            sender = context.input_data.get("sender")
            if sender and not merge_payload.get("sender"):
                merge_payload["sender"] = sender
            if play_recommendations:
                merge_payload.setdefault("play_recommendations", play_recommendations)
            descriptor = playbook_context.get("descriptor")
            if descriptor:
                merge_payload.setdefault("playbook_descriptor", descriptor)

            if counter_options:
                merge_payload.setdefault("counter_options", counter_options)

            for key, value in merge_payload.items():
                data[key] = value

            pass_fields.update(merge_payload)
        logger.info(
            "NegotiationAgent prepared counter round %s for supplier=%s session_reference=%s",
            round_no,
            supplier,
            session_reference,
        )

        return self._with_plan(
            context,
            AgentOutput(
                status=AgentStatus.SUCCESS,
                data=data,
                pass_fields=pass_fields,
                next_agents=next_agents,
            ),
        )

    # ------------------------------------------------------------------
    # NEW: Intelligence helpers
    # ------------------------------------------------------------------
    def _extract_negotiation_signals(
        self,
        *,
        supplier_message: Optional[str],
        snippets: List[str],
        market: Dict[str, Any],
        performance: Dict[str, Any],
    ) -> Dict[str, Any]:
        text = " ".join([t for t in ([supplier_message] + snippets) if t])[:8000]
        signals: Dict[str, Any] = {
            "finality_hint": False,
            "capacity_tight": False,
            "moq": None,
            "payment_terms_hint": None,
            "delivery_flex": None,
            "alt_part_offered": False,
            "tone": "neutral",
            "concession_band_pct": None,
        }

        lowered = text.lower() if text else ""
        if any(p in lowered for p in ("capacity", "backlog", "constrained")):
            signals["capacity_tight"] = True
        if "moq" in lowered:
            m = re.search(r"moq[^0-9]*([0-9]{2,})", lowered)
            if m:
                try:
                    signals["moq"] = int(m.group(1))
                except Exception:
                    pass
        if any(x in lowered for x in ("net-30", "net30", "net 30", "net-45", "net 45", "early payment")):
            signals["payment_terms_hint"] = "tradeable"
        if any(x in lowered for x in ("expedite", "split shipment", "partial", "air freight")):
            signals["delivery_flex"] = "possible"
        if any(x in lowered for x in ("alternate", "alternative", "equivalent", "substitute", "brand b")):
            signals["alt_part_offered"] = True
        if any(x in lowered for x in ("cannot go lower", "final", "last price", "our best price", "rock bottom")):
            signals["finality_hint"] = True
            signals["tone"] = "firm"

        if LLM_ENABLED and text:
            try:  # pragma: no cover - optional dependency
                import ollama  # type: ignore

                prompt = (
                    "Extract JSON with keys: tone (firm/flexible/neutral), finality_hint (bool), "
                    "capacity_tight (bool), moq (int or null), payment_terms_hint (tradeable/fixed/null), "
                    "delivery_flex (possible/unlikely/null), concession_band_pct (float or null). Only return JSON.\n\n"
                    f"Text:\n{text}"
                )
                resp = ollama.generate(model=LLM_MODEL, prompt=prompt, options={"temperature": 0.1})
                content = resp.get("response") or ""
                if "{" in content and "}" in content:
                    content = content[content.find("{") : content.rfind("}") + 1]
                    parsed = json.loads(content)
                    if isinstance(parsed, dict):
                        for key in signals:
                            if key in parsed and parsed[key] is not None:
                                signals[key] = parsed[key]
            except Exception:
                logger.debug("LLM signal extraction skipped/failed", exc_info=True)

        signals["market"] = market or {}
        signals["performance"] = performance or {}
        return signals

    def _estimate_zopa(
        self,
        *,
        price: Optional[float],
        target: Optional[float],
        history: Dict[str, Any],
        benchmarks: Dict[str, Any],
        should_cost: Optional[float],
        signals: Dict[str, Any],
    ) -> Dict[str, Any]:
        price_val = self._coerce_float(price)
        target_val = self._coerce_float(target)

        buyer_max = None
        if target_val is not None and price_val is not None:
            buyer_max = min(target_val, price_val)
        elif target_val is not None:
            buyer_max = target_val
        elif price_val is not None:
            buyer_max = price_val

        buyer_max = self._validate_buyer_max(buyer_max)

        candidates: List[float] = []
        if should_cost is not None and should_cost > 0:
            candidates.append(float(should_cost))
        bench_low = self._coerce_float(benchmarks.get("p10") or benchmarks.get("low"))
        if bench_low:
            candidates.append(bench_low)
        hist_min = self._coerce_float(history.get("min_accepted_price"))
        if hist_min:
            candidates.append(hist_min)
        supplier_floor = min(candidates) if candidates else (price * 0.85 if price else None)

        if supplier_floor:
            if signals.get("capacity_tight"):
                supplier_floor *= 1.03
            if signals.get("tone") == "firm":
                supplier_floor *= 1.01

        concession = signals.get("concession_band_pct") or 0.05
        entry = None
        if price:
            entry = round(price * (1 - max(0.03, min(0.12, concession))), 2)

        return {
            "buyer_max": float(buyer_max) if buyer_max is not None else None,
            "supplier_floor": float(supplier_floor) if supplier_floor is not None else None,
            "entry_counter": entry,
        }

    def _adaptive_strategy(
        self,
        *,
        base_decision: Dict[str, Any],
        zopa: Dict[str, Any],
        signals: Dict[str, Any],
        round_hint: Any,
        lead_weeks: Optional[float],
        target_price: Optional[float],
        price: Optional[float],
    ) -> Dict[str, Any]:
        decision = dict(base_decision)
        price_locked = bool(base_decision.get("price_plan_locked"))
        current_round = int(round_hint) if isinstance(round_hint, (int, float)) else 1

        if signals.get("finality_hint"):
            decision["strategy"] = "package-trade"
            decision["asks"] = (decision.get("asks") or []) + [
                "Consider payment-terms trade (early pay discount vs Net45/60)",
                "Bundle volume commitment for stepped pricing",
            ]
            if lead_weeks and lead_weeks > 3:
                decision["lead_time_request"] = "Split shipment or expedite slot if possible"
            return decision

        buyer_max = self._validate_buyer_max(zopa.get("buyer_max"))
        supplier_floor = self._coerce_float(zopa.get("supplier_floor"))
        entry = self._coerce_float(zopa.get("entry_counter"))
        if not price_locked and price and target_price and entry:
            if current_round == 1:
                decision["counter_price"] = min(entry, (price + target_price) / 2)
            else:
                if (
                    buyer_max is not None
                    and supplier_floor is not None
                    and supplier_floor < buyer_max
                ):
                    midpoint = (buyer_max + supplier_floor) / 2
                    decision["counter_price"] = round(
                        min(decision.get("counter_price") or entry, midpoint), 2
                    )
                else:
                    decision["counter_price"] = round(
                        min(decision.get("counter_price") or entry, (price + target_price) / 2), 2
                    )

        asks = decision.get("asks", [])
        if signals.get("payment_terms_hint") == "tradeable":
            asks.append("Offer early payment for additional 1–2% discount")
        if signals.get("delivery_flex") == "possible" and (lead_weeks or 0) > 3:
            asks.append("Split shipment or expedite window swap")
        decision["asks"] = list(dict.fromkeys(asks))
        decision["price_plan_locked"] = price_locked
        return decision

    def _optimize_multi_issue(
        self,
        *,
        price: Optional[float],
        currency: Optional[str],
        target: Optional[float],
        lead_weeks: Optional[float],
        weights: Dict[str, Any],
        policy: Dict[str, Any],
        constraints: Dict[str, Any],
        zopa: Dict[str, Any],
        signals: Dict[str, Any],
        round_no: int,
    ) -> Dict[str, Any]:
        w_price = float(weights.get("price", 0.5))
        w_delivery = float(weights.get("delivery", 0.2))
        w_risk = float(weights.get("risk", 0.2))
        w_terms = float(weights.get("terms", 0.1))
        normalizer = max(w_price + w_delivery + w_risk + w_terms, 1e-9)
        w_price, w_delivery, w_risk, w_terms = [w / normalizer for w in (w_price, w_delivery, w_risk, w_terms)]

        _ = policy, constraints  # reserved for future constraint-aware adjustments

        buyer_max = self._validate_buyer_max(zopa.get("buyer_max"))
        supplier_floor = self._coerce_float(zopa.get("supplier_floor"))
        entry = self._coerce_float(zopa.get("entry_counter"))

        price_candidates: List[float] = []
        if target and price:
            price_candidates.extend(
                [
                    round(max(supplier_floor or 0, target * 0.98), 2),
                    round(max(supplier_floor or 0, (price + target) / 2 * 0.97), 2),
                ]
            )
        if entry:
            price_candidates.append(round(entry, 2))
        if price and target:
            price_candidates.append(
                round(max(supplier_floor or 0, price * (1 - AGGRESSIVE_FIRST_COUNTER_PCT)), 2)
            )

        sanitized: List[float] = []
        for candidate in price_candidates:
            if candidate is None:
                continue
            value = candidate
            if buyer_max is not None and value > buyer_max:
                value = buyer_max
            if supplier_floor is not None and value < supplier_floor:
                value = supplier_floor
            sanitized.append(round(value, 2))
        price_candidates = sorted(set(sanitized))

        daily_rate = COST_OF_CAPITAL_APR / 365.0
        term_pkgs = [
            {"label": "Net15 with 2% disc", "apr_equiv": -0.02},
            {"label": "Net30 std", "apr_equiv": 0.0},
            {"label": "Net45 std", "apr_equiv": daily_rate * 15},
            {"label": "Net60 std", "apr_equiv": daily_rate * 30},
        ]

        if lead_weeks is not None and lead_weeks > 3:
            lead_packages = [{"label": "≤2w or split shipment", "weeks_gain": (lead_weeks - 2)}]
        else:
            lead_packages = [{"label": "as quoted", "weeks_gain": 0}]

        volume_tiers = [None, 100, 250, 500]

        option_grid: List[Dict[str, Any]] = []
        for price_option in price_candidates[:5]:
            for term_option in term_pkgs:
                for lead_option in lead_packages:
                    for tier in volume_tiers:
                        option_grid.append(
                            {
                                "price": price_option,
                                "terms": term_option,
                                "lead": lead_option,
                                "volume": tier,
                            }
                        )

        best_option = None
        best_score = -1e9
        for option in option_grid:
            counter_price = option["price"]
            price_score = 0.0
            if target and counter_price:
                price_score = (target - counter_price) / max(target, 1e-9)

            terms_score = -float(option["terms"]["apr_equiv"])

            delivery_score = 0.0
            weeks_gain = float(option["lead"].get("weeks_gain") or 0)
            delivery_score = weeks_gain * LEAD_TIME_VALUE_PCT_PER_WEEK

            risk_score = 0.0
            performance = signals.get("performance") or {}
            on_time = self._coerce_float(
                performance.get("on_time_delivery")
                or performance.get("delivery_score")
                or performance.get("otif")
            )
            if on_time is not None and on_time < 0.9:
                risk_score += 0.02
            if signals.get("capacity_tight") and "split" in option["lead"]["label"].lower():
                risk_score += 0.02

            total_score = (
                (w_price * price_score)
                + (w_terms * terms_score)
                + (w_delivery * delivery_score)
                + (w_risk * risk_score)
            )

            if total_score > best_score:
                best_score = total_score
                best_option = option

        decision_overrides: Dict[str, Any] = {}
        counter_options: List[Dict[str, Any]] = []
        if best_option:
            decision_overrides["counter_price"] = round(best_option["price"], 2)
            asks = decision_overrides.get("asks", [])
            if "≤2w" in best_option["lead"]["label"]:
                asks.append("≤ 2 weeks or split shipment (20–30% now, balance later)")
            if "2% disc" in best_option["terms"]["label"]:
                asks.append("2% discount for Net15 / early payment")
            if best_option["volume"]:
                asks.append(f"Tiers @ {best_option['volume']}/250/500 for stepped pricing")
            decision_overrides["asks"] = list(dict.fromkeys(asks))
            counter_options.append(
                {
                    "price": round(best_option["price"], 2),
                    "terms": best_option["terms"]["label"],
                    "bundle": {
                        "lead_time": best_option["lead"]["label"],
                        "volume_tier": best_option["volume"],
                    },
                }
            )

        return {"decision_overrides": decision_overrides, "counter_options": counter_options}

    # ------------------------------------------------------------------
    # State management helpers
    # ------------------------------------------------------------------
    def _default_state(self) -> Dict[str, Any]:
        return {
            "supplier_reply_count": 0,
            "current_round": 1,
            "status": "ACTIVE",
            "awaiting_response": False,
            "last_supplier_msg_id": None,
            "last_agent_msg_id": None,
            "last_email_sent_at": None,
            "base_subject": None,
            "initial_body": None,
            "last_thread_headers": None,
            "positions": {},
            "last_counter_price": None,
            "thread_state": None,
            "workflow_id": None,
            "session_reference": None,
            "email_history": [],
        }

    def _public_state(self, state: Dict[str, Any]) -> Dict[str, Any]:
        return {
            "supplier_reply_count": int(state.get("supplier_reply_count", 0)),
            "current_round": int(state.get("current_round", 1)),
            "status": state.get("status", "ACTIVE"),
            "awaiting_response": bool(state.get("awaiting_response", False)),
        }

    def _load_thread_state(
        self,
        identifier: NegotiationIdentifier,
        state: Dict[str, Any],
        *,
        subject_hint: Optional[str] = None,
    ) -> EmailThreadState:
        fallback_subject = self._normalise_base_subject(state.get("base_subject"))
        if not fallback_subject:
            fallback_subject = self._normalise_base_subject(subject_hint)
        if not fallback_subject:
            fallback_subject = DEFAULT_NEGOTIATION_SUBJECT

        thread_payload = state.get("thread_state")
        if isinstance(thread_payload, dict) and thread_payload:
            thread_state = EmailThreadState.from_dict(
                thread_payload, fallback_subject=fallback_subject
            )
        else:
            thread_state = EmailThreadState(
                thread_id=f"<{uuid.uuid4()}@procwise.co.uk>",
                subject_base=fallback_subject,
            )

        if not thread_state.subject_base:
            thread_state.subject_base = fallback_subject

        if not thread_state.references:
            base_reference = state.get("last_agent_msg_id") or state.get("last_supplier_msg_id")
            token = EmailThreadState._normalise_token(base_reference)
            if token and token not in thread_state.references:
                thread_state.references.append(token)

        state["thread_state"] = thread_state.as_dict()
        state["workflow_id"] = identifier.workflow_id
        state["session_reference"] = identifier.session_reference
        return thread_state

    @staticmethod
    def _persist_thread_state(
        state: Dict[str, Any], thread_state: Optional[EmailThreadState]
    ) -> None:
        if thread_state is None:
            return
        state["thread_state"] = thread_state.as_dict()

    def _rehydrate_email_history(
        self,
        *,
        workflow_id: Optional[str],
        supplier_id: Optional[str],
        history: Any,
    ) -> None:
        workflow_key = self._coerce_text(workflow_id)
        supplier_key = self._coerce_text(supplier_id)
        if not workflow_key or not supplier_key:
            return
        if not isinstance(history, list):
            return

        entries: List[EmailHistoryEntry] = []
        for item in history:
            if isinstance(item, EmailHistoryEntry):
                entries.append(item)
            elif isinstance(item, dict):
                try:
                    entries.append(EmailHistoryEntry.from_dict(item))
                except Exception:
                    continue

        if entries:
            self._email_thread_manager.set_thread(workflow_key, supplier_key, entries)

    def _get_cached_state(
        self, cache_key: Optional[Tuple[str, str]]
    ) -> Optional[Dict[str, Any]]:
        if not cache_key:
            return None
        with self._state_lock:
            cached = self._state_cache.get(cache_key)
            return dict(cached) if isinstance(cached, dict) else None

    def _ensure_state_schema(self) -> None:
        if getattr(self, "_state_schema_checked", False):
            return
        get_conn = getattr(self.agent_nick, "get_db_connection", None)
        if not callable(get_conn):
            self._state_schema_checked = True
            return
        try:
            with get_conn() as conn:
                with conn.cursor() as cur:
                    cur.execute(
                        """
                        CREATE TABLE IF NOT EXISTS proc.negotiation_session_state (
                            workflow_id VARCHAR(255),
                            supplier_id VARCHAR(255) NOT NULL,
                            supplier_reply_count INTEGER DEFAULT 0,
                            current_round INTEGER DEFAULT 1,
                            status VARCHAR(64),
                            awaiting_response BOOLEAN DEFAULT FALSE,
                            last_supplier_msg_id TEXT,
                            last_agent_msg_id TEXT,
                            last_email_sent_at TIMESTAMPTZ,
                            base_subject TEXT,
                            initial_body TEXT,
                            thread_state JSONB,
                            email_history JSONB,
                            session_reference VARCHAR(255),
                            unique_id VARCHAR(255),
                            rfq_id TEXT,
                            updated_on TIMESTAMPTZ DEFAULT NOW()
                        )
                        """
                    )
                    cur.execute(
                        "ALTER TABLE proc.negotiation_session_state ADD COLUMN IF NOT EXISTS base_subject TEXT"
                    )
                    cur.execute(
                        "ALTER TABLE proc.negotiation_session_state ADD COLUMN IF NOT EXISTS initial_body TEXT"
                    )
                    cur.execute(
                        "ALTER TABLE proc.negotiation_session_state ADD COLUMN IF NOT EXISTS thread_state JSONB"
                    )
                    cur.execute(
                        "ALTER TABLE proc.negotiation_session_state ADD COLUMN IF NOT EXISTS email_history JSONB"
                    )
                    cur.execute(
                        "ALTER TABLE proc.negotiation_session_state ADD COLUMN IF NOT EXISTS workflow_id VARCHAR(255)"
                    )
                    cur.execute(
                        "ALTER TABLE proc.negotiation_session_state ADD COLUMN IF NOT EXISTS unique_id VARCHAR(255)"
                    )
                    cur.execute(
                        "ALTER TABLE proc.negotiation_session_state ADD COLUMN IF NOT EXISTS session_reference VARCHAR(255)"
                    )
                    cur.execute(
                        "ALTER TABLE proc.negotiation_session_state ADD COLUMN IF NOT EXISTS rfq_id TEXT"
                    )
                    cur.execute(
                        "ALTER TABLE proc.negotiation_session_state ADD COLUMN IF NOT EXISTS email_history JSONB"
                    )
                    # Deprecate rfq_id requirements in favour of workflow/unique identifiers
                    cur.execute(
                        "ALTER TABLE proc.negotiation_session_state DROP CONSTRAINT IF EXISTS negotiation_session_state_pk"
                    )
                    cur.execute(
                        "ALTER TABLE proc.negotiation_session_state DROP CONSTRAINT IF EXISTS negotiation_session_state_pkey"
                    )
                    cur.execute(
                        "ALTER TABLE proc.negotiation_session_state ALTER COLUMN rfq_id DROP NOT NULL"
                    )
                    cur.execute(
                        """
                        CREATE UNIQUE INDEX IF NOT EXISTS uq_negotiation_session_state_workflow_supplier
                            ON proc.negotiation_session_state (workflow_id, supplier_id)
                            WHERE workflow_id IS NOT NULL
                        """
                    )
                    cur.execute(
                        """
                        CREATE UNIQUE INDEX IF NOT EXISTS negotiation_session_state_unique_supplier_idx
                            ON proc.negotiation_session_state (unique_id, supplier_id)
                            WHERE unique_id IS NOT NULL
                        """
                    )
                    cur.execute(
                        """
                        CREATE INDEX IF NOT EXISTS idx_negotiation_state_email_history
                            ON proc.negotiation_session_state USING GIN(email_history)
                        """
                    )
                conn.commit()
        except Exception:  # pragma: no cover - best effort
            logger.debug("failed to ensure negotiation state schema", exc_info=True)
        finally:
            setattr(self, "_proc_negotiation_session_state_column_metadata", None)
            self._state_schema_checked = True

    def _ensure_sessions_schema(self) -> None:
        if getattr(self, "_sessions_schema_checked", False):
            return
        get_conn = getattr(self.agent_nick, "get_db_connection", None)
        if not callable(get_conn):
            self._sessions_schema_checked = True
            return
        try:
            with get_conn() as conn:
                with conn.cursor() as cur:
                    cur.execute(
                        """
                        CREATE TABLE IF NOT EXISTS proc.negotiation_sessions (
                            workflow_id VARCHAR(255),
                            unique_id VARCHAR(255),
                            supplier_id VARCHAR(255) NOT NULL,
                            round INTEGER NOT NULL DEFAULT 1,
                            counter_offer NUMERIC,
                            created_on TIMESTAMPTZ NOT NULL DEFAULT NOW(),
                            rfq_id TEXT
                        )
                        """
                    )
                    cur.execute(
                        "ALTER TABLE proc.negotiation_sessions ADD COLUMN IF NOT EXISTS workflow_id VARCHAR(255)"
                    )
                    cur.execute(
                        "ALTER TABLE proc.negotiation_sessions ADD COLUMN IF NOT EXISTS unique_id VARCHAR(255)"
                    )
                    cur.execute(
                        "ALTER TABLE proc.negotiation_sessions ADD COLUMN IF NOT EXISTS rfq_id TEXT"
                    )
                    cur.execute(
                        "ALTER TABLE proc.negotiation_sessions DROP CONSTRAINT IF EXISTS negotiation_sessions_pk"
                    )
                    cur.execute(
                        "ALTER TABLE proc.negotiation_sessions DROP CONSTRAINT IF EXISTS negotiation_sessions_pkey"
                    )
                    cur.execute(
                        "ALTER TABLE proc.negotiation_sessions ALTER COLUMN rfq_id DROP NOT NULL"
                    )
                    cur.execute(
                        """
                        CREATE UNIQUE INDEX IF NOT EXISTS uq_negotiation_sessions_workflow_supplier_round
                            ON proc.negotiation_sessions (workflow_id, supplier_id, round)
                            WHERE workflow_id IS NOT NULL
                        """
                    )
                    cur.execute(
                        """
                        CREATE UNIQUE INDEX IF NOT EXISTS negotiation_sessions_unique_supplier_round_idx
                            ON proc.negotiation_sessions (unique_id, supplier_id, round)
                            WHERE unique_id IS NOT NULL
                        """
                    )
                conn.commit()
        except Exception:  # pragma: no cover - best effort
            logger.debug("failed to ensure negotiation sessions schema", exc_info=True)
        finally:
            setattr(self, "_proc_negotiation_sessions_column_metadata", None)
            self._negotiation_sessions_identifier_column = None
            self._sessions_schema_checked = True

    def _get_identifier_column(
        self,
        table: str,
        *,
        default: str = "workflow_id",
        fallback: str = "unique_id",
        alt_fallback: str = "session_id",
    ) -> str:
        attr_name = f"_{table}_identifier_column"
        cached = getattr(self, attr_name, None)
        if isinstance(cached, str) and cached:
            return cached

        column = default
        get_conn = getattr(self.agent_nick, "get_db_connection", None)
        if callable(get_conn):
            try:
                with get_conn() as conn:
                    with conn.cursor() as cur:
                        cur.execute(
                            """
                            SELECT column_name
                              FROM information_schema.columns
                             WHERE table_schema = 'proc'
                               AND table_name = %s
                               AND column_name = %s
                            """,
                            (table, default),
                        )
                        if cur.fetchone():
                            column = default
                        else:
                            cur.execute(
                                """
                                SELECT column_name
                                  FROM information_schema.columns
                                 WHERE table_schema = 'proc'
                                   AND table_name = %s
                                   AND column_name = %s
                                """,
                                (table, fallback),
                            )
                            if cur.fetchone():
                                column = fallback
                            else:
                                cur.execute(
                                    """
                                    SELECT column_name
                                      FROM information_schema.columns
                                     WHERE table_schema = 'proc'
                                       AND table_name = %s
                                       AND column_name = %s
                                    """,
                                    (table, alt_fallback),
                                )
                                if cur.fetchone():
                                    column = alt_fallback
                    conn.commit()
            except Exception:  # pragma: no cover - best effort
                logger.debug(
                    "failed to detect identifier column for %s", table, exc_info=True
                )

        setattr(self, attr_name, column)
        return column

    def _get_column_metadata(
        self,
        table: str,
        *,
        schema: str = "proc",
    ) -> Dict[str, Dict[str, Any]]:
        attr_name = f"_{schema}_{table}_column_metadata"
        cached = getattr(self, attr_name, None)
        if isinstance(cached, dict) and cached:
            return cached

        metadata: Dict[str, Dict[str, Any]] = {}
        get_conn = getattr(self.agent_nick, "get_db_connection", None)
        if callable(get_conn):
            try:
                with get_conn() as conn:
                    with conn.cursor() as cur:
                        cur.execute(
                            """
                            SELECT column_name, is_nullable
                              FROM information_schema.columns
                             WHERE table_schema = %s
                               AND table_name = %s
                            """,
                            (schema, table),
                        )
                        for name, is_nullable in cur.fetchall() or []:
                            nullable = (is_nullable or "").upper() != "NO"
                            metadata[name] = {"nullable": nullable}
                conn.commit()
            except Exception:  # pragma: no cover - best effort
                logger.debug(
                    "failed to load column metadata for %s.%s", schema, table, exc_info=True
                )

        setattr(self, attr_name, metadata)
        return metadata

    def _get_unique_constraint(
        self,
        table: str,
        *,
        preferred: Sequence[str],
        fallbacks: Sequence[Sequence[str]],
    ) -> Tuple[str, ...]:
        attr_name = f"_{table}_unique_constraint"
        cached = getattr(self, attr_name, None)
        if isinstance(cached, (list, tuple)) and cached:
            return tuple(cached)

        get_conn = getattr(self.agent_nick, "get_db_connection", None)
        candidates: List[Tuple[str, ...]] = []
        if callable(get_conn):
            try:
                with get_conn() as conn:
                    with conn.cursor() as cur:
                        cur.execute(
                            """
                            SELECT constraint_name
                              FROM information_schema.table_constraints
                             WHERE table_schema = 'proc'
                               AND table_name = %s
                               AND constraint_type IN ('PRIMARY KEY', 'UNIQUE')
                            """,
                            (table,),
                        )
                        constraints = [row[0] for row in cur.fetchall() or []]
                        for constraint in constraints:
                            cur.execute(
                                """
                                SELECT column_name
                                  FROM information_schema.key_column_usage
                                 WHERE table_schema = 'proc'
                                   AND table_name = %s
                                   AND constraint_name = %s
                                 ORDER BY ordinal_position
                                """,
                                (table, constraint),
                            )
                            cols = [row[0] for row in cur.fetchall() or []]
                            if cols:
                                candidates.append(tuple(cols))
                conn.commit()
            except Exception:  # pragma: no cover - diagnostic only
                logger.debug(
                    "Failed to introspect unique constraints for %s", table, exc_info=True
                )

        def _match(target: Sequence[str]) -> Optional[Tuple[str, ...]]:
            normalised = tuple(target)
            for candidate in candidates:
                if tuple(candidate) == normalised:
                    return tuple(candidate)
            return None

        preferred_match = _match(preferred)
        if preferred_match:
            setattr(self, attr_name, preferred_match)
            return preferred_match

        for fallback in fallbacks:
            match = _match(fallback)
            if match:
                setattr(self, attr_name, match)
                return match

        if candidates:
            setattr(self, attr_name, candidates[0])
            return candidates[0]

        setattr(self, attr_name, tuple(preferred))
        return tuple(preferred)

    @staticmethod
    def _normalise_base_subject(subject: Optional[str]) -> Optional[str]:
        if subject is None:
            return None
        if not isinstance(subject, str):
            try:
                subject = str(subject)
            except Exception:
                return None
        trimmed = subject.strip()
        if not trimmed:
            return None
        trimmed = re.sub(r"(?i)^(re|fw|fwd):\s*", "", trimmed)
        cleaned = EmailDraftingAgent._strip_rfq_identifier_tokens(trimmed)
        cleaned = re.sub(r"\s{2,}", " ", cleaned).strip("-–: ")
        return cleaned or None

    def _format_negotiation_subject(self, state: Dict[str, Any]) -> str:
        base = self._coerce_text(state.get("base_subject"))
        if base:
            if re.match(r"(?i)^(re|fw|fwd):", base.strip()):
                return base.strip()
            return f"Re: {base}".strip()
        return DEFAULT_NEGOTIATION_SUBJECT


    def _load_session_state(
        self, session_id: Optional[str], supplier: Optional[str]
    ) -> Tuple[Dict[str, Any], bool]:
        workflow_id = self._coerce_text(session_id)
        supplier_id = self._coerce_text(supplier)
        if not workflow_id or not supplier_id:
            logger.error(
                "cannot load negotiation session state without workflow_id and supplier"
            )
            return self._default_state(), False
        self._ensure_state_schema()
        column_metadata = self._get_column_metadata("negotiation_session_state")
        if "workflow_id" not in column_metadata:
            logger.error(
                "negotiation_session_state.workflow_id column missing; unable to load state"
            )
            return self._default_state(), False
        key = (workflow_id, supplier_id)
        with self._state_lock:
            if key in self._state_cache:
                return dict(self._state_cache[key]), True

        state = self._default_state()
        exists = False
        try:
            with self.agent_nick.get_db_connection() as conn:
                with conn.cursor() as cur:
                    cur.execute(
                        f"""
                        SELECT supplier_reply_count, current_round, status, awaiting_response,
                               last_supplier_msg_id, last_agent_msg_id, last_email_sent_at,
                               base_subject, initial_body, thread_state, workflow_id, session_reference,
                               email_history
                          FROM proc.negotiation_session_state
                         WHERE workflow_id = %s AND supplier_id = %s
                        """,
                        (workflow_id, supplier_id),
                    )
                    row = cur.fetchone()
                    if row:
                        (
                            state["supplier_reply_count"],
                            state["current_round"],
                            state["status"],
                            state["awaiting_response"],
                            state["last_supplier_msg_id"],
                            state["last_agent_msg_id"],
                            state["last_email_sent_at"],
                            base_subject,
                            initial_body,
                            thread_state_raw,
                            email_history_raw,
                            workflow_value,
                            session_reference_value,
                            email_history_raw,
                        ) = row
                        if isinstance(base_subject, (bytes, bytearray, memoryview)):
                            try:
                                base_subject = base_subject.decode("utf-8", errors="ignore")
                            except Exception:
                                base_subject = str(base_subject)
                        if isinstance(initial_body, (bytes, bytearray, memoryview)):
                            try:
                                initial_body = initial_body.decode("utf-8", errors="ignore")
                            except Exception:
                                initial_body = str(initial_body)
                        state["base_subject"] = base_subject
                        state["initial_body"] = initial_body
                        if thread_state_raw:
                            if isinstance(thread_state_raw, (bytes, bytearray, memoryview)):
                                try:
                                    thread_state_raw = thread_state_raw.tobytes().decode("utf-8")
                                except Exception:
                                    thread_state_raw = None
                            if isinstance(thread_state_raw, str):
                                try:
                                    state["thread_state"] = json.loads(thread_state_raw)
                                except Exception:
                                    state["thread_state"] = None
                            elif isinstance(thread_state_raw, dict):
                                state["thread_state"] = dict(thread_state_raw)
                        if email_history_raw:
                            parsed_history: List[Dict[str, Any]] = []
                            if isinstance(email_history_raw, (bytes, bytearray, memoryview)):
                                try:
                                    email_history_raw = email_history_raw.tobytes().decode("utf-8")
                                except Exception:
                                    email_history_raw = None
                            if isinstance(email_history_raw, str):
                                try:
                                    parsed_history = json.loads(email_history_raw)
                                except Exception:
                                    parsed_history = []
                            elif isinstance(email_history_raw, list):
                                parsed_history = [
                                    item
                                    for item in email_history_raw
                                    if isinstance(item, dict)
                                ]
                            state["email_history"] = parsed_history
                        if workflow_value:
                            state["workflow_id"] = self._coerce_text(workflow_value)
                        if session_reference_value:
                            state["session_reference"] = self._coerce_text(
                                session_reference_value
                            )
                        if email_history_raw:
                            if isinstance(email_history_raw, (bytes, bytearray, memoryview)):
                                try:
                                    email_history_raw = email_history_raw.tobytes().decode(
                                        "utf-8"
                                    )
                                except Exception:
                                    email_history_raw = None
                            if isinstance(email_history_raw, str):
                                try:
                                    state["email_history"] = json.loads(email_history_raw)
                                except Exception:
                                    state["email_history"] = []
                            elif isinstance(email_history_raw, list):
                                state["email_history"] = list(email_history_raw)
                            elif isinstance(email_history_raw, dict):
                                state["email_history"] = [email_history_raw]
                        else:
                            state.setdefault("email_history", [])
                        exists = True
        except Exception:  # pragma: no cover - best effort
            logger.exception("failed to load negotiation session state")
        state.setdefault("workflow_id", workflow_id)
        self._rehydrate_email_history(
            workflow_id=workflow_id,
            supplier_id=supplier_id,
            history=state.get("email_history"),
        )
        with self._state_lock:
            self._state_cache[key] = dict(state)
        return dict(state), exists

    def _save_session_state(
        self, session_id: Optional[str], supplier: Optional[str], state: Dict[str, Any]
    ) -> None:
        workflow_id = self._coerce_text(session_id)
        supplier_id = self._coerce_text(supplier)
        if not workflow_id or not supplier_id:
            logger.error(
                "cannot persist negotiation session state without workflow_id and supplier"
            )
            return
        key = (workflow_id, supplier_id)
        with self._state_lock:
            self._state_cache[key] = dict(state)
        state.setdefault("workflow_id", workflow_id)
        self._ensure_state_schema()
        try:
            with self.agent_nick.get_db_connection() as conn:
                with conn.cursor() as cur:
                    column_metadata = self._get_column_metadata(
                        "negotiation_session_state"
                    )
                    if "workflow_id" not in column_metadata:
                        logger.error(
                            "negotiation_session_state.workflow_id column missing; unable to persist state"
                        )
                        conn.rollback()
                        return
                    record: Dict[str, Any] = {
                        "workflow_id": workflow_id,
                        "supplier_id": supplier_id,
                        "supplier_reply_count": int(state.get("supplier_reply_count", 0)),
                        "current_round": int(state.get("current_round", 1)),
                        "status": state.get("status", "ACTIVE"),
                        "awaiting_response": bool(state.get("awaiting_response", False)),
                        "last_supplier_msg_id": state.get("last_supplier_msg_id"),
                        "last_agent_msg_id": state.get("last_agent_msg_id"),
                        "last_email_sent_at": state.get("last_email_sent_at"),
                        "base_subject": state.get("base_subject"),
                        "initial_body": state.get("initial_body"),
                        "updated_on": datetime.now(timezone.utc),
                    }

                    thread_state_payload = state.get("thread_state")
                    if thread_state_payload is not None:
                        try:
                            record["thread_state"] = json.dumps(
                                thread_state_payload, ensure_ascii=False, default=str
                            )
                        except Exception:
                            record["thread_state"] = None

                    email_history_payload = state.get("email_history")
                    if email_history_payload is not None:
                        try:
                            record["email_history"] = json.dumps(
                                email_history_payload, ensure_ascii=False, default=str
                            )
                        except Exception:
                            record["email_history"] = None

                    workflow_value = self._coerce_text(state.get("workflow_id"))
                    if workflow_value:
                        record["workflow_id"] = workflow_value
                    else:
                        record["workflow_id"] = workflow_id

                    session_reference_value = self._coerce_text(
                        state.get("session_reference")
                    )
                    if session_reference_value:
                        record.setdefault("session_reference", session_reference_value)

                    if "unique_id" in column_metadata:
                        unique_value = None
                        for key in (
                            "unique_id",
                            "uniqueId",
                            "session_reference",
                            "sessionReference",
                            "session_id",
                            "sessionId",
                        ):
                            unique_value = self._coerce_text(state.get(key))
                            if unique_value:
                                break
                        if not unique_value:
                            unique_value = session_reference_value or workflow_id

                        unique_nullable = column_metadata["unique_id"].get(
                            "nullable", True
                        )
                        if not unique_nullable:
                            record.setdefault("unique_id", unique_value)
                        elif unique_value:
                            record.setdefault("unique_id", unique_value)

                    unique_columns = self._get_unique_constraint(
                        "negotiation_session_state",
                        preferred=("workflow_id", "supplier_id"),
                        fallbacks=(
                            ("workflow_id", "supplier_id"),
                            ("unique_id", "supplier_id"),
                            ("session_id", "supplier_id"),
                        ),
                    )

                    columns = list(record.keys())
                    values = [record[col] for col in columns]
                    conflict_clause = ", ".join(unique_columns)
                    unique_set = set(unique_columns)
                    update_targets = [col for col in columns if col not in unique_set]

                    insert_sql = (
                        f"INSERT INTO proc.negotiation_session_state ({', '.join(columns)}) "
                        f"VALUES ({', '.join(['%s'] * len(columns))})"
                    )
                    if update_targets:
                        update_sql = ", ".join(
                            f"{col} = EXCLUDED.{col}" for col in update_targets
                        )
                        insert_sql = (
                            f"{insert_sql} ON CONFLICT ({conflict_clause}) DO UPDATE SET {update_sql}"
                        )
                    else:
                        insert_sql = (
                            f"{insert_sql} ON CONFLICT ({conflict_clause}) DO NOTHING"
                        )

                    cur.execute(insert_sql, tuple(values))
                conn.commit()
        except Exception:  # pragma: no cover - best effort
            logger.exception("failed to persist negotiation session state")

    # ------------------------------------------------------------------
    # Negotiation playbook helpers
    # ------------------------------------------------------------------

    def _resolve_playbook_context(
        self, context: AgentContext, decision: Dict[str, Any]
    ) -> Dict[str, Any]:
        playbook = self._load_playbook()
        if not playbook:
            return {"plays": [], "lever_priorities": []}

        supplier_type = self._normalise_supplier_type(
            context.input_data.get("supplier_type")
            or context.input_data.get("supplier_segment")
            or decision.get("supplier_type")
        )
        negotiation_style = self._normalise_negotiation_style(
            context.input_data.get("negotiation_style")
            or context.input_data.get("style")
            or decision.get("negotiation_style")
        )

        if not supplier_type or supplier_type not in playbook:
            return {"plays": [], "lever_priorities": []}

        supplier_entry = playbook.get(supplier_type, {})
        styles = supplier_entry.get("styles", {})
        if not negotiation_style or negotiation_style not in styles:
            return {
                "plays": [],
                "descriptor": supplier_entry.get("descriptor"),
                "examples": supplier_entry.get("examples", []),
                "lever_priorities": [],
                "style": negotiation_style,
                "supplier_type": supplier_type,
            }

        lever_priorities = self._resolve_lever_priorities(
            context,
            styles[negotiation_style],
        )

        if not lever_priorities:
            lever_priorities = list(styles[negotiation_style].keys())

        policy_guidance = self._extract_policy_guidance(context)
        supplier_performance = context.input_data.get("supplier_performance")
        if not isinstance(supplier_performance, dict):
            supplier_performance = {}
        market_context = context.input_data.get("market_context")
        if not isinstance(market_context, dict):
            market_context = {}

        plays: List[Dict[str, Any]] = []
        style_plays = styles[negotiation_style]
        for lever in lever_priorities:
            lever_plays = style_plays.get(lever)
            if not isinstance(lever_plays, list):
                continue
            for idx, play_text in enumerate(lever_plays):
                if not isinstance(play_text, str) or not play_text.strip():
                    continue
                base_score = 1.0 + (idx * 0.01)
                policy_score, policy_notes = self._score_policy_alignment(lever, policy_guidance)
                performance_score, performance_notes = self._score_supplier_performance(
                    lever, supplier_performance
                )
                market_score, market_notes = self._score_market_context(lever, market_context)
                total_score = base_score + policy_score + performance_score + market_score
                rationale = self._compose_play_rationale(
                    supplier_entry.get("descriptor"),
                    negotiation_style,
                    lever,
                    policy_notes,
                    performance_notes,
                    market_notes,
                )
                plays.append(
                    {
                        "supplier_type": supplier_type,
                        "style": negotiation_style,
                        "lever": lever,
                        "play": play_text.strip(),
                        "score": round(total_score, 4),
                        "policy_alignment": policy_notes,
                        "performance_signals": performance_notes,
                        "market_signals": market_notes,
                        "rationale": rationale,
                        "trade_offs": TRADE_OFF_HINTS.get(
                            lever, "Monitor implementation impact across stakeholders."
                        ),
                    }
                )

        plays.sort(key=lambda item: (-item["score"], item.get("lever", ""), item.get("play", "")))
        top_plays = plays[:10]

        return {
            "plays": top_plays,
            "descriptor": supplier_entry.get("descriptor"),
            "examples": supplier_entry.get("examples", []),
            "style": negotiation_style,
            "supplier_type": supplier_type,
            "lever_priorities": lever_priorities,
        }

    def _resolve_lever_priorities(self, context: AgentContext, style_plays: Dict[str, Any]) -> List[str]:
        raw_candidates = (
            context.input_data.get("lever_priorities")
            or context.input_data.get("lever_focus")
            or context.input_data.get("lever_preferences")
            or context.input_data.get("preferred_levers")
        )
        priorities: List[str] = []
        for candidate in self._ensure_list(raw_candidates):
            lever = self._normalise_lever_category(candidate)
            if lever and lever in style_plays and lever not in priorities:
                priorities.append(lever)
        if priorities:
            return priorities
        # Fall back to context-provided comma separated string
        if isinstance(raw_candidates, str):
            for chunk in raw_candidates.split(","):
                lever = self._normalise_lever_category(chunk)
                if lever and lever in style_plays and lever not in priorities:
                    priorities.append(lever)
        return priorities

    def _append_playbook_recommendations(
        self,
        summary: str,
        plays: List[Dict[str, Any]],
        playbook_context: Dict[str, Any],
    ) -> str:
        """Append structured playbook recommendations to the negotiation summary."""

        if not plays:
            return summary

        lines: List[str] = [summary.rstrip()]

        recommendation_lines: List[str] = []
        lever_hints: List[str] = []
        for play in plays[:4]:
            if not isinstance(play, dict):
                continue
            lever = str(play.get("lever", "")).strip()
            description = str(play.get("play", "")).strip()
            if description:
                if lever:
                    recommendation_lines.append(f"- {lever}: {description}")
                else:
                    recommendation_lines.append(f"- {description}")
            if lever:
                lookup_key = lever.strip().title()
                hint = TRADE_OFF_HINTS.get(lookup_key)
                if hint:
                    lever_hints.append(f"- {lookup_key}: {hint}")

        if recommendation_lines:
            lines.append("\nRecommended plays:")
            lines.extend(recommendation_lines)

        if lever_hints:
            lines.append("\nTrade-off considerations:")
            lines.extend(lever_hints[:3])

        return "\n".join(lines)

    def _compose_negotiation_message(
        self,
        *,
        context: AgentContext,
        decision: Dict[str, Any],
        positions: NegotiationPositions,
        round_no: int,
        currency: Optional[str],
        supplier: Optional[str],
        supplier_name: Optional[str],
        supplier_message: Optional[str],
        signals: Dict[str, Any],
        zopa: Dict[str, Any],
        playbook_context: Optional[Dict[str, Any]],
        procurement_summary: Optional[Dict[str, Any]],
        contact_name: Optional[str],
    ) -> str:
        """Compose a human-like, strategically crafted negotiation message."""

        counter_price = decision.get("counter_price")
        current_offer = positions.supplier_offer
        target_price = positions.desired
        strategy = decision.get("strategy", "counter")

        # Determine negotiation tone based on round and context
        tone = self._determine_negotiation_tone(round_no, signals, strategy)

        # Build opening that establishes rapport
        opening = self._craft_opening(round_no, supplier_message, signals, tone)

        # Acknowledge supplier's position (reciprocity principle)
        acknowledgment = self._craft_acknowledgment(
            current_offer, supplier_message, signals, currency, round_no
        )

        # Present our position with reasoning (anchoring with justification)
        position_statement = self._craft_position_statement(
            counter_price=counter_price,
            current_offer=current_offer,
            target_price=target_price,
            currency=currency,
            round_no=round_no,
            signals=signals,
            zopa=zopa,
            procurement_summary=procurement_summary,
        )

        # Weave in playbook recommendations naturally
        value_proposition = self._craft_value_proposition(
            playbook_context=playbook_context,
            decision=decision,
            round_no=round_no,
            tone=tone,
        )

        # Create collaborative asks (frame as mutual benefit)
        collaborative_asks = self._craft_collaborative_asks(
            decision=decision,
            round_no=round_no,
            signals=signals,
            tone=tone,
        )

        # Closing that maintains momentum
        closing = self._craft_closing(round_no, strategy, tone)

        # Assemble the complete message
        message_parts = [
            opening,
            acknowledgment,
            position_statement,
            value_proposition,
            collaborative_asks,
            closing,
        ]

        return "\n\n".join(part for part in message_parts if part)

    def _determine_negotiation_tone(
        self, round_no: int, signals: Dict[str, Any], strategy: str
    ) -> str:
        """Determine the appropriate negotiation tone."""

        if strategy in ("accept", "decline"):
            return "decisive"

        if signals.get("finality_hint"):
            return "collaborative-firm"

        if signals.get("capacity_tight"):
            return "understanding-assertive"

        if round_no == 1:
            return "exploratory-confident"
        elif round_no == 2:
            return "focused-collaborative"
        else:
            return "closure-oriented"

    def _craft_opening(
        self,
        round_no: int,
        supplier_message: Optional[str],
        signals: Dict[str, Any],
        tone: str,
    ) -> str:
        """Craft a rapport-building opening."""

        # Acknowledge their response if this isn't the first round
        if round_no > 1 and supplier_message:
            if signals.get("finality_hint"):
                return (
                    "Thank you for taking the time to provide such a detailed response. "
                    "I appreciate your transparency about your position, and I'd like to explore "
                    "whether there's a way we can structure this to work for both parties."
                )
            elif signals.get("capacity_tight"):
                return (
                    "I appreciate you sharing the challenges around capacity and lead times. "
                    "Understanding your operational constraints helps us find creative solutions "
                    "that work within those parameters."
                )
            else:
                return (
                    "Thank you for your continued engagement on this. I've reviewed your proposal "
                    "and believe we're making good progress toward an agreement that benefits both sides."
                )

        # First round opening
        if tone == "exploratory-confident":
            return (
                "Thank you for submitting your proposal. I've had a chance to review the details "
                "and would like to discuss how we might align this with our project requirements "
                "and budget parameters."
            )

        return "I'd like to continue our discussion on finding the right structure for this partnership."

    def _craft_acknowledgment(
        self,
        current_offer: Optional[float],
        supplier_message: Optional[str],
        signals: Dict[str, Any],
        currency: Optional[str],
        round_no: int,
    ) -> str:
        """Acknowledge supplier's position (builds reciprocity)."""

        if round_no == 1 or not supplier_message:
            return ""

        acknowledgments: List[str] = []

        # Acknowledge specific points they raised
        if signals.get("capacity_tight"):
            acknowledgments.append(
                "I understand the capacity constraints you mentioned, and we're certainly "
                "mindful of the current market dynamics affecting lead times."
            )

        if signals.get("moq"):
            moq_value = signals.get("moq")
            acknowledgments.append(
                f"Regarding your minimum order quantity of {moq_value} units, "
                "we're confident our volumes can support that threshold."
            )

        if signals.get("payment_terms_hint"):
            acknowledgments.append(
                "Your flexibility on payment terms is noted and appreciated—"
                "that's definitely an area where we can find mutual value."
            )

        if not acknowledgments and current_offer:
            offer_text = self._format_currency(current_offer, currency)
            acknowledgments.append(
                f"Your quoted price of {offer_text} reflects the quality and service level "
                "you bring, which we certainly value."
            )

        return " ".join(acknowledgments) if acknowledgments else ""

    def _craft_position_statement(
        self,
        *,
        counter_price: Optional[float],
        current_offer: Optional[float],
        target_price: Optional[float],
        currency: Optional[str],
        round_no: int,
        signals: Dict[str, Any],
        zopa: Dict[str, Any],
        procurement_summary: Optional[Dict[str, Any]],
    ) -> str:
        """Present our position with strategic justification."""

        if counter_price is None:
            return (
                "Before we can move forward, I'd like to better understand the cost drivers "
                "behind your proposal. Could you provide a breakdown of the key components "
                "affecting the pricing structure?"
            )

        counter_text = self._format_currency(counter_price, currency)
        offer_text = self._format_currency(current_offer, currency) if current_offer else ""

        # Build justification based on available data
        justifications: List[str] = []

        # Use market intelligence if available
        supplier_floor = zopa.get("supplier_floor")

        if supplier_floor and current_offer:
            try:
                market_gap_pct = (current_offer - supplier_floor) / supplier_floor
                if market_gap_pct > 0.15:
                    justifications.append(
                        "Based on our market analysis and benchmarking across similar products, "
                        "we're seeing a meaningful opportunity to optimize the pricing structure"
                    )
            except (TypeError, ZeroDivisionError):
                pass

        # Use procurement history if available
        if procurement_summary and procurement_summary.get("metrics"):
            metrics = procurement_summary["metrics"]
            avg_value = metrics.get("average_transaction_value")
            if avg_value and counter_price:
                try:
                    if abs(counter_price - avg_value) / avg_value < 0.20:
                        avg_text = self._format_currency(avg_value, currency)
                        justifications.append(
                            f"Our historical spend on comparable items has averaged around {avg_text}, "
                            "which helps frame our expectations for this engagement"
                        )
                except (TypeError, ZeroDivisionError):
                    pass

        # Frame based on round
        if round_no == 1:
            intro = (
                f"To align with our project budget and market benchmarks, "
                f"I'd like to propose we structure this around {counter_text}. "
            )
        elif round_no == 2:
            gap_direction = "narrowing" if current_offer and counter_price and current_offer > counter_price else "refining"
            intro = (
                f"As we continue {gap_direction} the gap, I believe {counter_text} represents "
                f"a fair midpoint that reflects both the value you're delivering and our budget realities. "
            )
        else:  # Round 3+
            intro = (
                f"To help us reach closure, I'm proposing {counter_text} as our target. "
                f"This represents our best position given the total business case, "
            )

        # Add strongest justification
        if justifications:
            position = intro + justifications[0] + "."
        else:
            position = intro + "and I believe it sets us up for a successful long-term relationship."

        # Add gap context if material
        if current_offer and counter_price and target_price:
            try:
                movement_from_offer = ((current_offer - counter_price) / current_offer) * 100
                if movement_from_offer > 8:
                    position += (
                        f" This represents a meaningful movement from your {offer_text} quote, "
                        f"and demonstrates our commitment to finding common ground."
                    )
            except (TypeError, ZeroDivisionError):
                pass

        return position

    def _craft_value_proposition(
        self,
        *,
        playbook_context: Optional[Dict[str, Any]],
        decision: Dict[str, Any],
        round_no: int,
        tone: str,
    ) -> str:
        """Weave playbook recommendations into natural value propositions."""

        if not playbook_context or not playbook_context.get("plays"):
            return self._craft_generic_value_proposition(decision, round_no)

        plays = playbook_context["plays"][:3]  # Top 3 plays
        supplier_type = playbook_context.get("supplier_type")

        value_statements: List[str] = []

        # Group plays by lever for coherent messaging
        plays_by_lever: Dict[str, List[Dict[str, Any]]] = {}
        for play in plays:
            lever = play.get("lever", "Other")
            if lever not in plays_by_lever:
                plays_by_lever[lever] = []
            plays_by_lever[lever].append(play)

        # Craft integrated value propositions
        for lever, lever_plays in list(plays_by_lever.items())[:2]:  # Focus on top 2 levers
            if lever == "Commercial":
                value_statements.append(
                    self._weave_commercial_play(lever_plays, round_no, tone)
                )
            elif lever == "Operational":
                value_statements.append(
                    self._weave_operational_play(lever_plays, round_no, tone)
                )
            elif lever == "Strategic":
                value_statements.append(
                    self._weave_strategic_play(lever_plays, round_no, tone)
                )
            elif lever == "Risk":
                value_statements.append(
                    self._weave_risk_play(lever_plays, round_no, tone)
                )
            elif lever == "Relational":
                value_statements.append(
                    self._weave_relational_play(lever_plays, round_no, tone)
                )

        if not value_statements:
            return self._craft_generic_value_proposition(decision, round_no)

        # Add context about partnership type
        intro = ""
        if supplier_type and round_no <= 2:
            if supplier_type == "Strategic":
                intro = "Given the strategic nature of this relationship, "
            elif supplier_type == "Leverage":
                intro = "To maximize the value of this partnership, "
            elif supplier_type == "Bottleneck":
                intro = "Understanding the critical nature of supply continuity, "

        return intro + " ".join(value_statements)

    def _weave_commercial_play(
        self, plays: List[Dict[str, Any]], round_no: int, tone: str
    ) -> str:
        """Weave commercial plays into natural language."""

        play_texts = [p.get("play", "") for p in plays]

        # Volume-based plays
        if any("volume" in p.lower() or "tier" in p.lower() for p in play_texts):
            return (
                "I'd like to explore how we can structure volume commitments to unlock "
                "better unit economics for both sides. If we can commit to tier-based volumes—"
                "say, 250 units initially with pathways to 500+—there may be room to optimize "
                "the pricing structure while giving you better demand visibility."
            )

        # Early payment plays
        if any("early payment" in p.lower() or "net-15" in p.lower() for p in play_texts):
            return (
                "One area where we can create immediate value is payment terms. "
                "If we can accelerate payment to net-15, would that open up opportunities "
                "for a 2-3% discount? This improves your cash flow while reducing our total cost."
            )

        # Bundling plays
        if any("bundle" in p.lower() or "consolidate" in p.lower() for p in play_texts):
            return (
                "We're also looking at how we might consolidate spend across multiple categories "
                "or adjacent products. If we can bundle this with other requirements coming through "
                "our pipeline, there could be meaningful volume synergies that benefit both parties."
            )

        # Generic commercial
        return (
            "I believe there's room to structure the commercial terms in a way that creates "
            "value for both organizations—whether through volume commitments, payment optimization, "
            "or longer-term price stability."
        )

    def _weave_operational_play(
        self, plays: List[Dict[str, Any]], round_no: int, tone: str
    ) -> str:
        """Weave operational plays into natural language."""

        play_texts = [p.get("play", "") for p in plays]

        # Delivery/lead time plays
        if any("delivery" in p.lower() or "lead time" in p.lower() for p in play_texts):
            return (
                "On the operational side, delivery timing is critical for our project schedule. "
                "If you can guarantee delivery within 2 weeks or offer split shipments "
                "(perhaps 30% upfront, balance within 4 weeks), that would significantly de-risk "
                "our production timeline and justify the investment."
            )

        # Planning/forecasting plays
        if any("forecast" in p.lower() or "planning" in p.lower() for p in play_texts):
            return (
                "We're happy to share our demand forecasts and collaborate on supply planning "
                "to give you better visibility. This integrated approach typically helps both sides "
                "reduce buffer stock and improve fulfillment rates."
            )

        # SLA/service level plays
        if any("sla" in p.lower() or "priority" in p.lower() for p in play_texts):
            return (
                "To ensure this partnership meets both our operational needs, I'd like to define "
                "clear service levels around delivery performance and fulfillment rates. "
                "Having those guardrails helps us plan effectively and holds both parties accountable."
            )

        # Generic operational
        return (
            "From an operational standpoint, we're looking for reliability and responsiveness "
            "in fulfillment. If we can align on clear delivery commitments and planning cadences, "
            "that creates a strong foundation for the partnership."
        )

    def _weave_strategic_play(
        self, plays: List[Dict[str, Any]], round_no: int, tone: str
    ) -> str:
        """Weave strategic plays into natural language."""

        play_texts = [p.get("play", "") for p in plays]

        # Innovation/co-development plays
        if any("innovation" in p.lower() or "co-develop" in p.lower() for p in play_texts):
            return (
                "Beyond the immediate transaction, I see potential for deeper collaboration "
                "on product development and innovation. If we can align on a shared roadmap "
                "for the next 12-24 months, there may be opportunities to co-invest in capabilities "
                "that benefit both our organizations."
            )

        # ESG/sustainability plays
        if any("esg" in p.lower() or "sustainab" in p.lower() for p in play_texts):
            return (
                "Sustainability is increasingly important to our stakeholders. "
                "If we can incorporate ESG metrics and carbon reduction targets into our partnership, "
                "that strengthens the strategic case and may unlock internal budget flexibility."
            )

        # Long-term commitment plays
        if any("long-term" in p.lower() or "multi-year" in p.lower() for p in play_texts):
            return (
                "We're thinking about this as a multi-year partnership rather than a one-off transaction. "
                "If you're open to a longer-term commitment with price stability mechanisms, "
                "we can structure this in a way that gives you revenue predictability while securing "
                "our supply chain."
            )

        # Generic strategic
        return (
            "Strategically, we're looking to build partnerships that go beyond transactional relationships. "
            "If we can align on shared objectives and longer-term value creation, "
            "that opens up different ways to structure the commercial terms."
        )

    def _weave_risk_play(
        self, plays: List[Dict[str, Any]], round_no: int, tone: str
    ) -> str:
        """Weave risk plays into natural language."""

        play_texts = [p.get("play", "") for p in plays]

        # Warranty plays
        if any("warranty" in p.lower() for p in play_texts):
            return (
                "Given the mission-critical nature of these components, warranty coverage is important. "
                "If you can extend warranty to 2-3 years at no additional cost, "
                "that reduces our total cost of ownership and makes the business case stronger."
            )

        # Service credit plays
        if any("service credit" in p.lower() or "sla penalt" in p.lower() for p in play_texts):
            return (
                "To manage performance risk, I'd like to incorporate service-level agreements "
                "with appropriate credits if delivery or quality targets aren't met. "
                "This ensures we have recourse mechanisms without damaging the relationship."
            )

        # Dual-sourcing plays
        if any("dual-sourc" in p.lower() or "alternative" in p.lower() for p in play_texts):
            return (
                "From a risk management perspective, we're evaluating dual-sourcing strategies "
                "to protect against supply disruption. If you can offer competitive terms and strong SLAs, "
                "you'd be well-positioned as our primary supplier with the volumes that come with that."
            )

        # Generic risk
        return (
            "We need to ensure appropriate risk mitigation through warranty coverage, "
            "performance guarantees, and clear remediation processes. "
            "Building these protections into the agreement benefits both parties."
        )

    def _weave_relational_play(
        self, plays: List[Dict[str, Any]], round_no: int, tone: str
    ) -> str:
        """Weave relational plays into natural language."""

        return (
            "Looking beyond this specific engagement, we value suppliers who can grow with us "
            "and become trusted partners. If this initial project goes well, there are "
            "significant opportunities for expanded business across our organization. "
            "That long-term potential should factor into how we structure the initial terms."
        )

    def _craft_generic_value_proposition(
        self, decision: Dict[str, Any], round_no: int
    ) -> str:
        """Fallback value proposition when playbook unavailable."""

        asks = decision.get("asks", [])
        if not asks:
            return ""

        if round_no <= 2:
            return (
                "To make this work within our budget parameters, I'd like to explore "
                "areas where we can create mutual value—whether through volume commitments, "
                "payment terms optimization, or longer-term partnership structures."
            )
        else:
            return (
                "As we work toward closure, I believe there are still opportunities "
                "to optimize the total package through creative structuring of terms, "
                "payment schedules, and service commitments."
            )

    def _craft_collaborative_asks(
        self,
        *,
        decision: Dict[str, Any],
        round_no: int,
        signals: Dict[str, Any],
        tone: str,
    ) -> str:
        """Frame asks as collaborative opportunities."""

        asks = decision.get("asks", [])
        lead_time_request = decision.get("lead_time_request")

        if not asks and not lead_time_request:
            return ""

        # Frame based on tone
        if tone in ("decisive", "closure-oriented"):
            intro = "To finalize this agreement, there are a few specific elements I'd like to confirm:"
        else:
            intro = "To help us structure the best possible outcome, I'd like to explore a few areas:"

        formatted_asks: List[str] = []

        # Convert asks into questions/proposals rather than demands
        for ask in asks[:4]:  # Limit to top 4
            ask_text = str(ask).strip()

            # Rephrase common asks to be more collaborative
            if "volume" in ask_text.lower() or "tier" in ask_text.lower():
                formatted_asks.append(
                    "• What volume thresholds would unlock better unit economics? "
                    "We're confident we can hit meaningful tiers if the pricing justifies it."
                )
            elif "payment" in ask_text.lower() and ("early" in ask_text.lower() or "discount" in ask_text.lower()):
                formatted_asks.append(
                    "• Would accelerated payment (net-15) create value for you? "
                    "We'd be happy to explore if that opens up pricing flexibility."
                )
            elif "lead time" in ask_text.lower() or "delivery" in ask_text.lower():
                formatted_asks.append(
                    "• Can you confirm the delivery timeline and whether there's flexibility "
                    "for partial shipments if that helps manage both our schedules?"
                )
            elif "warranty" in ask_text.lower():
                formatted_asks.append(
                    "• What warranty coverage is included, and is there room to extend that "
                    "as part of the overall package?"
                )
            elif "breakdown" in ask_text.lower() or "cost" in ask_text.lower():
                formatted_asks.append(
                    "• Would you be open to sharing a high-level cost breakdown? "
                    "That transparency helps us justify the investment internally."
                )
            elif "alternative" in ask_text.lower() or "spec" in ask_text.lower():
                formatted_asks.append(
                    "• Are there alternative specifications or components that could reduce cost "
                    "while still meeting our performance requirements?"
                )
            else:
                # Generic reframe
                formatted_asks.append(f"• {ask_text}")

        # Add lead time if specified
        if lead_time_request and not any("lead time" in fa.lower() for fa in formatted_asks):
            formatted_asks.append(
                f"• Regarding timing: {lead_time_request.lower()} would be ideal for our project schedule."
            )

        if not formatted_asks:
            return ""

        return intro + "\n\n" + "\n".join(formatted_asks)

    def _craft_closing(self, round_no: int, strategy: str, tone: str) -> str:
        """Create a closing that maintains momentum."""

        if strategy == "accept":
            return (
                "If we can align on these final points, I'm ready to move forward quickly "
                "and get the paperwork in motion. Looking forward to your thoughts."
            )

        if strategy == "decline":
            return (
                "I appreciate your engagement throughout this process. Given where we've landed, "
                "I'll need to take this back to my team for further discussion. "
                "I'll circle back if our parameters change."
            )

        if round_no >= 3:
            return (
                "I'm hopeful we can find common ground here. This represents our best position "
                "given all the factors at play. I'd appreciate your thoughts on whether we can "
                "make this work, and I'm happy to jump on a call if that would be helpful "
                "to talk through any remaining sticking points."
            )

        if round_no == 2:
            return (
                "I believe we're getting close to something that works for both sides. "
                "Let me know your thoughts on this structure, and we can refine from there. "
                "Happy to discuss any concerns or questions you might have."
            )

        # Round 1 or default
        return (
            "I'd welcome your perspective on this proposal. If you have questions or "
            "want to discuss any of these points in more detail, I'm happy to set up "
            "a quick call. Looking forward to your response."
        )

    def _load_playbook(self) -> Dict[str, Any]:
        if self._playbook_cache is not None:
            return self._playbook_cache
        try:
            with PLAYBOOK_PATH.open("r", encoding="utf-8") as handle:
                data = json.load(handle)
            # Normalise lever keys to expected casing for faster lookups.
            for supplier_type, entry in data.items():
                styles = entry.get("styles")
                if not isinstance(styles, dict):
                    continue
                for style_key, style_entry in list(styles.items()):
                    if not isinstance(style_entry, dict):
                        continue
                    normalised_style_entry: Dict[str, Any] = {}
                    for lever_key, plays in style_entry.items():
                        lever_name = self._normalise_lever_category(lever_key)
                        if not lever_name:
                            continue
                        normalised_style_entry[lever_name] = plays
                    styles[style_key] = normalised_style_entry
            self._playbook_cache = data
            return data
        except FileNotFoundError:
            logger.warning("Negotiation playbook file missing at %s", PLAYBOOK_PATH)
        except Exception:  # pragma: no cover - defensive logging
            logger.exception("Failed to load negotiation playbook from %s", PLAYBOOK_PATH)
        self._playbook_cache = {}
        return {}

    def _normalise_supplier_type(self, value: Any) -> Optional[str]:
        if value is None:
            return None
        text = str(value).strip()
        if not text:
            return None
        lowered = text.lower()
        mapping = {
            "transactional": "Transactional",
            "leverage": "Leverage",
            "strategic": "Strategic",
            "bottleneck": "Bottleneck",
        }
        for key, canonical in mapping.items():
            if key in lowered:
                return canonical
        return None

    def _normalise_negotiation_style(self, value: Any) -> Optional[str]:
        if value is None:
            return None
        text = str(value).strip()
        if not text:
            return None
        lowered = text.lower()
        mapping = {
            "competitive": "Competitive",
            "collaborative": "Collaborative",
            "principled": "Principled",
            "accommodating": "Accommodating",
            "compromising": "Compromising",
        }
        for key, canonical in mapping.items():
            if key in lowered:
                return canonical
        return None

    def _normalise_lever_category(self, value: Any) -> Optional[str]:
        if value is None:
            return None
        text = str(value).strip()
        if not text:
            return None
        cleaned = re.sub(r"[^a-zA-Z]+", " ", text).strip().upper()
        if not cleaned:
            return None
        for category in LEVER_CATEGORIES:
            if cleaned == category or category in cleaned.split():
                return category.title()
        return None

    def _extract_policy_guidance(self, context: AgentContext) -> Dict[str, Set[str]]:
        guidance: Dict[str, Set[str]] = {
            "preferred": set(),
            "required": set(),
            "restricted": set(),
            "discouraged": set(),
        }

        def ingest(bucket: str, values: Any) -> None:
            if not values:
                return
            for item in self._ensure_list(values):
                lever = self._normalise_lever_category(item)
                if lever:
                    guidance[bucket].add(lever)

        def parse_blob(blob: Any) -> None:
            if blob is None:
                return
            if isinstance(blob, dict):
                for key, value in blob.items():
                    if isinstance(value, (dict, list)):
                        parse_blob(value)
                        continue
                    lowered = str(key).lower()
                    if lowered in {"preferred", "preferred_levers", "allowed_levers", "focus_levers", "priority_levers"}:
                        ingest("preferred", value)
                    elif lowered in {"required", "required_levers", "mandated_levers", "must_have"}:
                        ingest("required", value)
                    elif lowered in {"restricted", "restricted_levers", "blocked_levers", "prohibited_levers"}:
                        ingest("restricted", value)
                    elif lowered in {"discouraged", "discouraged_levers", "avoid_levers"}:
                        ingest("discouraged", value)
                    else:
                        lever = self._normalise_lever_category(value)
                        if lever:
                            guidance["preferred"].add(lever)
            elif isinstance(blob, list):
                for item in blob:
                    parse_blob(item)
            elif isinstance(blob, str):
                tokens = re.split(r"[,;/]", blob)
                for token in tokens:
                    lever = self._normalise_lever_category(token)
                    if lever:
                        guidance["preferred"].add(lever)

        parse_blob(context.input_data.get("policy_guidance"))
        parse_blob(context.input_data.get("policy_constraints"))
        parse_blob(context.input_data.get("policy_preferences"))
        for policy in self._ensure_list(context.input_data.get("policies")):
            parse_blob(policy)
        return guidance

    def _score_policy_alignment(
        self, lever: str, guidance: Dict[str, Set[str]]
    ) -> Tuple[float, List[str]]:
        notes: List[str] = []
        score = 0.0
        if lever in guidance.get("required", set()):
            score += 0.6
            notes.append("Required by policy")
        if lever in guidance.get("preferred", set()):
            score += 0.3
            notes.append("Policy prefers this lever")
        if lever in guidance.get("discouraged", set()):
            score -= 0.3
            notes.append("Policy discourages this lever")
        if lever in guidance.get("restricted", set()):
            score -= 0.7
            notes.append("Policy restricts this lever")
        return score, notes

    def _score_supplier_performance(
        self, lever: str, performance: Dict[str, Any]
    ) -> Tuple[float, List[str]]:
        score = 0.0
        notes: List[str] = []
        if not performance:
            return score, notes

        def _coerce_float_metric(*keys: str) -> Optional[float]:
            for key in keys:
                value = performance.get(key)
                if value is None:
                    continue
                try:
                    return float(value)
                except (TypeError, ValueError):
                    continue
            return None

        on_time = _coerce_float_metric("on_time_delivery", "on_time", "delivery_score", "otif")
        if on_time is not None:
            if on_time < 0.9 and lever in {"Operational", "Risk"}:
                score += 0.4 if lever == "Operational" else 0.2
                notes.append("On-time delivery below 90%")
            elif on_time > 0.97 and lever == "Operational":
                score -= 0.1
                notes.append("Delivery reliability already strong")

        defect_rate = _coerce_float_metric("quality_incidents", "defect_rate", "return_rate")
        if defect_rate is not None and defect_rate > 0:
            if lever == "Risk":
                score += 0.3
            notes.append("Quality issues detected")

        esg_score = _coerce_float_metric("esg_score", "sustainability_score")
        if esg_score is not None and esg_score < 0.6 and lever == "Strategic":
            score += 0.2
            notes.append("ESG performance lagging")

        collaboration_score = _coerce_float_metric("relationship_score", "collaboration_index")
        if collaboration_score is not None and collaboration_score < 0.6 and lever == "Relational":
            score += 0.3
            notes.append("Relationship maturity low")

        innovation_score = _coerce_float_metric("innovation_score", "co_innovation_index")
        if innovation_score is not None and innovation_score < 0.5 and lever == "Strategic":
            score += 0.25
            notes.append("Innovation potential needs reinforcement")

        return score, notes

    def _score_market_context(
        self, lever: str, market: Dict[str, Any]
    ) -> Tuple[float, List[str]]:
        score = 0.0
        notes: List[str] = []
        if not market:
            return score, notes

        supply_risk = market.get("supply_risk") or market.get("supply_risk_level")
        if isinstance(supply_risk, str) and supply_risk.strip().lower() in {"high", "elevated", "tight"}:
            if lever == "Risk":
                score += 0.3
            notes.append("Market supply risk elevated")

        demand_trend = market.get("demand_trend") or market.get("demand")
        if isinstance(demand_trend, str) and demand_trend.strip().lower() in {"rising", "high"}:
            if lever == "Commercial":
                score += 0.2
            notes.append("Demand is rising")

        inflation = market.get("inflation") or market.get("price_trend")
        if isinstance(inflation, str) and inflation.strip().lower() in {"inflationary", "increasing"}:
            if lever == "Commercial":
                score += 0.25
            notes.append("Prices trending upward")

        capacity = market.get("capacity") or market.get("capacity_constraints")
        if isinstance(capacity, str) and capacity.strip().lower() in {"limited", "constrained"}:
            if lever in {"Operational", "Strategic"}:
                score += 0.2
            notes.append("Capacity constraints present")

        esg_pressure = market.get("esg_pressure") or market.get("regulatory_focus")
        if isinstance(esg_pressure, str) and esg_pressure.strip().lower() in {"high", "tightening"}:
            if lever == "Strategic":
                score += 0.2
            notes.append("ESG expectations increasing")

        return score, notes

    def _compose_play_rationale(
        self,
        descriptor: Optional[str],
        style: Optional[str],
        lever: str,
        policy_notes: List[str],
        performance_notes: List[str],
        market_notes: List[str],
    ) -> str:
        segments: List[str] = []
        if descriptor:
            segments.append(str(descriptor))
        if style:
            segments.append(f"Supports {style.lower()} posture on the {lever.lower()} lever.")
        else:
            segments.append(f"Targets the {lever.lower()} lever.")
        if policy_notes:
            segments.append("Policy: " + "; ".join(policy_notes))
        if performance_notes:
            segments.append("Performance: " + "; ".join(performance_notes))
        if market_notes:
            segments.append("Market: " + "; ".join(market_notes))
        return " ".join(segments)

    # ------------------------------------------------------------------
    # Decision support helpers
    # ------------------------------------------------------------------
    def _detect_final_offer(
        self, supplier_message: Optional[str], supplier_snippets: List[str]
    ) -> Optional[str]:
        texts: List[str] = []
        if supplier_message:
            texts.append(supplier_message)
        texts.extend(snippet for snippet in supplier_snippets if snippet)
        for text in texts:
            lowered = text.lower()
            for pattern in FINAL_OFFER_PATTERNS:
                if pattern in lowered:
                    return f"Supplier indicated final offer via phrase '{pattern}'."
        return None

    def _should_continue(
        self,
        state: Dict[str, Any],
        supplier_reply_registered: bool,
        final_offer_reason: Optional[str],
    ) -> Tuple[bool, str, str]:
        status = state.get("status", "ACTIVE")
        if status in {"COMPLETED", "EXHAUSTED"}:
            return False, status, f"Session already {status.lower()}."
        if final_offer_reason:
            return False, "COMPLETED", final_offer_reason
        replies = int(state.get("supplier_reply_count", 0))
        if replies >= MAX_SUPPLIER_REPLIES:
            return False, "EXHAUSTED", "Supplier reply cap reached."
        if state.get("awaiting_response") and not supplier_reply_registered:
            return False, "AWAITING_SUPPLIER", "Awaiting supplier response."
        return True, "ACTIVE", ""

    def _build_summary(
        self,
        context: AgentContext,
        session_reference: Optional[str],
        decision: Dict[str, Any],
        price: Optional[float],
        target_price: Optional[float],
        currency: Optional[str],
        round_no: int,
        *,
        supplier: Optional[str] = None,
        supplier_name: Optional[str] = None,
        supplier_snippets: Optional[List[str]] = None,
        supplier_message: Optional[str] = None,
        playbook_context: Optional[Dict[str, Any]] = None,
        signals: Optional[Dict[str, Any]] = None,
        zopa: Optional[Dict[str, Any]] = None,
        procurement_summary: Optional[Dict[str, Any]] = None,
        rag_snippets: Optional[List[str]] = None,
        contact_name: Optional[str] = None,
    ) -> str:
        """Build negotiation message using skilled negotiation techniques."""

        positions = self._build_positions_from_decision(
            decision, price, target_price, round_no
        )

        message_text: Optional[str] = None
        if self._use_enhanced_messages and hasattr(
            self, "_compose_negotiation_message"
        ):
            try:
                message_text = self._compose_negotiation_message(
                    context=context,
                    decision=decision,
                    positions=positions,
                    round_no=round_no,
                    currency=currency,
                    supplier=supplier,
                    supplier_name=supplier_name,
                    supplier_message=supplier_message,
                    signals=signals or {},
                    zopa=zopa or {},
                    playbook_context=playbook_context,
                    procurement_summary=procurement_summary,
                    contact_name=contact_name,
                )
            except Exception as exc:
                logger.warning(
                    "Enhanced message composer failed: %s, using fallback",
                    exc,
                    exc_info=True,
                )

        if message_text is None:
            message_text = self._build_summary_fallback(
                context=context,
                session_reference=session_reference,
                decision=decision,
                price=price,
                target_price=target_price,
                currency=currency,
                round_no=round_no,
                supplier=supplier,
                supplier_snippets=supplier_snippets,
                supplier_message=supplier_message,
                playbook_context=playbook_context,
                signals=signals,
                zopa=zopa,
                procurement_summary=procurement_summary,
                rag_snippets=rag_snippets,
            )
        return message_text or ""

    def _build_positions_from_decision(
        self,
        decision: Dict[str, Any],
        price: Optional[float],
        target_price: Optional[float],
        round_no: int,
    ) -> NegotiationPositions:
        """Build NegotiationPositions object from decision data."""

        positions_dict = decision.get("positions", {})
        if isinstance(positions_dict, dict):
            history = positions_dict.get("history", [])
        else:
            history = []

        return NegotiationPositions(
            start=decision.get("start_position") or positions_dict.get("start"),
            desired=decision.get("desired_position")
            or positions_dict.get("desired")
            or target_price,
            no_deal=decision.get("no_deal_position") or positions_dict.get("no_deal"),
            supplier_offer=price,
            history=history if isinstance(history, list) else [],
        )

    def _build_summary_fallback(
        self,
        context: AgentContext,
        session_reference: Optional[str],
        decision: Dict[str, Any],
        price: Optional[float],
        target_price: Optional[float],
        currency: Optional[str],
        round_no: int,
        *,
        supplier: Optional[str] = None,
        supplier_snippets: Optional[List[str]] = None,
        supplier_message: Optional[str] = None,
        playbook_context: Optional[Dict[str, Any]] = None,
        signals: Optional[Dict[str, Any]] = None,
        zopa: Optional[Dict[str, Any]] = None,
        procurement_summary: Optional[Dict[str, Any]] = None,
        rag_snippets: Optional[List[str]] = None,
    ) -> str:
        """Fallback basic summary builder (original implementation)."""

        workflow_reference = session_reference or context.input_data.get("workflow_id")
        if not workflow_reference:
            workflow_reference = getattr(context, "workflow_id", None)
        reference_text = str(workflow_reference).strip() if workflow_reference else "workflow"

        strategy = decision.get("strategy")
        lines: List[str] = []
        header = f"Round {round_no} plan for {reference_text}"
        if strategy:
            header += f": {strategy}"
        lines.append(header)

        if round_no >= 3:
            lines.append(
                "- Closing round: request the supplier's best and final quote and confirm readiness to award"
            )

        descriptor: Optional[str] = None
        supplier_type: Optional[str] = None
        negotiation_style: Optional[str] = None
        lever_priorities: List[str] = []
        if playbook_context:
            descriptor_candidate = playbook_context.get("descriptor")
            descriptor = str(descriptor_candidate).strip() if descriptor_candidate else None
            supplier_candidate = playbook_context.get("supplier_type")
            supplier_type = str(supplier_candidate).strip() if supplier_candidate else None
            style_candidate = playbook_context.get("style")
            negotiation_style = (
                str(style_candidate).strip() if isinstance(style_candidate, str) else None
            )
            lever_values = playbook_context.get("lever_priorities")
            if isinstance(lever_values, (list, tuple)):
                lever_priorities = [
                    str(value).strip()
                    for value in lever_values
                    if isinstance(value, str) and value.strip()
                ]

        if supplier_type or descriptor:
            descriptor_parts: List[str] = []
            if supplier_type:
                descriptor_parts.append(f"Supplier category: {supplier_type}")
            if descriptor:
                descriptor_parts.append(descriptor)
            if descriptor_parts:
                lines.append("- " + " — ".join(descriptor_parts))

        if negotiation_style:
            if lever_priorities:
                lever_text = ", ".join(lever_priorities[:3])
            else:
                lever_text = "balanced levers"
            lines.append(
                f"- Negotiation style: {negotiation_style}; focus levers: {lever_text}"
            )

        counter_price = decision.get("counter_price")
        formatted_offer: Optional[str] = None
        if price is not None:
            formatted_offer = self._format_currency(price, currency)

        if counter_price is not None:
            counter_text = self._format_currency(counter_price, currency)
            if formatted_offer:
                lines.append(
                    f"- Counter at {counter_text} against supplier offer {formatted_offer}"
                )
            else:
                lines.append(f"- Counter target: {counter_text}")
        elif formatted_offer:
            lines.append(f"- Seek clarification before accepting {formatted_offer}")

        if target_price is not None and price is not None:
            target_text = self._format_currency(target_price, currency)
            delta = price - target_price
            try:
                delta_text = self._format_currency(delta, currency)
            except Exception:
                delta_text = f"{delta:0.2f}"
            lines.append(
                f"- Target {target_text} vs offer {formatted_offer} (gap {delta_text})"
            )

        lead_time = decision.get("lead_time_request")
        if lead_time:
            lines.append(f"- Lead time ask: {lead_time}")

        asks = decision.get("asks") or []
        if asks:
            lines.append("- Key asks: " + "; ".join(str(item) for item in asks if item))

        return "\n".join(lines)

    def _compose_negotiation_message(
        self,
        *,
        context: AgentContext,
        decision: Dict[str, Any],
        positions: NegotiationPositions,
        round_no: int,
        currency: Optional[str],
        supplier: Optional[str],
        supplier_message: Optional[str],
        signals: Dict[str, Any],
        zopa: Dict[str, Any],
        playbook_context: Optional[Dict[str, Any]],
        procurement_summary: Optional[Dict[str, Any]],
    ) -> str:
        """Compose a human-like, strategically crafted negotiation message."""

        counter_price = decision.get("counter_price")
        current_offer = positions.supplier_offer
        target_price = positions.desired
        strategy = decision.get("strategy", "counter")

        sections: List[str] = []

        opening = self._craft_opening_simple(round_no, supplier_message, signals)
        if opening:
            sections.append(opening)

        if round_no > 1 and supplier_message:
            acknowledgment = self._craft_acknowledgment_simple(
                current_offer, signals, currency
            )
            if acknowledgment:
                sections.append(acknowledgment)

        position = self._craft_position_simple(
            counter_price, current_offer, target_price, currency, round_no
        )
        if position:
            sections.append(position)

        if playbook_context and playbook_context.get("plays"):
            value_prop = self._craft_value_proposition_simple(playbook_context, round_no)
            if value_prop:
                sections.append(value_prop)

        asks_section = self._craft_asks_simple(decision)
        if asks_section:
            sections.append(asks_section)

        closing = self._craft_closing_simple(round_no, strategy)
        if closing:
            sections.append(closing)

        return "\n\n".join(sections)

    def _craft_opening_simple(
        self, round_no: int, supplier_message: Optional[str], signals: Dict[str, Any]
    ) -> str:
        """Craft a simple opening."""
        if round_no > 1 and supplier_message:
            return (
                "Thank you for your response. I've reviewed your proposal and would like to discuss "
                "how we can align on the details."
            )
        return (
            "Thank you for your proposal. I'd like to discuss the terms to ensure we can reach an "
            "agreement that works for both parties."
        )

    def _craft_acknowledgment_simple(
        self, current_offer: Optional[float], signals: Dict[str, Any], currency: Optional[str]
    ) -> str:
        """Craft simple acknowledgment."""
        if signals.get("capacity_tight"):
            return (
                "I understand the capacity constraints you mentioned, and we're mindful of the current "
                "market dynamics."
            )
        if current_offer:
            offer_text = self._format_currency(current_offer, currency)
            return (
                f"Your quoted price of {offer_text} reflects the quality you provide, which we value."
            )
        return ""

    def _craft_position_simple(
        self,
        counter_price: Optional[float],
        current_offer: Optional[float],
        target_price: Optional[float],
        currency: Optional[str],
        round_no: int,
    ) -> str:
        """Craft simple position statement."""
        if counter_price is None:
            return "Before we proceed, could you provide more details on the cost breakdown?"

        counter_text = self._format_currency(counter_price, currency)

        if round_no == 1:
            return (
                f"To align with our project budget, I'd like to propose we structure this around {counter_text}."
            )
        if round_no == 2:
            return (
                f"As we work toward agreement, I believe {counter_text} represents a fair position that reflects both the value "
                "and our budget constraints."
            )
        return (
            f"To help us reach closure, I'm proposing {counter_text} as our target. This represents our best position given the "
            "business case."
        )

    def _craft_value_proposition_simple(
        self, playbook_context: Dict[str, Any], round_no: int
    ) -> str:
        """Craft simple value proposition from playbook."""
        plays = playbook_context.get("plays", [])[:2]

        if not plays:
            return ""

        statements: List[str] = []
        for play in plays:
            if not isinstance(play, dict):
                continue

            description = play.get("play", "")
            lowered = description.lower()
            if "volume" in lowered or "tier" in lowered:
                statements.append(
                    "We'd like to explore volume commitments that could unlock better pricing for both sides."
                )
            elif "payment" in lowered and "early" in lowered:
                statements.append(
                    "We can offer accelerated payment terms if that helps with pricing flexibility."
                )
            elif "warranty" in lowered:
                statements.append(
                    "Extended warranty coverage would strengthen the business case on our side."
                )

        return " ".join(statements[:2]) if statements else ""

    def _craft_asks_simple(self, decision: Dict[str, Any]) -> str:
        """Craft simple asks section."""
        asks = decision.get("asks", [])
        if not asks:
            return ""

        asks_list = [f"• {ask}" for ask in asks[:4] if ask]
        if not asks_list:
            return ""

        return "To help structure the best outcome:\n" + "\n".join(asks_list)

    def _craft_closing_simple(self, round_no: int, strategy: str) -> str:
        """Craft simple closing."""
        if strategy == "accept":
            return (
                "If we can align on these final points, I'm ready to move forward. Looking forward to your thoughts."
            )

        if round_no >= 3:
            return (
                "I'm hopeful we can find common ground. Please let me know your thoughts, and I'm happy to discuss further if needed."
            )

        return (
            "I'd welcome your feedback on this proposal. Happy to discuss any questions you might have."
        )

    def _get_prompt_template(self, context: AgentContext) -> str:
        template: Optional[str] = None
        prompt_ids: List[int] = []

        prompts_payload = context.input_data.get("prompts")
        if isinstance(prompts_payload, list):
            for prompt in prompts_payload:
                if not isinstance(prompt, dict):
                    continue
                candidate = prompt.get("prompt_template") or prompt.get("template")
                if candidate:
                    template = str(candidate)
                    break
                pid = prompt.get("promptId") or prompt.get("prompt_id")
                try:
                    if pid is not None:
                        prompt_ids.append(int(pid))
                except (TypeError, ValueError):
                    continue

        if template:
            return template

        prompt_engine = getattr(self, "prompt_engine", None)
        if prompt_engine is not None:
            for pid in prompt_ids:
                prompt_entry = prompt_engine.get_prompt(pid)
                if prompt_entry and prompt_entry.get("template"):
                    return str(prompt_entry["template"])

            for prompt_entry in prompt_engine.prompts_for_agent(self.__class__.__name__):
                candidate = prompt_entry.get("template")
                if candidate:
                    return str(candidate)

        return DEFAULT_NEGOTIATION_MESSAGE_TEMPLATE

    def _build_prompt_context(
        self,
        *,
        context: AgentContext,
        header: str,
        lines: List[str],
        decision: Dict[str, Any],
        price: Optional[float],
        target_price: Optional[float],
        currency: Optional[str],
        round_no: int,
        supplier: Optional[str],
        supplier_snippets: List[str],
        supplier_message: Optional[str],
        playbook_context: Optional[Dict[str, Any]],
        signals: Optional[Dict[str, Any]],
        zopa: Optional[Dict[str, Any]],
        procurement_summary: Optional[Dict[str, Any]],
        rag_snippets: Optional[List[str]],
        rfq_reference: Optional[str] = None,
    ) -> Dict[str, str]:
        summary_lines = lines[1:]
        details = "\n".join(summary_lines)
        full_summary = "\n".join(lines)

        supplier_name = context.input_data.get("supplier_name")
        supplier_identifier = context.input_data.get("supplier_id") or supplier or ""

        current_offer_raw = context.input_data.get("current_offer")
        counter_price = decision.get("counter_price")

        current_offer_formatted = (
            self._format_currency(price, currency) if price is not None else ""
        )
        target_price_formatted = (
            self._format_currency(target_price, currency) if target_price is not None else ""
        )
        counter_price_formatted = (
            self._format_currency(counter_price, currency) if counter_price is not None else ""
        )

        supplier_snippet_text = "\n".join(
            f"- {snippet}" for snippet in supplier_snippets if isinstance(snippet, str) and snippet
        )

        procurement_lines = ""
        procurement_metrics = ""
        procurement_count = ""
        if procurement_summary:
            lines_payload = procurement_summary.get("summary_lines") or []
            if isinstance(lines_payload, list):
                unique_lines: List[str] = []
                for entry in lines_payload:
                    text = str(entry).strip()
                    if text and text not in unique_lines:
                        unique_lines.append(text)
                if unique_lines:
                    procurement_lines = "\n".join(f"- {text}" for text in unique_lines[:5])
            metrics_payload = procurement_summary.get("metrics")
            if metrics_payload:
                procurement_metrics = self._serialise_for_prompt(metrics_payload)
            record_count = procurement_summary.get("record_count")
            if record_count is not None:
                procurement_count = str(record_count)

        rag_text = ""
        if rag_snippets:
            rag_entries = [
                str(snippet).strip()
                for snippet in rag_snippets
                if isinstance(snippet, str) and snippet.strip()
            ]
            if rag_entries:
                rag_text = "\n".join(f"- {snippet}" for snippet in rag_entries)

        policy_payload = context.input_data.get("policies") or context.policy_context
        policy_text = self._serialise_for_prompt(policy_payload)
        performance_text = self._serialise_for_prompt(
            context.input_data.get("supplier_performance")
        )
        market_text = self._serialise_for_prompt(context.input_data.get("market_context"))

        context_sections: List[str] = []
        if procurement_lines:
            context_sections.append("\n\nContext – Procurement summary:\n" + procurement_lines)
        if procurement_metrics:
            context_sections.append("\n\nProcurement metrics:\n" + procurement_metrics)
        if rag_text:
            context_sections.append("\n\nRetrieved knowledge snippets:\n" + rag_text)
        if policy_text:
            context_sections.append("\n\nPolicy guidance:\n" + policy_text)
        if performance_text:
            context_sections.append("\n\nSupplier performance:\n" + performance_text)
        if market_text:
            context_sections.append("\n\nMarket context:\n" + market_text)

        decision_positions = self._serialise_for_prompt(decision.get("positions"))
        decision_flags = self._serialise_for_prompt(decision.get("flags"))
        decision_outliers = self._serialise_for_prompt(decision.get("outlier_alerts"))
        decision_validation = self._serialise_for_prompt(decision.get("validation_issues"))

        prompt_values: Dict[str, str] = {
            "header": header,
            "details": details,
            "summary_lines": details,
            "full_summary": full_summary,
            "context_sections": "".join(context_sections),
            "session_reference": str(rfq_reference or ""),
            "round_number": str(round_no),
            "strategy": str(decision.get("strategy") or ""),
            "supplier_id": str(supplier_identifier),
            "supplier_name": str(supplier_name or supplier_identifier or ""),
            "supplier_snippets": supplier_snippet_text,
            "supplier_message": str(supplier_message or ""),
            "current_offer": self._serialise_for_prompt(current_offer_raw),
            "current_offer_formatted": current_offer_formatted,
            "target_price": self._serialise_for_prompt(target_price),
            "target_price_formatted": target_price_formatted,
            "counter_price": self._serialise_for_prompt(counter_price),
            "counter_price_formatted": counter_price_formatted,
            "currency": str(currency or ""),
            "asks": self._serialise_for_prompt(decision.get("asks")),
            "lead_time_request": str(decision.get("lead_time_request") or ""),
            "decision_rationale": str(decision.get("rationale") or ""),
            "decision_plan_message": str(decision.get("plan_counter_message") or ""),
            "decision_positions": decision_positions,
            "decision_flags": decision_flags,
            "decision_outliers": decision_outliers,
            "decision_validation": decision_validation,
            "signals_summary": self._serialise_for_prompt(signals),
            "zopa_summary": self._serialise_for_prompt(zopa),
            "playbook_context": self._serialise_for_prompt(playbook_context),
            "policy_context": self._serialise_for_prompt(context.policy_context),
            "policy_guidance": policy_text,
            "supplier_performance": performance_text,
            "market_context": market_text,
            "task_profile": self._serialise_for_prompt(context.task_profile),
            "knowledge_base": self._serialise_for_prompt(context.knowledge_base),
            "workflow_id": str(context.workflow_id),
            "agent_id": str(context.agent_id),
            "agentic_plan": "\n".join(self.AGENTIC_PLAN_STEPS),
            "procurement_summary_lines": procurement_lines,
            "procurement_summary_metrics": procurement_metrics,
            "procurement_summary_record_count": procurement_count,
            "rag_snippets": rag_text,
            "previous_email_subject": str(
                context.input_data.get("previous_email_subject") or ""
            ),
            "thread_headers": self._serialise_for_prompt(
                context.input_data.get("thread_headers")
            ),
            "supplier_replies": self._serialise_for_prompt(
                context.input_data.get("supplier_replies")
                or context.input_data.get("supplier_responses")
            ),
            "supplier_reply_count": str(
                context.input_data.get("supplier_reply_count")
                or context.input_data.get("supplier_responses_count")
                or ""
            ),
            "positions": decision_positions,
        }

        return prompt_values

    def _apply_prompt_template(
        self, template: str, values: Dict[str, str], lines: List[str]
    ) -> str:
        safe_values: defaultdict[str, str] = defaultdict(str)
        for key, value in values.items():
            if value is None:
                continue
            safe_values[key] = value

        rendered: str = ""
        try:
            rendered = template.format_map(safe_values).strip()
        except Exception:
            logger.debug("Negotiation prompt template formatting failed", exc_info=True)

        if not rendered:
            rendered = "\n".join(lines)

        return rendered

    def _serialise_for_prompt(self, value: Any) -> str:
        if value is None:
            return ""
        if isinstance(value, str):
            return value.strip()
        try:
            return json.dumps(value, ensure_ascii=False, indent=2, default=str)
        except Exception:
            try:
                return str(value)
            except Exception:
                return ""

    def _retrieve_procurement_summary(
        self,
        *,
        supplier_id: Optional[str],
        supplier_name: Optional[str],
    ) -> Dict[str, Any]:
        engine = getattr(self.agent_nick, "query_engine", None)
        if engine is None or not hasattr(engine, "fetch_procurement_flow"):
            return {}

        try:
            df = engine.fetch_procurement_flow(
                supplier_ids=[supplier_id] if supplier_id else None,
                supplier_names=[supplier_name.lower()] if supplier_name else None,
            )
        except Exception:
            logger.debug(
                "NegotiationAgent: procurement flow retrieval failed", exc_info=True
            )
            return {}

        if df is None:
            return {}

        records: List[Dict[str, Any]] = []
        try:
            records = df.to_dict(orient="records")  # type: ignore[attr-defined]
        except Exception:
            if isinstance(df, list):
                records = [dict(row) for row in df if isinstance(row, dict)]

        if not records:
            return {}

        summary_lines: List[str] = []
        totals: List[float] = []
        currency_hint: Optional[str] = None

        for row in records[:10]:
            if not isinstance(row, dict):
                continue
            currency_hint = (
                row.get("currency")
                or row.get("default_currency")
                or row.get("invoice_currency")
                or currency_hint
            )
            amount = (
                row.get("total_amount")
                or row.get("total")
                or row.get("invoice_total_incl_tax")
                or row.get("order_total")
            )
            amount_value = self._coerce_float(amount)
            po_id = (
                row.get("po_id")
                or row.get("purchase_order_number")
                or row.get("purchase_order_id")
            )
            invoice_id = row.get("invoice_id") or row.get("invoice_number")
            order_date = (
                row.get("order_date")
                or row.get("requested_date")
                or row.get("invoice_date")
            )
            if amount_value is not None:
                totals.append(float(amount_value))
            reference = po_id or invoice_id
            if reference and amount_value is not None:
                amount_text = self._format_currency(amount_value, currency_hint)
                if order_date:
                    summary_lines.append(f"{reference} – {amount_text} on {order_date}")
                else:
                    summary_lines.append(f"{reference} – {amount_text}")

        metrics: Dict[str, Any] = {}
        if totals:
            total_spend = sum(totals)
            average_value = total_spend / len(totals)
            metrics["total_spend"] = total_spend
            metrics["average_transaction_value"] = average_value
            metrics["total_spend_formatted"] = self._format_currency(
                total_spend, currency_hint
            )
            metrics["average_transaction_value_formatted"] = self._format_currency(
                average_value, currency_hint
            )

        unique_lines: List[str] = []
        for entry in summary_lines:
            if entry and entry not in unique_lines:
                unique_lines.append(entry)

        return {
            "summary_lines": unique_lines[:5],
            "metrics": metrics,
            "record_count": len(records),
        }

    def _collect_vector_snippets(
        self,
        *,
        context: AgentContext,
        supplier_name: Optional[str],
        workflow_reference: Optional[str],
    ) -> List[str]:
        query_tokens: List[str] = []
        if supplier_name:
            query_tokens.append(str(supplier_name))
        category = (
            context.input_data.get("product_category")
            or context.input_data.get("category")
            or context.input_data.get("product_type")
        )
        if isinstance(category, str) and category.strip():
            query_tokens.append(category.strip())
        description = context.input_data.get("rfq_description") or context.input_data.get(
            "item_description"
        )
        if isinstance(description, str) and description.strip():
            query_tokens.append(description.strip())
        if workflow_reference:
            query_tokens.append(str(workflow_reference))

        query = " ".join(query_tokens[:3]).strip()
        if not query:
            return []

        results = self.vector_search(query, top_k=3)
        snippets: List[str] = []
        for result in results or []:
            payload = getattr(result, "payload", None)
            if isinstance(payload, dict):
                snippet = (
                    payload.get("text")
                    or payload.get("content")
                    or payload.get("summary")
                    or payload.get("body")
                )
                if snippet:
                    text = str(snippet).strip()
                    if text:
                        snippets.append(text)
                continue

            if isinstance(result, dict):
                payload_data = result.get("payload")
                if isinstance(payload_data, dict):
                    snippet = (
                        payload_data.get("text")
                        or payload_data.get("content")
                        or payload_data.get("summary")
                    )
                    if snippet:
                        text = str(snippet).strip()
                        if text:
                            snippets.append(text)
                            continue
                snippet = (
                    result.get("text")
                    or result.get("content")
                    or result.get("summary")
                    or result.get("body")
                )
                if snippet:
                    text = str(snippet).strip()
                    if text:
                        snippets.append(text)

        return snippets

    def _build_supplier_watch_fields(
        self,
        *,
        context: AgentContext,
        workflow_id: Optional[str],
        supplier: Optional[str],
        drafts: List[Dict[str, Any]],
        state: Dict[str, Any],
        session_reference: Optional[str] = None,
        rfq_id: Optional[str] = None,
    ) -> Optional[Dict[str, Any]]:
        if not workflow_id:
            return None

        supplier_id = self._coerce_text(supplier)
        if not supplier_id:
            logger.error("Cannot build watch fields without supplier_id")
            return None
        supplier = supplier_id

        candidate_drafts: List[Dict[str, Any]] = []
        observed_unique_ids: List[str] = []
        unique_id_set: Set[str] = set()

        def _record_unique_id(raw_value: Any) -> Optional[str]:
            text = self._coerce_text(raw_value)
            if text and text not in unique_id_set:
                unique_id_set.add(text)
                observed_unique_ids.append(text)
            return text

        for source in (drafts, context.input_data.get("drafts")):
            if not source:
                continue
            if isinstance(source, dict):
                source = [source]
            if not isinstance(source, list):
                continue
            for entry in source:
                if isinstance(entry, dict):
                    draft_copy = dict(entry)
                    metadata_source = draft_copy.get("metadata")
                    metadata = (
                        dict(metadata_source)
                        if isinstance(metadata_source, dict)
                        else {}
                    )
                    if rfq_id and not draft_copy.get("rfq_id"):
                        draft_copy["rfq_id"] = rfq_id
                    if rfq_id and not metadata.get("rfq_id"):
                        metadata["rfq_id"] = rfq_id
                    if metadata:
                        draft_copy["metadata"] = metadata
                    unique_value = _record_unique_id(draft_copy.get("unique_id"))
                    if not unique_value:
                        for key in (
                            "dispatch_run_id",
                            "run_id",
                            "email_action_id",
                            "action_id",
                            "draft_id",
                        ):
                            unique_value = _record_unique_id(
                                draft_copy.get(key) or metadata.get(key)
                            )
                            if unique_value:
                                break
                    if not unique_value and metadata:
                        for key in ("unique_id", "message_id", "id"):
                            unique_value = _record_unique_id(metadata.get(key))
                            if unique_value:
                                break
                    if not unique_value and session_reference:
                        unique_value = _record_unique_id(session_reference)
                    if unique_value:
                        draft_copy.setdefault("unique_id", unique_value)
                    candidate_drafts.append(draft_copy)

        candidate_drafts = self._ensure_supplier_id_in_drafts(candidate_drafts, supplier_id)

        if not candidate_drafts:
            logger.warning(
                "No valid drafts after supplier_id correction for workflow=%s, supplier=%s",
                workflow_id,
                supplier_id,
            )
            fallback_unique = session_reference or str(uuid.uuid4())
            fallback_entry = {
                "workflow_id": workflow_id,
                "supplier_id": supplier_id,
                "supplier": supplier_id,
                "unique_id": fallback_unique,
                "metadata": {
                    "supplier_id": supplier_id,
                    "supplier": supplier_id,
                    "workflow_id": workflow_id,
                },
            }
            if rfq_id:
                fallback_entry["rfq_id"] = rfq_id
                fallback_entry["metadata"]["rfq_id"] = rfq_id
            if session_reference:
                fallback_entry["session_reference"] = session_reference
            candidate_drafts = [fallback_entry]

        poll_interval = getattr(self.agent_nick.settings, "email_response_poll_seconds", 60)

        workflow_hint = workflow_id or getattr(context, "workflow_id", None)
        if workflow_hint:
            for draft in candidate_drafts:
                if isinstance(draft, dict) and not draft.get("workflow_id"):
                    draft["workflow_id"] = workflow_hint
                if isinstance(draft, dict) and session_reference:
                    draft.setdefault("session_reference", session_reference)
                    draft.setdefault("unique_id", session_reference)
                if isinstance(draft, dict) and rfq_id and not draft.get("rfq_id"):
                    draft["rfq_id"] = rfq_id

        if candidate_drafts:
            unique_id_set = set()
            observed_unique_ids = []
            for draft in candidate_drafts:
                if not isinstance(draft, dict):
                    continue
                metadata = (
                    draft.get("metadata")
                    if isinstance(draft.get("metadata"), dict)
                    else {}
                )
                unique_value = _record_unique_id(draft.get("unique_id"))
                if not unique_value:
                    for key in (
                        "dispatch_run_id",
                        "run_id",
                        "email_action_id",
                        "action_id",
                        "draft_id",
                    ):
                        unique_value = _record_unique_id(
                            draft.get(key) or metadata.get(key)
                        )
                        if unique_value:
                            break
                if not unique_value and metadata:
                    for key in ("unique_id", "message_id", "id"):
                        unique_value = _record_unique_id(metadata.get(key))
                        if unique_value:
                            break
                if not unique_value and session_reference:
                    unique_value = _record_unique_id(session_reference)
                if unique_value:
                    draft.setdefault("unique_id", unique_value)

        expected_count = max(len(candidate_drafts), len(observed_unique_ids)) or 1

        watch_payload: Dict[str, Any] = {
            "await_response": True,
            "message": "",
            "body": "",
            "drafts": candidate_drafts,
            "supplier_id": supplier,
            "response_poll_interval": poll_interval,
            "workflow_id": workflow_hint,
            "expected_dispatch_count": expected_count,
            "expected_email_count": expected_count,
        }

        if rfq_id:
            watch_payload["rfq_id"] = rfq_id

        if session_reference:
            watch_payload.setdefault("session_reference", session_reference)
            watch_payload.setdefault("unique_id", session_reference)

        if observed_unique_ids:
            watch_payload["unique_ids"] = list(observed_unique_ids)
            watch_payload["expected_unique_ids"] = list(observed_unique_ids)

        batch_limit = getattr(self.agent_nick.settings, "email_response_batch_limit", None)
        if batch_limit:
            try:
                batch_value = int(batch_limit)
                if batch_value > 0:
                    watch_payload["response_batch_limit"] = batch_value
            except Exception:  # pragma: no cover - defensive
                logger.debug("Invalid email_response_batch_limit=%s", batch_limit)

        timeout_setting = getattr(self.agent_nick.settings, "email_response_timeout_seconds", None)
        if timeout_setting:
            try:
                timeout_value = int(timeout_setting)
                if timeout_value > 0:
                    watch_payload["response_timeout"] = timeout_value
            except Exception:  # pragma: no cover - defensive
                logger.debug("Invalid email_response_timeout_seconds=%s", timeout_setting)

        if len(watch_payload["drafts"]) > 1 or expected_count > 1:
            watch_payload["await_all_responses"] = True

        reply_count = state.get("supplier_reply_count")
        if reply_count is not None:
            watch_payload["supplier_reply_count"] = reply_count

        contact = context.input_data.get("from_address")
        if contact:
            watch_payload.setdefault("from_address", contact)

        sender = context.input_data.get("sender")
        if sender:
            watch_payload.setdefault("sender", sender)

        return watch_payload

    def _log_response_wait_diagnostics(
        self,
        *,
        workflow_id: Optional[str],
        supplier_id: Optional[str],
        drafts: List[Dict[str, Any]],
        watch_payload: Dict[str, Any],
    ) -> None:
        """Log detailed diagnostics for response waiting."""

        logger.info("=" * 80)
        logger.info("RESPONSE WAIT DIAGNOSTICS")
        logger.info("Workflow ID: %s", workflow_id)
        logger.info("Supplier ID: %s", supplier_id)
        logger.info("Number of drafts: %d", len(drafts))
        logger.info("Expected responses: %d", watch_payload.get("expected_email_count", 0))
        logger.info("Unique IDs being tracked: %s", watch_payload.get("unique_ids", []))
        logger.info("Await response flag: %s", watch_payload.get("await_response"))
        logger.info(
            "Await all responses flag: %s", watch_payload.get("await_all_responses")
        )

        for idx, draft in enumerate(drafts[:3]):
            logger.info("Draft %d:", idx)
            logger.info("  - unique_id: %s", draft.get("unique_id"))
            logger.info("  - supplier_id: %s", draft.get("supplier_id"))
            logger.info("  - workflow_id: %s", draft.get("workflow_id"))
            metadata = (
                draft.get("metadata") if isinstance(draft.get("metadata"), dict) else {}
            )
            if isinstance(metadata, dict):
                logger.info(
                    "  - metadata.supplier_id: %s",
                    metadata.get("supplier_id"),
                )
        logger.info("=" * 80)

    def _await_supplier_responses(
        self,
        *,
        context: AgentContext,
        watch_payload: Dict[str, Any],
        state: Dict[str, Any],
    ) -> Optional[List[Optional[Dict[str, Any]]]]:
        if not watch_payload.get("await_response"):
            return []

        try:
            supplier_agent = self._get_supplier_agent()
        except Exception:  # pragma: no cover - defensive fallback
            logger.exception("Unable to initialise supplier interaction agent for wait")
            return None

        expected_dispatch = self._positive_int(
            watch_payload.get("expected_dispatch_count"), fallback=0
        )
        expected_email_count = self._positive_int(
            watch_payload.get("expected_email_count"), fallback=0
        )
        unique_expectations = [
            self._coerce_text(value)
            for value in self._ensure_list(
                watch_payload.get("expected_unique_ids")
                or watch_payload.get("unique_ids")
            )
            if self._coerce_text(value)
        ]
        expected_total = max(
            expected_dispatch,
            expected_email_count,
            len(unique_expectations),
        )

        timeout_default = getattr(
            self.agent_nick.settings, "email_response_timeout_seconds", 900
        )
        poll_default = getattr(self.agent_nick.settings, "email_response_poll_seconds", 60)
        batch_default = getattr(self.agent_nick.settings, "email_response_batch_limit", 5)

        timeout_raw = watch_payload.get("response_timeout") or timeout_default
        poll_raw = watch_payload.get("response_poll_interval") or poll_default
        batch_raw = watch_payload.get("response_batch_limit") or batch_default

        timeout = self._positive_int(timeout_raw, fallback=timeout_default)
        poll_interval = self._positive_int(poll_raw, fallback=poll_default)
        batch_limit = self._positive_int(batch_raw, fallback=batch_default)
        if expected_total and batch_limit < expected_total:
            batch_limit = expected_total

        draft_entries: List[Dict[str, Any]] = []
        for draft in watch_payload.get("drafts", []):
            if isinstance(draft, dict):
                draft_copy = dict(draft)
                draft_unique = self._coerce_text(draft_copy.get("unique_id"))
                if not draft_unique and unique_expectations:
                    for candidate in unique_expectations:
                        if not candidate:
                            continue
                        if any(
                            self._coerce_text(entry.get("unique_id")) == candidate
                            for entry in draft_entries
                        ):
                            continue
                        draft_unique = candidate
                        break
                if draft_unique:
                    draft_copy.setdefault("unique_id", draft_unique)
                draft_entries.append(draft_copy)

        workflow_hint_raw = watch_payload.get("workflow_id") or getattr(
            context, "workflow_id", None
        )

        if not draft_entries:
            fallback_entry = {}
            if workflow_hint_raw:
                fallback_entry["workflow_id"] = workflow_hint_raw
            supplier_hint = watch_payload.get("supplier_id") or watch_payload.get("supplier")
            if supplier_hint:
                fallback_entry["supplier_id"] = supplier_hint
            if fallback_entry:
                draft_entries.append(fallback_entry)

        if not draft_entries:
            logger.warning("No draft context available while awaiting supplier response")
            return None

        workflow_hint = self._coerce_text(workflow_hint_raw)

        if draft_entries:
            logger.info(
                "Awaiting supplier responses for workflow=%s with %s drafts",
                workflow_hint or workflow_hint_raw,
                len(draft_entries),
            )
            for idx, entry in enumerate(draft_entries[:5]):
                logger.info(
                    "  Draft %s: unique=%s supplier=%s workflow=%s",
                    idx,
                    entry.get("unique_id"),
                    entry.get("supplier_id"),
                    entry.get("workflow_id"),
                )

        if draft_entries and len(draft_entries) > 1:
            draft_workflows = {
                self._coerce_text(entry.get("workflow_id"))
                for entry in draft_entries
                if self._coerce_text(entry.get("workflow_id"))
            }
            if len(draft_workflows) > 1:
                logger.error(
                    "CRITICAL: Multiple workflows in draft batch! workflows=%s",
                    sorted(draft_workflows),
                )
            elif len(draft_workflows) == 1 and workflow_hint:
                draft_workflow = draft_workflows.pop()
                if draft_workflow != workflow_hint:
                    logger.error(
                        "Workflow mismatch: context has %s but drafts have %s",
                        workflow_hint,
                        draft_workflow,
                    )

        if workflow_hint and draft_entries:
            filtered_entries: List[Dict[str, Any]] = []
            dropped_entries: List[Dict[str, Any]] = []
            for entry in draft_entries:
                entry_workflow = self._coerce_text(entry.get("workflow_id"))
                if entry_workflow and entry_workflow != workflow_hint:
                    dropped_entries.append(entry)
                    continue
                filtered_entries.append(entry)

            if dropped_entries:
                logger.warning(
                    "Discarding %s drafts due to workflow mismatch with %s",
                    len(dropped_entries),
                    workflow_hint,
                )
                for idx, entry in enumerate(dropped_entries[:5]):
                    logger.warning(
                        "  Dropped draft %s: unique=%s supplier=%s workflow=%s",
                        idx,
                        entry.get("unique_id"),
                        entry.get("supplier_id"),
                        entry.get("workflow_id"),
                    )
            if filtered_entries:
                draft_entries = filtered_entries
            elif dropped_entries:
                adopted_workflows = {
                    self._coerce_text(entry.get("workflow_id"))
                    for entry in dropped_entries
                    if self._coerce_text(entry.get("workflow_id"))
                }
                if len(adopted_workflows) == 1:
                    adopted_workflow = adopted_workflows.pop()
                    logger.warning(
                        "Adopting draft workflow_id=%s in place of context workflow_id=%s",
                        adopted_workflow,
                        workflow_hint,
                    )
                    workflow_hint = adopted_workflow
                    draft_entries = dropped_entries
                else:
                    logger.error(
                        "All provided drafts conflicted with workflow=%s; aborting await",
                        workflow_hint,
                    )
                    return None

        await_all = bool(watch_payload.get("await_all_responses") and len(draft_entries) > 1)
        tracked_unique_ids = sorted(
            {
                self._coerce_text(entry.get("unique_id"))
                for entry in draft_entries
                if self._coerce_text(entry.get("unique_id"))
            }
        )
        if unique_expectations and not tracked_unique_ids:
            tracked_unique_ids = sorted({value for value in unique_expectations if value})
        if expected_total and expected_total < len(draft_entries):
            expected_total = len(draft_entries)
        elif not expected_total:
            expected_total = len(draft_entries)

        try:
            if await_all:
                results = supplier_agent.wait_for_multiple_responses(
                    draft_entries,
                    timeout=timeout,
                    poll_interval=poll_interval,
                    limit=batch_limit,
                    enable_negotiation=False,
                )
                valid_results = [res for res in results if isinstance(res, dict)]
                if expected_total and len(valid_results) < expected_total:
                    logger.warning(
                        "Awaited %s supplier responses but only received %s (workflow_id=%s unique_ids=%s)",
                        expected_total,
                        len(valid_results),
                        workflow_hint,
                        tracked_unique_ids or unique_expectations or None,
                    )
                    return None
                if unique_expectations:
                    observed = {
                        self._coerce_text(res.get("unique_id"))
                        for res in valid_results
                        if self._coerce_text(res.get("unique_id"))
                    }
                    missing = [
                        value
                        for value in unique_expectations
                        if value and value not in observed
                    ]
                    if missing:
                        logger.warning(
                            "Missing supplier responses for unique_ids=%s (workflow_id=%s)",
                            missing,
                            workflow_hint,
                        )
                        return None
                return results

            target = draft_entries[0]
            recipient_hint = target.get("receiver") or target.get("recipient_email")
            if not recipient_hint:
                recipients_field = target.get("recipients")
                if isinstance(recipients_field, list) and recipients_field:
                    recipient_hint = recipients_field[0]
                elif isinstance(recipients_field, str):
                    recipient_hint = recipients_field

            draft_action_id = None
            for key in ("action_id", "draft_action_id", "email_action_id"):
                candidate = target.get(key)
                if isinstance(candidate, str) and candidate.strip():
                    draft_action_id = candidate.strip()
                    break
            workflow_hint = workflow_hint or target.get("workflow_id")
            if not workflow_hint and isinstance(target.get("metadata"), dict):
                meta_workflow = target["metadata"].get("workflow_id") or target["metadata"].get("process_workflow_id")
                if isinstance(meta_workflow, str) and meta_workflow.strip():
                    workflow_hint = meta_workflow.strip()
            dispatch_run_id = None
            for key in ("dispatch_run_id", "run_id"):
                candidate = target.get(key)
                if isinstance(candidate, str) and candidate.strip():
                    dispatch_run_id = candidate.strip()
                    break
            if dispatch_run_id is None and isinstance(target.get("metadata"), dict):
                meta_run = target["metadata"].get("dispatch_run_id") or target["metadata"].get("run_id")
                if isinstance(meta_run, str) and meta_run.strip():
                    dispatch_run_id = meta_run.strip()

            if not workflow_hint:
                logger.warning(
                    "Cannot await supplier response without workflow_id for supplier=%s",
                    target.get("supplier_id"),
                )
                return None

            return [
                supplier_agent.wait_for_response(
                    timeout=timeout,
                    poll_interval=poll_interval,
                    limit=batch_limit,
                    supplier_id=target.get("supplier_id"),
                    subject_hint=target.get("subject"),
                    from_address=recipient_hint,
                    enable_negotiation=False,
                    draft_action_id=draft_action_id,
                    workflow_id=workflow_hint,
                    dispatch_run_id=dispatch_run_id,
                    unique_id=target.get("unique_id"),
                )
            ]
        except Exception:  # pragma: no cover - defensive
            logger.exception(
                "Failed while waiting for supplier responses (workflow_id=%s, supplier=%s)",
                workflow_hint,
                watch_payload.get("supplier_id"),
            )
            return None

    def _get_supplier_agent(self) -> "SupplierInteractionAgent":
        if self._supplier_agent is None:
            with self._supplier_agent_lock:
                if self._supplier_agent is None:
                    from agents.supplier_interaction_agent import SupplierInteractionAgent

                    self._supplier_agent = SupplierInteractionAgent(self.agent_nick)
        return self._supplier_agent

    def _build_stop_message(self, status: str, reason: str, round_no: int) -> str:
        status_text = status.capitalize()
        reason_text = reason or "No further action required."
        return f"Negotiation {status_text} after round {round_no}: {reason_text}"

    def _store_session(
        self, session_id: str, supplier: str, round_no: int, counter_price: Optional[float]
    ) -> None:
        """Persist negotiation round details with proper constraint handling."""
        identifier = self._coerce_text(session_id)
        supplier_id = self._coerce_text(supplier)
        if not identifier or not supplier_id:
            logger.warning(
                "Cannot store session without identifier=%s and supplier=%s", identifier, supplier_id
            )
            return

        try:
            with self.agent_nick.get_db_connection() as conn:
                with conn.cursor() as cur:
                    cur.execute(
                        """
                            SELECT constraint_name, constraint_type
                            FROM information_schema.table_constraints
                            WHERE table_schema = 'proc'
                              AND table_name = 'negotiation_sessions'
                              AND constraint_type IN ('PRIMARY KEY', 'UNIQUE')
                        """
                    )
                    constraints = cur.fetchall()

                    constraint_columns: Dict[str, Tuple[str, ...]] = {}
                    for constraint_name, _ in constraints:
                        cur.execute(
                            """
                                SELECT column_name
                                FROM information_schema.key_column_usage
                                WHERE table_schema = 'proc'
                                  AND table_name = 'negotiation_sessions'
                                  AND constraint_name = %s
                                ORDER BY ordinal_position
                            """,
                            (constraint_name,),
                        )
                        cols = tuple(row[0] for row in cur.fetchall())
                        if cols:
                            constraint_columns[constraint_name] = cols

                    cur.execute(
                        """
                            SELECT column_name
                            FROM information_schema.columns
                            WHERE table_schema = 'proc'
                              AND table_name = 'negotiation_sessions'
                              AND column_name IN ('workflow_id', 'rfq_id', 'unique_id', 'session_id')
                        """
                    )
                    available_id_columns = [row[0] for row in cur.fetchall()]

                    if not available_id_columns:
                        logger.error("No identifier column found in negotiation_sessions table")
                        return

                    id_column = next(
                        (
                            col
                            for col in [
                                "workflow_id",
                                "rfq_id",
                                "unique_id",
                                "session_id",
                            ]
                            if col in available_id_columns
                        ),
                        available_id_columns[0],
                    )

                    record: Dict[str, Any] = {
                        id_column: identifier,
                        "supplier_id": supplier_id,
                        "round": int(round_no or 1),
                        "counter_offer": counter_price,
                        "created_on": datetime.now(timezone.utc),
                    }

                    conflict_columns: Optional[Tuple[str, ...]] = None
                    for cols in constraint_columns.values():
                        if all(col in record for col in cols):
                            conflict_columns = cols
                            break

                    if not conflict_columns:
                        logger.warning(
                            "No matching unique constraint for negotiation_sessions; using INSERT with duplicate check"
                        )
                        cur.execute(
                            f"""
                                SELECT 1 FROM proc.negotiation_sessions
                                WHERE {id_column} = %s AND supplier_id = %s AND round = %s
                            """,
                            (identifier, supplier_id, int(round_no or 1)),
                        )
                        if cur.fetchone():
                            cur.execute(
                                f"""
                                    UPDATE proc.negotiation_sessions
                                    SET counter_offer = %s
                                    WHERE {id_column} = %s AND supplier_id = %s AND round = %s
                                """,
                                (counter_price, identifier, supplier_id, int(round_no or 1)),
                            )
                        else:
                            columns = list(record.keys())
                            values = [record[col] for col in columns]
                            cur.execute(
                                f"""
                                    INSERT INTO proc.negotiation_sessions ({', '.join(columns)})
                                    VALUES ({', '.join(['%s'] * len(columns))})
                                """,
                                tuple(values),
                            )
                    else:
                        columns = list(record.keys())
                        values = [record[col] for col in columns]
                        conflict_clause = ", ".join(conflict_columns)
                        update_cols = [
                            col
                            for col in columns
                            if col not in conflict_columns and col != "created_on"
                        ]

                        if update_cols:
                            update_clause = ", ".join(
                                f"{col} = EXCLUDED.{col}" for col in update_cols
                            )
                            sql = f"""
                                INSERT INTO proc.negotiation_sessions ({', '.join(columns)})
                                VALUES ({', '.join(['%s'] * len(columns))})
                                ON CONFLICT ({conflict_clause}) DO UPDATE SET {update_clause}
                            """
                        else:
                            sql = f"""
                                INSERT INTO proc.negotiation_sessions ({', '.join(columns)})
                                VALUES ({', '.join(['%s'] * len(columns))})
                                ON CONFLICT ({conflict_clause}) DO NOTHING
                            """

                        cur.execute(sql, tuple(values))

                conn.commit()
                logger.info(
                    "Successfully stored negotiation session: %s, supplier=%s, round=%s",
                    identifier,
                    supplier_id,
                    round_no,
                )
        except Exception as e:  # pragma: no cover - best effort
            logger.exception(
                "Failed to store negotiation session (id=%s, supplier=%s, round=%s): %s",
                identifier,
                supplier_id,
                round_no,
                str(e),
            )

    def _record_learning_snapshot(
        self,
        context: AgentContext,
        session_id: Optional[str] = None,
        supplier: Optional[str] = None,
        decision: Optional[Dict[str, Any]] = None,
        state: Optional[Dict[str, Any]] = None,
        awaiting_response: bool = False,
        supplier_reply_registered: bool = False,
        rfq_id: Optional[str] = None,
    ) -> None:
        _ = self._coerce_text(rfq_id) or self._coerce_text(session_id)
        logger.debug(
            "Negotiation learning capture skipped (session_id=%s, supplier=%s)",
            session_id,
            supplier,
        )
        return

    def _collect_recipient_candidates(self, context: AgentContext) -> List[str]:
        seen: Set[str] = set()
        recipients: List[str] = []
        payload = context.input_data

        def _append(candidate: Any) -> None:
            email = self._coerce_text(candidate)
            if not email:
                return
            key = email.lower()
            if key in seen:
                return
            seen.add(key)
            recipients.append(email)

        for key in (
            "recipients",
            "recipient_email",
            "recipient",
            "supplier_contact_email",
            "supplier_email",
            "email",
            "contact_email",
            "contact_email_1",
            "contact_email_2",
        ):
            value = payload.get(key)
            if isinstance(value, (list, tuple, set)):
                for item in value:
                    _append(item)
            else:
                _append(value)

        contacts = payload.get("supplier_contacts")
        if isinstance(contacts, list):
            for contact in contacts:
                if not isinstance(contact, dict):
                    continue
                _append(contact.get("email"))
                _append(contact.get("contact_email"))

        drafts = payload.get("drafts")
        if isinstance(drafts, list):
            for draft in drafts:
                if not isinstance(draft, dict):
                    continue
                _append(draft.get("recipient_email"))
                _append(draft.get("receiver"))
                draft_recipients = draft.get("recipients")
                if isinstance(draft_recipients, list):
                    for item in draft_recipients:
                        _append(item)

        return recipients

    def _collect_supplier_snippets(self, payload: Dict[str, Any]) -> List[str]:
        snippets: List[str] = []
        for key in (
            "supplier_snippets",
            "snippets",
            "highlights",
            "supplier_highlights",
            "response_text",
            "message",
            "raw_email",
        ):
            value = payload.get(key)
            if isinstance(value, list):
                snippets.extend(str(item).strip() for item in value if str(item).strip())
            elif isinstance(value, str) and value.strip():
                snippets.append(value.strip())
        return snippets[:5]

    def _ensure_supplier_id_in_drafts(
        self,
        drafts: List[Dict[str, Any]],
        fallback_supplier_id: Optional[str],
    ) -> List[Dict[str, Any]]:
        """Ensure all drafts have supplier_id populated."""

        corrected_drafts: List[Dict[str, Any]] = []

        for draft in drafts:
            if not isinstance(draft, dict):
                continue

            draft_copy = dict(draft)

            supplier_id = draft_copy.get("supplier_id") or draft_copy.get("supplier")

            metadata = draft_copy.get("metadata")
            if not supplier_id and isinstance(metadata, dict):
                supplier_id = metadata.get("supplier_id") or metadata.get("supplier")

            if not supplier_id:
                supplier_id = fallback_supplier_id

            if not supplier_id:
                logger.warning("Draft missing supplier_id even after fallback: %s", draft_copy)
                continue

            draft_copy["supplier_id"] = supplier_id
            draft_copy.setdefault("supplier", supplier_id)

            if "metadata" not in draft_copy or not isinstance(draft_copy["metadata"], dict):
                draft_copy["metadata"] = {}

            draft_metadata = cast(Dict[str, Any], draft_copy["metadata"])
            draft_metadata["supplier_id"] = supplier_id
            draft_metadata.setdefault("supplier", supplier_id)

            corrected_drafts.append(draft_copy)

        return corrected_drafts

    def _resolve_contact_name(
        self, payload: Optional[Dict[str, Any]], *, fallback: Optional[str] = None
    ) -> Optional[str]:
        if not isinstance(payload, dict):
            payload = {}

        candidate_keys = (
            "contact_name",
            "contact_person",
            "contact",
            "supplier_contact",
            "supplier_contact_name",
            "primary_contact_name",
            "recipient_name",
            "to_name",
            "attention_to",
            "contact_full_name",
            "contact_name_1",
            "contact_name_2",
        )
        for key in candidate_keys:
            if key not in payload:
                continue
            resolved = self._normalise_contact_name(payload.get(key))
            if resolved:
                return resolved

        nested_keys = (
            "name",
            "full_name",
            "display_name",
            "contact_name",
            "first_name",
            "last_name",
        )
        for key in ("primary_contact", "contact", "supplier_contact"):
            nested = payload.get(key)
            if isinstance(nested, dict):
                for nested_key in nested_keys:
                    resolved = self._normalise_contact_name(nested.get(nested_key))
                    if resolved:
                        return resolved

        contacts = payload.get("supplier_contacts")
        if isinstance(contacts, list):
            for contact in contacts:
                if not isinstance(contact, dict):
                    continue
                for nested_key in nested_keys:
                    resolved = self._normalise_contact_name(contact.get(nested_key))
                    if resolved:
                        return resolved

        email_keys = (
            "recipient_email",
            "receiver",
            "recipients",
            "supplier_contact_email",
            "contact_email",
            "from_address",
            "supplier_email",
            "email",
        )
        for key in email_keys:
            candidate = payload.get(key)
            if isinstance(candidate, (list, tuple, set)):
                items = candidate
            else:
                items = (candidate,)
            for item in items:
                parsed = self._extract_name_from_email(item)
                if parsed:
                    return parsed

        if fallback:
            fallback_name = self._normalise_contact_name(fallback)
            if fallback_name and not self._is_likely_identifier(fallback_name):
                return fallback_name
            parsed = self._extract_name_from_email(fallback)
            if parsed:
                return parsed

        return None

    def _normalise_contact_name(self, value: Any) -> Optional[str]:
        text = self._coerce_text(value)
        if not text:
            return None
        text = re.sub(r"<[^>]+>", "", text)
        text = re.sub(r"\s+", " ", text).strip(" ,.;")
        if not text:
            return None
        if "@" in text and " " not in text:
            return None
        return text

    @staticmethod
    def _is_likely_identifier(value: str) -> bool:
        token = value.strip()
        if not token:
            return False
        return bool(re.match(r"^[A-Z]{2,}[A-Z0-9._-]*$", token))

    def _extract_name_from_email(self, value: Any) -> Optional[str]:
        email = self._coerce_text(value)
        if not email or "@" not in email:
            return None
        local = email.split("@", 1)[0]
        tokens = [
            token
            for token in re.split(r"[._+\-]", local)
            if token and token.isalpha()
        ]
        if not tokens:
            return None
        return " ".join(token.capitalize() for token in tokens)

    @staticmethod
    def _has_explicit_greeting(message: Optional[str]) -> bool:
        if not message:
            return False
        snippet = message.lstrip()
        lowered = snippet.lower()
        greeting_prefixes = (
            "dear ",
            "hi ",
            "hello ",
            "greetings",
            "good morning",
            "good afternoon",
            "good evening",
        )
        return any(lowered.startswith(prefix) for prefix in greeting_prefixes)

    def _build_personal_greeting(
        self, contact_name: Optional[str], supplier_name: Optional[str]
    ) -> Optional[str]:
        for candidate in (contact_name, supplier_name):
            if not candidate:
                continue
            resolved = self._normalise_contact_name(candidate)
            if resolved and not self._is_likely_identifier(resolved):
                return f"Dear {resolved},"
            parsed = self._extract_name_from_email(candidate)
            if parsed:
                return f"Dear {parsed},"
        return None

    def _build_decision_log(
        self,
        supplier: Optional[str],
        session_reference: Optional[str],
        price: Optional[float],
        target_price: Optional[float],
        decision: Dict[str, Any],
    ) -> str:
        base = (
            f"Strategy={decision.get('strategy')} counter={decision.get('counter_price')}"
            f" target={target_price} current={price} supplier={supplier} reference={session_reference}."
        )
        plays = decision.get("play_recommendations") or []
        if plays:
            top_snippets: List[str] = []
            for play in plays[:3]:
                if not isinstance(play, dict):
                    continue
                lever = play.get("lever") or play.get("category")
                description = play.get("play") or play.get("description")
                if not description:
                    continue
                if lever:
                    top_snippets.append(f"{lever}: {description}")
                else:
                    top_snippets.append(str(description))
            if top_snippets:
                base = f"{base} Plays={' | '.join(top_snippets)}."
        rationale = decision.get("rationale")
        if rationale:
            return f"{base} {rationale}"
        return base

    # ------------------------------------------------------------------
    # Parsing helpers
    # ------------------------------------------------------------------
    def _normalise_negotiation_inputs(
        self, payload: Dict[str, Any]
    ) -> Tuple[Dict[str, Any], List[str]]:
        normalised: Dict[str, Any] = {}
        issues: List[str] = []

        price_sources = [
            payload.get("current_offer"),
            payload.get("price"),
            payload.get("supplier_offer"),
        ]
        target_sources = [payload.get("target_price"), payload.get("target")]
        walkaway_sources = [payload.get("walkaway_price"), payload.get("walkaway"), payload.get("no_deal_price")]
        previous_offer_sources = [
            payload.get("previous_offer"),
            payload.get("supplier_previous_offer"),
            payload.get("last_supplier_offer"),
            payload.get("offer_prev"),
        ]

        def _pick_first(values: List[Any], parser) -> Optional[float]:
            for candidate in values:
                parsed = parser(candidate)
                if parsed is not None:
                    return parsed
            return None

        normalised["current_offer"] = _pick_first(price_sources, self._parse_money)
        normalised["target_price"] = _pick_first(target_sources, self._parse_money)
        normalised["walkaway_price"] = _pick_first(walkaway_sources, self._parse_money)
        normalised["previous_offer"] = _pick_first(previous_offer_sources, self._parse_money)

        currency = (
            payload.get("currency")
            or payload.get("current_offer_currency")
            or payload.get("price_currency")
        )
        normalised["currency"] = self._normalise_currency(currency)

        lead_sources = [
            payload.get("lead_time_weeks"),
            payload.get("lead_time"),
            payload.get("lead_time_days"),
        ]
        lead_weeks = None
        for candidate in lead_sources:
            lead_weeks = self._parse_lead_weeks(candidate)
            if lead_weeks is not None:
                break
        normalised["lead_time_weeks"] = lead_weeks

        volume_sources = [
            payload.get("volume"),
            payload.get("volume_commitment"),
            payload.get("order_volume"),
            payload.get("order_quantity"),
            payload.get("quantity"),
            payload.get("units"),
        ]
        normalised["volume_units"] = _pick_first(volume_sources, self._parse_quantity)

        term_sources = [
            payload.get("term_days"),
            payload.get("payment_terms"),
            payload.get("payment_term"),
            payload.get("terms"),
        ]
        normalised["term_days"] = _pick_first(term_sources, self._parse_term_days)

        valid_until_sources = [
            payload.get("valid_until"),
            payload.get("offer_valid_until"),
            payload.get("validity"),
            payload.get("expiration_date"),
            payload.get("expiry_date"),
        ]
        valid_until = None
        for candidate in valid_until_sources:
            valid_until = self._parse_date(candidate)
            if valid_until is not None:
                break
        normalised["valid_until"] = valid_until

        reference_prices = self._extract_reference_prices(payload)
        normalised.update(reference_prices)

        essential_labels = {
            "current_offer": "Supplier offer",
            "target_price": "Target price",
        }
        for field, label in essential_labels.items():
            if normalised.get(field) is None:
                issues.append(f"{label} missing or invalid")

        return normalised, issues

    def _parse_money(self, value: Any) -> Optional[float]:
        if value is None:
            return None
        if isinstance(value, (int, float)) and not isinstance(value, bool):
            try:
                return float(value)
            except (TypeError, ValueError):
                return None
        if isinstance(value, str):
            text = value.strip()
            if not text:
                return None
            cleaned = re.sub(r"[\s,]", "", text)
            match = re.search(r"-?\d+(?:\.\d+)?", cleaned)
            if match:
                try:
                    return float(match.group())
                except ValueError:
                    return None
        return None

    def _parse_quantity(self, value: Any) -> Optional[float]:
        if value is None:
            return None
        if isinstance(value, (int, float)) and not isinstance(value, bool):
            return float(value)
        if isinstance(value, str):
            text = value.strip()
            if not text:
                return None
            match = re.search(r"\d+(?:\.\d+)?", text.replace(",", ""))
            if match:
                try:
                    return float(match.group())
                except ValueError:
                    return None
        return None

    def _parse_term_days(self, value: Any) -> Optional[int]:
        if value is None:
            return None
        if isinstance(value, (int, float)) and not isinstance(value, bool):
            candidate = int(round(float(value)))
            return candidate if candidate > 0 else None
        if isinstance(value, str):
            text = value.strip().lower()
            if not text:
                return None
            numbers = re.findall(r"\d+(?:\.\d+)?", text)
            if not numbers:
                return None
            try:
                numeric = float(numbers[0])
            except ValueError:
                return None
            if "week" in text and numeric > 0:
                return int(round(numeric * 7))
            return int(round(numeric)) if numeric > 0 else None
        return None

    def _parse_date(self, value: Any) -> Optional[str]:
        if value is None:
            return None
        if isinstance(value, datetime):
            return value.astimezone(timezone.utc).isoformat()
        if isinstance(value, str):
            text = value.strip()
            if not text:
                return None
            for fmt in (
                "%Y-%m-%d",
                "%d/%m/%Y",
                "%m/%d/%Y",
                "%d-%m-%Y",
                "%d %b %Y",
                "%b %d, %Y",
            ):
                try:
                    dt = datetime.strptime(text, fmt)
                    return dt.replace(tzinfo=timezone.utc).isoformat()
                except ValueError:
                    continue
            try:
                dt = datetime.fromisoformat(text)
                if dt.tzinfo is None:
                    dt = dt.replace(tzinfo=timezone.utc)
                return dt.astimezone(timezone.utc).isoformat()
            except ValueError:
                return None
        return None

    def _extract_reference_prices(self, payload: Dict[str, Any]) -> Dict[str, Optional[float]]:
        candidates: List[float] = []

        def _ingest(value: Any) -> None:
            parsed = self._parse_money(value)
            if parsed is not None:
                candidates.append(parsed)

        for key in ("benchmarks", "market_context", "market_prices", "history"):
            source = payload.get(key)
            if isinstance(source, dict):
                for sub_key, sub_value in source.items():
                    lowered = str(sub_key).lower()
                    if any(
                        token in lowered
                        for token in ("price", "p10", "p25", "low", "min", "floor")
                    ):
                        _ingest(sub_value)
            elif isinstance(source, list):
                for item in source:
                    if isinstance(item, dict):
                        for sub_value in item.values():
                            _ingest(sub_value)
                    else:
                        _ingest(item)

        lowest_market = min(candidates) if candidates else None
        return {"market_floor_price": lowest_market}

    def _build_positions(
        self,
        *,
        supplier_offer: Optional[float],
        target_price: Optional[float],
        walkaway_price: Optional[float],
        previous_counter: Optional[float],
        previous_positions: Optional[Dict[str, Any]],
        round_no: int,
    ) -> NegotiationPositions:
        history: List[Dict[str, Any]] = []
        if isinstance(previous_positions, dict):
            stored_history = previous_positions.get("history")
            if isinstance(stored_history, list):
                history = [
                    entry
                    for entry in stored_history
                    if isinstance(entry, dict) and entry.get("round") is not None
                ]
        desired = self._coerce_float(target_price)
        if desired is None and isinstance(previous_positions, dict):
            desired = self._coerce_float(previous_positions.get("desired"))
        no_deal = self._coerce_float(walkaway_price)
        if no_deal is None and isinstance(previous_positions, dict):
            no_deal = self._coerce_float(previous_positions.get("no_deal"))

        candidate_starts: List[Optional[float]] = []
        candidate_starts.append(self._coerce_float(previous_counter))
        if isinstance(previous_positions, dict):
            candidate_starts.append(self._coerce_float(previous_positions.get("last_counter")))
            candidate_starts.append(self._coerce_float(previous_positions.get("start")))
        candidate_starts.append(self._coerce_float(supplier_offer))

        start_value: Optional[float] = None
        for candidate in candidate_starts:
            if candidate is not None:
                start_value = candidate
                break

        positions = NegotiationPositions(
            start=start_value,
            desired=desired,
            no_deal=no_deal,
            supplier_offer=self._coerce_float(supplier_offer),
            history=history,
        )

        if positions.supplier_offer is not None:
            positions.history.append(
                {
                    "round": round_no,
                    "type": "supplier_offer",
                    "value": positions.supplier_offer,
                }
            )

        return positions

    def _respect_positions(
        self, counter: Optional[float], positions: NegotiationPositions
    ) -> Optional[float]:
        if counter is None:
            return None
        try:
            candidate = float(counter)
        except (TypeError, ValueError):
            return None

        if positions.desired is not None:
            try:
                candidate = max(candidate, float(positions.desired))
            except (TypeError, ValueError):
                pass
        if positions.no_deal is not None:
            try:
                candidate = min(candidate, float(positions.no_deal))
            except (TypeError, ValueError):
                pass
        if positions.start is not None:
            try:
                candidate = min(candidate, float(positions.start))
            except (TypeError, ValueError):
                pass

        return round(candidate, 2)

    def _detect_outliers(
        self,
        *,
        supplier_offer: Optional[float],
        target_price: Optional[float],
        walkaway_price: Optional[float],
        market_floor: Optional[float],
        volume_units: Optional[float],
        term_days: Optional[int],
    ) -> Dict[str, Any]:
        alerts: List[str] = []
        requires_review = False
        human_override = False
        review_recommendation: Optional[str] = None
        rationale_notes: List[str] = []

        def _percentage_gap(reference: Optional[float], offer: Optional[float]) -> Optional[float]:
            try:
                if reference is None or offer is None or reference <= 0:
                    return None
                return (reference - offer) / reference
            except (TypeError, ValueError):
                return None

        market_gap = _percentage_gap(market_floor, supplier_offer)
        walkaway_gap = _percentage_gap(walkaway_price, supplier_offer)

        if market_gap is not None and market_gap >= MARKET_REVIEW_THRESHOLD:
            requires_review = True
            review_recommendation = "query_for_human_review"
            alerts.append(
                f"Supplier offer is {market_gap * 100:.1f}% below market reference {market_floor:.2f}."
            )
            rationale_notes.append("Requested price is materially below market benchmarks; seek justification.")
            if market_gap >= MARKET_ESCALATION_THRESHOLD:
                human_override = True
                rationale_notes.append(
                    "Supplier offer breaches escalation threshold relative to market floor."
                )

        if walkaway_gap is not None and walkaway_gap >= MARKET_REVIEW_THRESHOLD:
            requires_review = True
            review_recommendation = review_recommendation or "query_for_human_review"
            alerts.append(
                f"Supplier offer is {walkaway_gap * 100:.1f}% below walk-away price {walkaway_price:.2f}."
            )
            rationale_notes.append(
                "Requested price undercuts internal walk-away guardrail; confirm intent before proceeding."
            )
            if walkaway_gap >= MARKET_ESCALATION_THRESHOLD:
                human_override = True
                rationale_notes.append(
                    "The requested price is more than 20% below our walk-away price; escalation required."
                )

        if volume_units is not None and volume_units > MAX_VOLUME_LIMIT:
            requires_review = True
            review_recommendation = review_recommendation or "query_for_human_review"
            alerts.append(
                f"Requested volume {volume_units:.0f} exceeds configured limit {MAX_VOLUME_LIMIT:.0f}."
            )
            rationale_notes.append("Request supplier rationale for above-capacity volume.")
            if volume_units > MAX_VOLUME_LIMIT * 1.5:
                human_override = True
                rationale_notes.append("Volume exceeds escalation ceiling; seek human approval.")

        if term_days is not None and term_days > MAX_TERM_DAYS:
            requires_review = True
            review_recommendation = review_recommendation or "query_for_human_review"
            alerts.append(
                f"Requested payment term {term_days} days exceeds policy limit {MAX_TERM_DAYS} days."
            )
            rationale_notes.append("Payment term exceeds policy; confirm via human review.")
            if term_days > MAX_TERM_DAYS * 2:
                human_override = True
                rationale_notes.append("Payment term far exceeds tolerance; human intervention required.")

        message = None
        if human_override:
            for note in rationale_notes[::-1]:
                if "escalation required" in note.lower():
                    message = note
                    break
            message = message or "Escalation required before proceeding."
        elif requires_review and rationale_notes:
            message = rationale_notes[-1]

        return {
            "alerts": alerts,
            "requires_review": requires_review,
            "human_override": human_override,
            "recommendation": review_recommendation,
            "message": message,
        }

    def _compose_rationale(
        self,
        *,
        positions: NegotiationPositions,
        decision: Dict[str, Any],
        currency: Optional[str],
        lead_weeks: Optional[float],
        volume_units: Optional[float],
        term_days: Optional[int],
        outlier_message: Optional[str],
        validation_issues: List[str],
    ) -> str:
        counter_price = decision.get("counter_price")
        parts: List[str] = []

        def _format(amount: Optional[float]) -> Optional[str]:
            if amount is None:
                return None
            text = self._format_currency(amount, currency)
            return text or f"{amount:0.2f}"

        start_text = _format(positions.start)
        target_text = _format(positions.desired)
        counter_text = _format(counter_price)

        if start_text and target_text and counter_text:
            rationale = (
                f"Because the starting price is {start_text} and the target is {target_text}, "
                f"we counter at {counter_text}"
            )
        elif counter_text:
            rationale = f"We counter at {counter_text} based on the available pricing guardrails"
        else:
            rationale = "Pricing inputs incomplete; request clarification before committing to a counter"

        additions: List[str] = []
        if term_days:
            additions.append(f"{int(term_days)}-day term")
        if volume_units:
            additions.append(f"{int(round(volume_units))}-unit volume")
        if lead_weeks:
            additions.append(f"{lead_weeks:.1f}-week lead time request")
        if additions and counter_text:
            rationale += " with " + " and ".join(additions)

        parts.append(rationale + ".")

        if validation_issues:
            issue_text = "; ".join(sorted(set(validation_issues)))
            parts.append(f"Data validation flagged: {issue_text}.")

        if outlier_message:
            parts.append(outlier_message)

        return " ".join(part for part in parts if part)

    def _format_currency(self, value: Optional[float], currency: Optional[str]) -> str:
        if value is None or (isinstance(value, float) and math.isnan(value)):
            return ""
        try:
            amount = float(value)
        except (TypeError, ValueError):
            return ""
        code = (currency or "GBP").upper()
        symbol = (
            "£"
            if code == "GBP"
            else "$"
            if code == "USD"
            else "€"
            if code == "EUR"
            else "₹"
            if code == "INR"
            else ""
        )
        formatted = f"{amount:,.2f}"
        return f"{symbol}{formatted}" if symbol else f"{formatted} {code}"

    def _normalise_currency(self, value: Any) -> Optional[str]:
        if not value:
            return None
        if isinstance(value, str):
            trimmed = value.strip().upper()
            if len(trimmed) == 3:
                return trimmed
        return None

    def _parse_lead_weeks(self, value: Any) -> Optional[float]:
        if value is None:
            return None
        text = str(value).strip()
        if not text:
            return None
        try:
            number = float(text)
            return number if number <= 12 else round(number / 7.0, 2)
        except ValueError:
            pass
        lowered = text.lower()
        digits = "".join(ch for ch in lowered if (ch.isdigit() or ch == "."))
        try:
            numeric = float(digits)
        except ValueError:
            return None
        if "week" in lowered:
            return numeric
        if "day" in lowered or "business" in lowered:
            return round(numeric / 7.0, 2)
        return None

    def _coerce_float(self, value: Any) -> Optional[float]:
        if value is None:
            return None
        try:
            return float(value)
        except (TypeError, ValueError):
            return None

    def _validate_buyer_max(self, value: Any) -> Optional[float]:
        parsed = self._coerce_float(value)
        if parsed is None:
            return None
        if not math.isfinite(parsed):
            return None
        if parsed <= 0:
            return None
        return parsed

    def _positive_int(self, value: Any, *, fallback: int) -> int:
        try:
            parsed = int(value)
        except Exception:
            return fallback
        return parsed if parsed > 0 else fallback

    def _coerce_text(self, value: Any) -> Optional[str]:
        if isinstance(value, str):
            text = value.strip()
            if text:
                return text
        return None

    def _ensure_list(self, value: Any) -> List[Any]:
        if value is None:
            return []
        if isinstance(value, list):
            return value
        return [value]

    def _ensure_email_agent(self) -> Optional[EmailDraftingAgent]:
        try:
            if self._email_agent is None:
                with self._email_agent_lock:
                    if self._email_agent is None:
                        self._email_agent = EmailDraftingAgent(self.agent_nick)
        except Exception:
            logger.debug("Unable to initialise EmailDraftingAgent", exc_info=True)
            return None
        return self._email_agent

    @staticmethod
    def _simple_html_from_text(text: str) -> str:
        lines = text.splitlines()
        html_parts: List[str] = []
        bullets: List[str] = []

        def flush() -> None:
            if bullets:
                items = "".join(f"<li>{escape(item)}</li>" for item in bullets)
                html_parts.append(f"<ul>{items}</ul>")
                bullets.clear()

        for line in lines:
            stripped = line.strip()
            if not stripped:
                flush()
                continue
            if re.match(r"^[-*•]\s+", stripped):
                bullets.append(stripped[1:].strip())
                continue
            flush()
            html_parts.append(f"<p>{escape(stripped)}</p>")
        flush()
        return "".join(html_parts)

    @staticmethod
    def _normalise_recipient_list(value: Any) -> List[str]:
        if value is None:
            return []
        candidates: List[str] = []
        if isinstance(value, str):
            tokens = re.split(r"[;,]", value)
            candidates.extend(token.strip() for token in tokens if token.strip())
        elif isinstance(value, Sequence) and not isinstance(value, (bytes, bytearray)):
            for item in value:
                if isinstance(item, str):
                    tokens = re.split(r"[;,]", item)
                    candidates.extend(token.strip() for token in tokens if token.strip())
        return candidates

    @staticmethod
    def _merge_recipients_basic(to_list: List[str], cc_list: List[str]) -> List[str]:
        merged: List[str] = []
        seen: Set[str] = set()
        for addr in list(to_list) + list(cc_list):
            candidate = addr.strip()
            if not candidate:
                continue
            key = candidate.lower()
            if key in seen:
                continue
            seen.add(key)
            merged.append(candidate)
        return merged

    def _build_enhanced_html_email(
        self,
        *,
        subject: Optional[str],
        cleaned_body: str,
        email_agent: Optional[EmailDraftingAgent],
    ) -> Tuple[str, str]:
        if not cleaned_body:
            return "", ""

        builder = NegotiationEmailHTMLBuilder()
        html_candidate = builder.build(subject=subject, body_text=cleaned_body)
        if not html_candidate:
            html_candidate = self._simple_html_from_text(cleaned_body)

        sanitised_html = html_candidate or ""
        if email_agent and sanitised_html:
            try:
                sanitised_html = email_agent._sanitise_generated_body(sanitised_html) or sanitised_html
            except Exception:
                logger.debug("Failed to sanitise enhanced negotiation HTML", exc_info=True)

        if not sanitised_html:
            return "", cleaned_body

        plain_text = cleaned_body
        if email_agent:
            try:
                extracted = email_agent._html_to_plain_text(sanitised_html)
                if extracted:
                    plain_text = extracted
            except Exception:
                logger.debug("Failed to derive plain text from negotiation HTML", exc_info=True)

        return sanitised_html, plain_text

    def _build_email_draft_stub(
        self,
        *,
        context: AgentContext,
        draft_payload: Dict[str, Any],
        metadata: Dict[str, Any],
        negotiation_message: Optional[str],
        supplier_id: Optional[str],
        supplier_name: Optional[str],
        contact_name: Optional[str],
        session_reference: Optional[str],
        rfq_id: Optional[str],
        recipients: Optional[Sequence[Any]],
        thread_headers: Optional[Any],
        round_number: int,
        decision: Dict[str, Any],
        currency: Optional[str],
        playbook_context: Optional[Dict[str, Any]],
    ) -> Dict[str, Any]:
        workflow_id = getattr(context, "workflow_id", None)
        subject_seed = self._coerce_text(draft_payload.get("subject"))
        subject = subject_seed or DEFAULT_NEGOTIATION_SUBJECT

        message_body = self._coerce_text(negotiation_message) or ""
        cleaned_body = EmailDraftingAgent._clean_body_text(message_body)

        enhanced_html = self._build_enhanced_html_email(
            round_number=round_number,
            contact_name=contact_name,
            supplier_name=supplier_name,
            decision=decision or {},
            negotiation_message=cleaned_body,
            currency=currency,
            playbook_context=playbook_context,
            sender_name=getattr(
                getattr(self.agent_nick, "settings", None), "sender_name", None
            ),
        )

        email_agent = self._ensure_email_agent()
        sanitised_html = enhanced_html or ""
        plain_text = cleaned_body
<<<<<<< HEAD
        if cleaned_body:
            try:
                sanitised_html, derived_plain = self._build_enhanced_html_email(
                    subject=subject,
                    cleaned_body=cleaned_body,
                    email_agent=email_agent,
                )
                if sanitised_html:
                    plain_text = EmailDraftingAgent._clean_body_text(derived_plain or cleaned_body)
            except Exception:
                logger.debug("Failed to build enhanced negotiation HTML", exc_info=True)
                sanitised_html = ""
                plain_text = cleaned_body
=======
        if email_agent and sanitised_html:
            try:
                sanitised_html = (
                    email_agent._sanitise_generated_body(sanitised_html)
                    or sanitised_html
                )
            except Exception:
                logger.debug(
                    "Failed to sanitise enhanced negotiation HTML", exc_info=True
                )
        if email_agent and sanitised_html:
            try:
                extracted = email_agent._html_to_plain_text(sanitised_html)
                if extracted:
                    plain_text = EmailDraftingAgent._clean_body_text(extracted)
            except Exception:
                logger.debug(
                    "Failed to derive plain text from enhanced negotiation HTML",
                    exc_info=True,
                )
        if not sanitised_html and cleaned_body:
            sanitised_html = self._simple_html_from_text(cleaned_body)
        if not plain_text:
            plain_text = cleaned_body
>>>>>>> 8caf8209

        if plain_text:
            plain_text = EmailDraftingAgent._clean_body_text(plain_text)

        unique_id = self._coerce_text(session_reference) or self._coerce_text(
            draft_payload.get("unique_id")
        )
        if not unique_id:
            unique_id = str(uuid.uuid4())

        annotated_body, marker_token = attach_hidden_marker(
            plain_text or "",
            supplier_id=supplier_id,
            unique_id=unique_id,
        )

        to_candidates = self._normalise_recipient_list(recipients)
        if not to_candidates:
            to_candidates = self._normalise_recipient_list(
                draft_payload.get("recipients")
            )
        cc_candidates = self._normalise_recipient_list(draft_payload.get("cc"))
        deduped_cc = self._merge_recipients_basic([], cc_candidates)
        if to_candidates:
            lower_to = {addr.lower() for addr in to_candidates}
            deduped_cc = [addr for addr in deduped_cc if addr.lower() not in lower_to]
        if email_agent:
            try:
                merged = email_agent._merge_recipients(to_candidates, cc_candidates)
            except Exception:
                merged = self._merge_recipients_basic(to_candidates, cc_candidates)
        else:
            merged = self._merge_recipients_basic(to_candidates, cc_candidates)
        recipients_list = merged

        receiver = (
            to_candidates[0]
            if to_candidates
            else (recipients_list[0] if recipients_list else None)
        )
        sender = (
            context.input_data.get("sender")
            if isinstance(context.input_data, dict)
            else None
        )
        if not sender:
            sender = getattr(self.agent_nick.settings, "ses_default_sender", None)

        headers: Dict[str, Any] = {
            "X-Procwise-Unique-Id": unique_id,
        }
        if workflow_id:
            headers["X-Procwise-Workflow-Id"] = workflow_id

        metadata_payload = dict(metadata or {})
        metadata_payload.setdefault("unique_id", unique_id)
        if marker_token:
            metadata_payload.setdefault("dispatch_token", marker_token)
        if workflow_id is not None:
            metadata_payload.setdefault("workflow_id", workflow_id)
        if supplier_id is not None:
            metadata_payload.setdefault("supplier_id", supplier_id)
        if contact_name:
            metadata_payload.setdefault("contact_name", contact_name)
            metadata_payload.setdefault("supplier_contact", contact_name)

        stub: Dict[str, Any] = {
            "supplier_id": supplier_id,
            "supplier_name": supplier_name,
            "contact_name": contact_name,
            "supplier_contact": contact_name,
            "subject": subject,
            "body": annotated_body,
            "text": plain_text,
            "html": sanitised_html,
            "sender": sender,
            "recipients": recipients_list,
            "receiver": receiver,
            "to": receiver,
            "cc": deduped_cc,
            "contact_level": 1 if receiver else 0,
            "sent_status": False,
            "metadata": metadata_payload,
            "headers": headers,
            "unique_id": unique_id,
            "session_reference": session_reference or unique_id,
            "rfq_id": rfq_id,
            "payload": draft_payload,
            "workflow_id": workflow_id,
        }

        if isinstance(thread_headers, dict) and thread_headers:
            stub["thread_headers"] = dict(thread_headers)

        return stub

    def _build_enhanced_html_email(
        self,
        *,
        round_number: int,
        contact_name: Optional[str],
        supplier_name: Optional[str],
        decision: Dict[str, Any],
        negotiation_message: str,
        currency: Optional[str],
        playbook_context: Optional[Dict[str, Any]],
        sender_name: Optional[str] = None,
    ) -> str:
        decision_payload = decision or {}
        positions = decision_payload.get("positions")
        if not isinstance(positions, dict):
            positions = {}

        recommendations: Optional[List[Dict[str, Any]]] = None
        if isinstance(playbook_context, dict):
            plays = playbook_context.get("plays")
            if isinstance(plays, list):
                recommendations = [rec for rec in plays if isinstance(rec, dict)]

        company_name = getattr(
            getattr(self.agent_nick, "settings", None), "company_name", "Procwise"
        )

        return self._html_builder.build_negotiation_email(
            round_number=round_number,
            contact_name=contact_name,
            supplier_name=supplier_name,
            decision=decision_payload,
            positions=positions,
            currency=currency,
            playbook_recommendations=recommendations,
            negotiation_message=negotiation_message,
            sender_name=sender_name,
            company_name=company_name or "Procwise",
        )

    def _capture_email_to_history(
        self,
        *,
        workflow_id: Optional[str],
        supplier_id: Optional[str],
        round_number: int,
        draft: Dict[str, Any],
        decision: Dict[str, Any],
        state: Dict[str, Any],
    ) -> Optional[EmailHistoryEntry]:
        workflow_key = self._coerce_text(workflow_id)
        supplier_key = self._coerce_text(supplier_id)
        if not workflow_key or not supplier_key:
            return None

        email_entry = EmailHistoryEntry(
            email_id=self._coerce_text(draft.get("id")) or str(uuid.uuid4()),
            round_number=round_number,
            supplier_id=supplier_key,
            supplier_name=draft.get("supplier_name"),
            subject=self._coerce_text(draft.get("subject")) or "",
            body_text=self._coerce_text(draft.get("text")) or "",
            body_html=self._coerce_text(draft.get("html")) or "",
            sender=self._coerce_text(draft.get("sender")) or "",
            recipients=list(draft.get("recipients") or []),
            sent_at=datetime.now(timezone.utc),
            message_id=self._coerce_text(
                draft.get("message_id") or draft.get("Message-ID")
            ),
            thread_headers=dict(draft.get("thread_headers") or {}),
            metadata=dict(draft.get("metadata") or {}),
            decision=dict(decision or {}),
            negotiation_context={
                "positions": decision.get("positions"),
                "counter_price": decision.get("counter_price"),
                "strategy": decision.get("strategy"),
                "play_recommendations": decision.get("play_recommendations"),
            },
        )

        self._email_thread_manager.add_email(
            workflow_key, supplier_key, email_entry
        )

        history = state.get("email_history")
        if not isinstance(history, list):
            history = []

        existing_index: Optional[int] = None
        for idx, entry in enumerate(history):
            if isinstance(entry, dict) and entry.get("email_id") == email_entry.email_id:
                existing_index = idx
                break

        entry_payload = email_entry.to_dict()
        if existing_index is not None:
            history[existing_index] = entry_payload
        else:
            history.append(entry_payload)

        state["email_history"] = history
        return email_entry

    def _get_email_thread_history(
        self, workflow_id: Optional[str], supplier_id: Optional[str]
    ) -> List[Dict[str, Any]]:
        workflow_key = self._coerce_text(workflow_id)
        supplier_key = self._coerce_text(supplier_id)
        if not workflow_key or not supplier_key:
            return []
        thread = self._email_thread_manager.get_thread(workflow_key, supplier_key)
        return [entry.to_dict() for entry in thread]

    def _get_email_thread_summary(
        self, workflow_id: Optional[str], supplier_id: Optional[str]
    ) -> Dict[str, Any]:
        workflow_key = self._coerce_text(workflow_id)
        supplier_key = self._coerce_text(supplier_id)
        if not workflow_key or not supplier_key:
            return {
                "total_emails": 0,
                "rounds": [],
                "first_sent": None,
                "last_sent": None,
                "thread_key": None,
            }
        return self._email_thread_manager.get_thread_summary(
            workflow_key, supplier_key
        )

    def generate_email_preview(
        self,
        *,
        round_number: int,
        decision: Dict[str, Any],
        negotiation_message: str,
        supplier_name: Optional[str] = None,
        contact_name: Optional[str] = None,
        currency: Optional[str] = None,
        playbook_recommendations: Optional[List[Dict[str, Any]]] = None,
    ) -> str:
        return self._html_builder.build_negotiation_email(
            round_number=round_number,
            contact_name=contact_name,
            supplier_name=supplier_name,
            decision=decision or {},
            positions=(decision or {}).get("positions") or {},
            currency=currency,
            playbook_recommendations=playbook_recommendations,
            negotiation_message=negotiation_message,
        )

    def _build_email_agent_payload(
        self,
        context: AgentContext,
        draft_payload: Dict[str, Any],
        decision: Dict[str, Any],
        state: Dict[str, Any],
        negotiation_message: str,
    ) -> Optional[Dict[str, Any]]:
        if not isinstance(draft_payload, dict):
            return None
        payload = dict(draft_payload)
        decision_payload = dict(decision) if isinstance(decision, dict) else {}
        workflow_id = getattr(context, "workflow_id", None)
        if workflow_id:
            payload.setdefault("workflow_id", workflow_id)
        else:
            logger.warning("NegotiationAgent building email payload without workflow_id on context")

        supplier_hint = (
            payload.get("supplier_id")
            or payload.get("supplier")
            or context.input_data.get("supplier_id")
            or context.input_data.get("supplier")
            or state.get("supplier_id")
        )
        supplier_token = self._coerce_text(supplier_hint)
        if supplier_token:
            payload["supplier_id"] = supplier_token
            payload.setdefault("supplier", supplier_token)
            decision_payload.setdefault("supplier_id", supplier_token)
            decision_payload.setdefault("supplier", supplier_token)

        logger.info(
            "Building email drafting payload for supplier",
            extra={
                "workflow_id": workflow_id,
                "supplier_id": payload.get("supplier_id") or payload.get("supplier"),
            },
        )

        thread_headers = (
            context.input_data.get("thread_headers")
            if isinstance(context.input_data, dict)
            else None
        )
        if not thread_headers:
            thread_headers = payload.get("thread_headers")
        if not thread_headers:
            cached_thread_headers = state.get("last_thread_headers")
            if isinstance(cached_thread_headers, dict):
                thread_headers = dict(cached_thread_headers)
            else:
                thread_headers = cached_thread_headers
        if thread_headers:
            payload.setdefault("thread_headers", thread_headers)
            decision_payload.setdefault("thread", thread_headers)
        payload.setdefault("decision", decision_payload)
        payload.setdefault("session_state", self._public_state(state))
        payload.setdefault("negotiation_message", negotiation_message)
        payload.setdefault("supplier_reply_count", state.get("supplier_reply_count", 0))
        supplier_name = context.input_data.get("supplier_name")
        if supplier_name:
            payload.setdefault("supplier_name", supplier_name)
        contact = context.input_data.get("from_address")
        if contact:
            payload.setdefault("recipients", [contact])
        payload.setdefault("intent", "NEGOTIATION_COUNTER")
        return payload

    def _invoke_email_drafting_agent(
        self,
        parent_context: AgentContext,
        payload: Dict[str, Any],
    ) -> Optional[AgentOutput]:
        try:
            if self._email_agent is None:
                with self._email_agent_lock:
                    if self._email_agent is None:
                        self._email_agent = EmailDraftingAgent(self.agent_nick)
            email_agent = self._email_agent
            email_context = parent_context.create_child_context(
                "EmailDraftingAgent", payload
            )
            if email_context.workflow_id != parent_context.workflow_id:
                raise RuntimeError(
                    "Email drafting child context did not inherit workflow_id"
                )
            logger.info(
                "Invoking EmailDraftingAgent",
                extra={
                    "workflow_id": email_context.workflow_id,
                    "parent_agent": parent_context.agent_id,
                },
            )
            return email_agent.execute(email_context) if email_agent else None
        except Exception:
            logger.exception("Failed to invoke EmailDraftingAgent for negotiation counter")
            return None

    def _build_email_finalization_task(
        self,
        *,
        context: AgentContext,
        identifier: NegotiationIdentifier,
        state: Dict[str, Any],
        thread_state: Optional[EmailThreadState],
        draft_payload: Dict[str, Any],
        draft_stub: Dict[str, Any],
        email_payload: Optional[Dict[str, Any]],
        decision: Dict[str, Any],
        negotiation_message: Optional[str],
        supplier_message: Optional[str],
        supplier_snippets: Sequence[Any],
        supplier_name: Optional[str],
        contact_name: Optional[str],
        session_reference: str,
        rfq_value: Optional[str],
        round_no: int,
        workflow_id: Optional[str],
        supplier: Optional[str],
        currency: Optional[str],
        volume_units: Any,
        term_days: Any,
        valid_until: Any,
        market_floor: Any,
        normalised_inputs: Dict[str, Any],
        supplier_reply_registered: bool,
        state_identifier: Optional[str],
        playbook_context: Dict[str, Any],
        recipients: Sequence[Any],
        thread_headers: Any,
        counter_options: Sequence[Any],
        savings_score: Any,
        decision_log: Optional[str],
    ) -> Dict[str, Any]:
        task: Dict[str, Any] = {
            "identifier": {
                "workflow_id": identifier.workflow_id,
                "supplier_id": supplier,
                "session_reference": session_reference,
                "round_number": round_no,
            },
            "state": deepcopy(state) if isinstance(state, dict) else {},
            "thread_state": thread_state.as_dict() if thread_state else None,
            "draft_payload": deepcopy(draft_payload) if isinstance(draft_payload, dict) else {},
            "draft_stub": deepcopy(draft_stub) if isinstance(draft_stub, dict) else {},
            "email_payload": deepcopy(email_payload) if isinstance(email_payload, dict) else None,
            "decision": deepcopy(decision) if isinstance(decision, dict) else {},
            "negotiation_message": negotiation_message,
            "supplier_snippets": list(supplier_snippets) if isinstance(supplier_snippets, Sequence) else [],
            "supplier_name": supplier_name,
            "contact_name": contact_name,
            "supplier_message": supplier_message,
            "rfq_value": rfq_value,
            "round_no": round_no,
            "workflow_id": workflow_id or identifier.workflow_id,
            "supplier": supplier,
            "currency": currency,
            "volume_units": volume_units,
            "term_days": term_days,
            "valid_until": valid_until,
            "market_floor": market_floor,
            "normalised_inputs": deepcopy(normalised_inputs) if isinstance(normalised_inputs, dict) else {},
            "supplier_reply_registered": supplier_reply_registered,
            "state_identifier": state_identifier or identifier.workflow_id,
            "playbook_context": deepcopy(playbook_context) if isinstance(playbook_context, dict) else {},
            "recipients": list(recipients) if isinstance(recipients, Sequence) else [],
            "thread_headers": deepcopy(thread_headers) if isinstance(thread_headers, dict) else thread_headers,
            "context_input": deepcopy(context.input_data)
            if isinstance(context.input_data, dict)
            else {},
            "counter_options": list(counter_options)
            if isinstance(counter_options, Sequence)
            else [],
            "savings_score": savings_score,
            "decision_log": decision_log,
        }
        response_timeout = None
        if isinstance(context.input_data, dict):
            response_timeout = context.input_data.get("response_timeout")
        task["response_timeout"] = response_timeout
        return task

    def _finalize_email_round(
        self,
        parent_context: AgentContext,
        identifier: NegotiationIdentifier,
        task: Dict[str, Any],
    ) -> AgentOutput:
        context_input = task.get("context_input") if isinstance(task.get("context_input"), dict) else {}

        state = deepcopy(task.get("state") or {})
        workflow_id = task.get("workflow_id") or identifier.workflow_id
        supplier = task.get("supplier") or identifier.supplier_id
        session_reference = task.get("identifier", {}).get("session_reference") or identifier.session_reference
        rfq_value = task.get("rfq_value")
        round_no = int(task.get("round_no") or identifier.round_number or 1)
        state_identifier = task.get("state_identifier") or workflow_id

        thread_state_dict = task.get("thread_state")
        thread_state: Optional[EmailThreadState] = None
        if isinstance(thread_state_dict, dict) and thread_state_dict:
            fallback_subject = self._normalise_base_subject(state.get("base_subject"))
            if not fallback_subject:
                fallback_subject = DEFAULT_NEGOTIATION_SUBJECT
            thread_state = EmailThreadState.from_dict(
                thread_state_dict, fallback_subject=fallback_subject
            )
        state["workflow_id"] = workflow_id
        state["session_reference"] = session_reference
        if supplier:
            state["supplier_id"] = supplier

        draft_payload = deepcopy(task.get("draft_payload") or {})
        draft_stub = deepcopy(task.get("draft_stub") or {})
        email_payload = deepcopy(task.get("email_payload") or {})
        decision = deepcopy(task.get("decision") or {})
        negotiation_message = task.get("negotiation_message")
        supplier_snippets = list(task.get("supplier_snippets") or [])
        supplier_message = task.get("supplier_message")
        counter_options = list(task.get("counter_options") or [])
        savings_score = task.get("savings_score")
        decision_log = task.get("decision_log")
        supplier_name = task.get("supplier_name")
        contact_name = task.get("contact_name")
        currency = task.get("currency")
        volume_units = task.get("volume_units")
        term_days = task.get("term_days")
        valid_until = task.get("valid_until")
        market_floor = task.get("market_floor")
        normalised_inputs = deepcopy(task.get("normalised_inputs") or {})
        playbook_context = deepcopy(task.get("playbook_context") or {})
        recipients = list(task.get("recipients") or [])
        thread_headers = task.get("thread_headers")
        supplier_reply_registered = bool(task.get("supplier_reply_registered"))
        response_timeout = task.get("response_timeout")

        email_output: Optional[AgentOutput] = None
        fallback_payload: Optional[Dict[str, Any]] = None
        email_action_id: Optional[str] = None
        email_subject: Optional[str] = None
        email_body: Optional[str] = None
        draft_records: List[Dict[str, Any]] = []
        sent_message_id: Optional[str] = None
        next_agents: List[str] = []

        if email_payload and supplier and session_reference:
            email_output = self._invoke_email_drafting_agent(parent_context, email_payload)
            fallback_payload = dict(email_payload)

        if email_output and email_output.status == AgentStatus.SUCCESS:
            email_data = email_output.data or {}
            email_action_id = email_output.action_id or email_data.get("action_id")
            email_subject = email_data.get("subject")
            email_body = email_data.get("body")
            candidate_headers = email_data.get("thread_headers")
            if isinstance(candidate_headers, dict):
                candidate_headers = {
                    key: value for key, value in candidate_headers.items() if value is not None
                }
                header_message_id = self._coerce_text(
                    candidate_headers.get("Message-ID")
                    or candidate_headers.get("message_id")
                )
                if header_message_id:
                    sent_message_id = header_message_id
                draft_payload["thread_headers"] = dict(candidate_headers)
                state["last_thread_headers"] = dict(candidate_headers)
            drafts_payload = email_data.get("drafts")
            if isinstance(drafts_payload, list) and drafts_payload:
                for draft in drafts_payload:
                    if not isinstance(draft, dict):
                        continue
                    draft_copy = dict(draft)
                    if email_action_id:
                        draft_copy.setdefault("email_action_id", email_action_id)
                    if not sent_message_id:
                        candidate_id = self._coerce_text(
                            draft_copy.get("message_id")
                            or draft_copy.get("Message-ID")
                        )
                        if not candidate_id:
                            headers_payload = draft_copy.get("headers") or draft_copy.get("thread_headers")
                            if isinstance(headers_payload, dict):
                                candidate_id = self._coerce_text(
                                    headers_payload.get("Message-ID")
                                    or headers_payload.get("message_id")
                                )
                        if candidate_id:
                            sent_message_id = candidate_id
                    draft_records.append(draft_copy)
            else:
                draft_records.append(dict(draft_stub))
        else:
            draft_records.append(dict(draft_stub))
            next_agents = ["EmailDraftingAgent"]
            if fallback_payload is None and email_payload:
                fallback_payload = dict(email_payload)

        subject_seed = self._coerce_text(draft_payload.get("subject"))
        if subject_seed and not state.get("base_subject"):
            base_from_email = self._normalise_base_subject(subject_seed)
            if base_from_email:
                state["base_subject"] = base_from_email

        if email_subject and not state.get("base_subject"):
            base_from_email = self._normalise_base_subject(email_subject)
            if base_from_email:
                state["base_subject"] = base_from_email
        elif subject_seed and not state.get("base_subject"):
            fallback_base = self._normalise_base_subject(subject_seed)
            if fallback_base:
                state["base_subject"] = fallback_base

        if email_body and not state.get("initial_body"):
            state["initial_body"] = email_body
        elif not state.get("initial_body") and negotiation_message:
            state["initial_body"] = negotiation_message

        if not email_subject:
            email_subject = subject_seed
        if not email_body and negotiation_message:
            email_body = negotiation_message

        for draft_record in draft_records:
            if not isinstance(draft_record, dict):
                continue
            if not draft_record.get("html"):
                draft_record["html"] = self._build_enhanced_html_email(
                    round_number=round_no,
                    contact_name=contact_name,
                    supplier_name=supplier_name,
                    decision=decision,
                    negotiation_message=negotiation_message or "",
                    currency=currency,
                    playbook_context=playbook_context,
                    sender_name=getattr(
                        getattr(self.agent_nick, "settings", None),
                        "sender_name",
                        None,
                    ),
                )
            self._capture_email_to_history(
                workflow_id=workflow_id,
                supplier_id=supplier,
                round_number=round_no,
                draft=draft_record,
                decision=decision,
                state=state,
            )

        email_thread_history = self._get_email_thread_history(workflow_id, supplier)
        email_thread_summary = self._get_email_thread_summary(workflow_id, supplier)
        state["email_history"] = email_thread_history

        final_thread_headers = draft_payload.get("thread_headers")
        if isinstance(final_thread_headers, dict):
            if thread_state:
                subject_hint = final_thread_headers.get("Subject")
                base_subject_hint = self._normalise_base_subject(subject_hint)
                if base_subject_hint:
                    thread_state.subject_base = base_subject_hint
            if not sent_message_id:
                sent_message_id = self._coerce_text(
                    final_thread_headers.get("Message-ID")
                    or final_thread_headers.get("message_id")
                )
        elif isinstance(final_thread_headers, str) and not sent_message_id:
            sent_message_id = self._coerce_text(final_thread_headers)

        if sent_message_id and thread_state:
            thread_state.update_after_send(sent_message_id)

        state["status"] = "ACTIVE"
        state["awaiting_response"] = True
        state["current_round"] = round_no + 1
        state["last_email_sent_at"] = datetime.now(timezone.utc)
        if email_action_id:
            state["last_agent_msg_id"] = email_action_id

        self._persist_thread_state(state, thread_state)
        self._save_session_state(identifier.workflow_id, supplier, state)
        self._record_learning_snapshot(
            parent_context,
            identifier.workflow_id or state_identifier,
            supplier,
            decision,
            state,
            True,
            supplier_reply_registered,
            rfq_id=rfq_value,
        )

        if self.response_matcher and supplier:
            try:
                timeout = 900
                if response_timeout is not None:
                    try:
                        timeout = int(response_timeout)
                    except Exception:
                        timeout = 900
                self.response_matcher.register_expected_response(
                    identifier=NegotiationIdentifier(
                        workflow_id=identifier.workflow_id,
                        session_reference=session_reference,
                        supplier_id=supplier,
                        round_number=round_no,
                    ),
                    email_action_id=email_action_id,
                    expected_unique_id=session_reference,
                    timeout_seconds=timeout,
                )
            except Exception:
                logger.debug("Failed to register expected response", exc_info=True)

        cache_key: Optional[Tuple[str, str]] = None
        if state_identifier and supplier:
            cache_key = (str(state_identifier), str(supplier))
        cached_state = self._get_cached_state(cache_key)
        public_state = self._public_state(cached_state or state)

        supplier_watch_fields = self._build_supplier_watch_fields(
            context=parent_context,
            workflow_id=workflow_id,
            supplier=supplier,
            drafts=draft_records,
            state=state,
            session_reference=session_reference,
            rfq_id=rfq_value,
        )

        supplier_responses: List[Dict[str, Any]] = []
        if supplier_watch_fields:
            await_response = bool(supplier_watch_fields.get("await_response"))
            awaiting_email_drafting = "EmailDraftingAgent" in next_agents
            input_payload = (
                parent_context.input_data
                if isinstance(parent_context.input_data, dict)
                else {}
            )
            should_wait = (
                await_response
                and not awaiting_email_drafting
                and not bool(input_payload.get("_batch_execution"))
            )
            if should_wait:
                self._log_response_wait_diagnostics(
                    workflow_id=workflow_id,
                    supplier_id=supplier,
                    drafts=draft_records,
                    watch_payload=supplier_watch_fields,
                )
                wait_results = self._await_supplier_responses(
                    context=parent_context,
                    watch_payload=supplier_watch_fields,
                    state=state,
                )
                watch_unique_ids = [
                    self._coerce_text(entry.get("unique_id"))
                    for entry in supplier_watch_fields.get("drafts", [])
                    if isinstance(entry, dict) and self._coerce_text(entry.get("unique_id"))
                ]
                if wait_results is None:
                    logger.error(
                        "Supplier responses not received before timeout (workflow_id=%s supplier=%s unique_ids=%s)",
                        workflow_id,
                        supplier,
                        watch_unique_ids or None,
                    )
                    error_payload = {
                        "supplier": supplier,
                        "rfq_id": rfq_value,
                        "workflow_id": workflow_id,
                        "session_reference": session_reference,
                        "unique_id": session_reference,
                        "round": round_no,
                        "decision": decision,
                        "message": "Supplier response not received before timeout.",
                        "unique_ids": watch_unique_ids,
                    }
                    return self._with_plan(
                        parent_context,
                        AgentOutput(
                            status=AgentStatus.FAILED,
                            data=error_payload,
                            error="supplier response timeout",
                        ),
                    )
                wait_thread_headers: Optional[Dict[str, Any]] = None
                if isinstance(wait_results, dict):
                    candidate_headers = wait_results.get("thread_headers")
                    if isinstance(candidate_headers, dict) and candidate_headers:
                        wait_thread_headers = dict(candidate_headers)
                elif isinstance(wait_results, list):
                    for candidate in wait_results:
                        if not isinstance(candidate, dict):
                            continue
                        candidate_headers = candidate.get("thread_headers")
                        if isinstance(candidate_headers, dict) and candidate_headers:
                            wait_thread_headers = dict(candidate_headers)
                            break
                if wait_thread_headers:
                    state["last_thread_headers"] = dict(wait_thread_headers)
                    wait_message_id = self._coerce_text(
                        wait_thread_headers.get("Message-ID")
                        or wait_thread_headers.get("message_id")
                    )
                    if wait_message_id:
                        if thread_state:
                            thread_state.update_after_receive(wait_message_id)
                supplier_responses = [res for res in wait_results if isinstance(res, dict)]
                if not supplier_responses:
                    logger.error(
                        "No supplier responses received while waiting (workflow_id=%s supplier=%s unique_ids=%s)",
                        workflow_id,
                        supplier,
                        watch_unique_ids or None,
                    )
                    error_payload = {
                        "supplier": supplier,
                        "rfq_id": rfq_value,
                        "workflow_id": workflow_id,
                        "session_reference": session_reference,
                        "unique_id": session_reference,
                        "round": round_no,
                        "decision": decision,
                        "message": "Missing supplier responses after wait.",
                        "unique_ids": watch_unique_ids,
                    }
                    return self._with_plan(
                        parent_context,
                        AgentOutput(
                            status=AgentStatus.FAILED,
                            data=error_payload,
                            error="missing_supplier_responses",
                        ),
                    )

        data = {
            "supplier": supplier,
            "rfq_id": rfq_value,
            "session_reference": session_reference,
            "unique_id": session_reference,
            "round": round_no,
            "decision": decision,
            "counter_proposals": counter_options,
            "savings_score": savings_score,
            "decision_log": decision_log,
            "message": negotiation_message,
            "email_subject": email_subject,
            "email_body": email_body,
            "supplier_snippets": supplier_snippets,
            "negotiation_allowed": True,
            "interaction_type": "negotiation",
            "intent": "NEGOTIATION_COUNTER",
            "draft_payload": draft_payload,
            "drafts": draft_records,
            "session_state": public_state,
            "currency": currency,
            "current_offer": normalised_inputs.get("current_offer"),
            "target_price": normalised_inputs.get("target_price"),
            "supplier_message": supplier_message
            if supplier_message is not None
            else (
                context_input.get("supplier_message")
                if isinstance(context_input, dict)
                else None
            ),
            "sent_status": False,
            "awaiting_response": True,
            "play_recommendations": playbook_context.get("plays"),
            "playbook_descriptor": playbook_context.get("descriptor"),
            "playbook_examples": playbook_context.get("examples"),
            "volume_units": volume_units,
            "term_days": term_days,
            "valid_until": valid_until,
            "market_floor_price": market_floor,
            "normalised_inputs": normalised_inputs,
            "thread_state": thread_state.as_dict() if thread_state else None,
            "supplier_responses": supplier_responses,
            "email_history": email_thread_history,
            "email_thread_summary": email_thread_summary,
            "current_email": draft_records[0] if draft_records else None,
            "all_emails_sent": len(email_thread_history),
        }

        if email_subject:
            data["email_subject"] = email_subject
        if email_body:
            data["email_body"] = email_body
        if email_action_id:
            data["email_action_id"] = email_action_id

        pass_fields: Dict[str, Any] = dict(data)

        supplier_watch_fields = self._build_supplier_watch_fields(
            context=parent_context,
            workflow_id=workflow_id,
            supplier=supplier,
            drafts=draft_records,
            state=state,
            session_reference=session_reference,
            rfq_id=rfq_value,
        )
        if supplier_watch_fields:
            pass_fields.update(supplier_watch_fields)

        output = AgentOutput(
            status=AgentStatus.SUCCESS,
            data=data,
            pass_fields=pass_fields,
            next_agents=next_agents,
        )
        if fallback_payload:
            output.pass_fields.setdefault("fallback_email_payload", fallback_payload)
        output = self._with_plan(parent_context, output)
        self._queue_email_draft_action(
            parent_context,
            supplier_id=supplier,
            supplier_name=supplier_name,
            round_number=round_no,
            subject=email_subject or draft_payload.get("subject"),
            body=email_body or negotiation_message,
            drafts=draft_records,
            decision=decision,
            negotiation_message=negotiation_message,
            agentic_plan=output.agentic_plan,
            context_snapshot=self._build_email_context_snapshot(parent_context),
        )
        return output

    def _queue_email_draft_action(
        self,
        context: AgentContext,
        *,
        supplier_id: Optional[str],
        supplier_name: Optional[str],
        round_number: Optional[int],
        subject: Optional[Any],
        body: Optional[Any],
        drafts: Sequence[Dict[str, Any]],
        decision: Dict[str, Any],
        negotiation_message: Optional[str],
        agentic_plan: Optional[str],
        context_snapshot: Optional[Dict[str, Any]],
    ) -> None:
        if not drafts:
            return
        draft_items = [dict(draft) for draft in drafts if isinstance(draft, dict)]
        if not draft_items:
            return

        payload = self._prepare_email_action_payload(
            context=context,
            supplier_id=supplier_id,
            supplier_name=supplier_name,
            round_number=round_number,
            subject=subject,
            body=body,
            drafts=draft_items,
            decision=decision,
            negotiation_message=negotiation_message,
            agentic_plan=agentic_plan,
            context_snapshot=context_snapshot,
        )
        if not payload:
            return

        entry = {
            "supplier_id": supplier_id,
            "round": round_number,
            "process_output": payload,
            "description": (
                f"Negotiation email draft for supplier {supplier_name or supplier_id or 'unknown'}"
                + (f" round {round_number}" if round_number else "")
            ),
        }
        pending: List[Dict[str, Any]] = getattr(context, "_pending_email_actions", [])
        pending.append(entry)
        setattr(context, "_pending_email_actions", pending)

    def _prepare_email_action_payload(
        self,
        *,
        context: AgentContext,
        supplier_id: Optional[str],
        supplier_name: Optional[str],
        round_number: Optional[int],
        subject: Optional[Any],
        body: Optional[Any],
        drafts: Sequence[Dict[str, Any]],
        decision: Dict[str, Any],
        negotiation_message: Optional[str],
        agentic_plan: Optional[str],
        context_snapshot: Optional[Dict[str, Any]],
    ) -> Optional[Dict[str, Any]]:
        primary = drafts[0]

        subject_text = self._coerce_text(subject) or self._coerce_text(primary.get("subject"))
        if not subject_text:
            subject_text = DEFAULT_NEGOTIATION_SUBJECT

        body_text = self._coerce_text(body) or primary.get("body")
        if not body_text and negotiation_message:
            body_text = self._coerce_text(negotiation_message)
        if not isinstance(body_text, str):
            body_text = ""

        sender = primary.get("sender") or getattr(
            getattr(self.agent_nick, "settings", SimpleNamespace()),
            "ses_default_sender",
            None,
        )

        recipients = primary.get("recipients")
        if not isinstance(recipients, list):
            recipients = self._normalise_recipient_list(primary.get("to") or primary.get("receiver"))

        receiver = primary.get("receiver")
        if not receiver and recipients:
            receiver = recipients[0]

        to_field = primary.get("to") or list(recipients or [])
        cc_field = primary.get("cc") or []
        if isinstance(cc_field, str):
            cc_field = self._normalise_recipient_list(cc_field)
        elif not isinstance(cc_field, list):
            cc_field = []

        metadata = dict(primary.get("metadata") or {})
        metadata.setdefault("supplier_id", supplier_id)
        if supplier_name:
            metadata.setdefault("supplier_name", supplier_name)
        if decision.get("strategy"):
            metadata.setdefault("strategy", decision.get("strategy"))
        if decision.get("intent"):
            metadata.setdefault("intent", decision.get("intent"))
        metadata.setdefault("intent", "NEGOTIATION_COUNTER")
        if round_number is not None:
            metadata.setdefault("round", round_number)
        metadata.setdefault("workflow_id", context.workflow_id)

        headers = dict(primary.get("headers") or {})
        thread_headers = primary.get("thread_headers")
        if isinstance(thread_headers, dict):
            thread_headers = {k: v for k, v in thread_headers.items() if v is not None}

        unique_id = primary.get("unique_id") or metadata.get("unique_id")
        if not unique_id and isinstance(thread_headers, dict):
            unique_id = thread_headers.get("X-Procwise-Unique-Id")

        message_id = primary.get("message_id") or headers.get("Message-ID")

        contact_level = primary.get("contact_level") if isinstance(primary.get("contact_level"), int) else 0
        thread_index = primary.get("thread_index")
        if not isinstance(thread_index, int):
            thread_index = 1

        text_version = primary.get("text")
        if not isinstance(text_version, str) and body_text:
            text_version = EmailDraftingAgent._clean_body_text(body_text)

        html_version = primary.get("html") or primary.get("body_html")
        if not isinstance(html_version, str) and body_text:
            html_version = self._simple_html_from_text(body_text)

        cleaned_drafts = [deepcopy(draft) for draft in drafts]

        payload: Dict[str, Any] = {
            "drafts": cleaned_drafts,
            "subject": subject_text,
            "body": body_text,
            "text": text_version or body_text,
            "html": html_version or "",
            "sender": sender,
            "recipients": list(recipients or []),
            "receiver": receiver,
            "to": list(to_field or []),
            "cc": list(cc_field or []),
            "contact_level": contact_level,
            "sent_status": bool(primary.get("sent_status", False)),
            "metadata": metadata,
            "headers": headers,
            "unique_id": unique_id,
            "thread_headers": thread_headers,
            "message_id": message_id,
            "workflow_id": context.workflow_id,
            "thread_index": thread_index,
            "intent": "NEGOTIATION_COUNTER",
            "agentic_plan": agentic_plan,
            "context_snapshot": context_snapshot,
        }

        if primary.get("id") is not None:
            payload["id"] = primary.get("id")
        if primary.get("draft_record_id") is not None:
            payload["draft_record_id"] = primary.get("draft_record_id")
        if supplier_id:
            payload.setdefault("supplier_id", supplier_id)
        if supplier_name:
            payload.setdefault("supplier_name", supplier_name)

        email_agent = self._ensure_email_agent()
        if email_agent:
            try:
                payload = email_agent._normalise_action_payload(payload)
            except Exception:
                logger.debug("Failed to normalise email draft payload", exc_info=True)

        return payload

    def _build_email_context_snapshot(self, context: AgentContext) -> Dict[str, Any]:
        snapshot = {
            "workflow_id": getattr(context, "workflow_id", None),
            "agent_id": "EmailDraftingAgent",
            "user_id": getattr(context, "user_id", None),
            "manifest": context.manifest(),
        }
        return {key: value for key, value in snapshot.items() if value}

    def _flush_email_draft_actions(
        self, context: AgentContext, result: AgentOutput
    ) -> None:
        pending: Sequence[Dict[str, Any]] = getattr(context, "_pending_email_actions", [])
        if not pending:
            return

        routing = getattr(self.agent_nick, "process_routing_service", None)
        if routing is None or not hasattr(routing, "log_action"):
            logger.debug("Process routing service missing; skipping email draft action logging")
            return

        process_id = getattr(context, "process_id", None)
        if not process_id:
            logger.debug("No process_id available for negotiation email draft logging")
            return

        status_value = "completed" if result.status == AgentStatus.SUCCESS else "failed"

        for entry in pending:
            process_output = entry.get("process_output")
            if not process_output:
                continue
            description = entry.get("description") or "Negotiation email draft"
            try:
                routing.log_action(
                    process_id=process_id,
                    agent_type="EmailDraftingAgent",
                    action_desc=description,
                    process_output=process_output,
                    status=status_value,
                    run_id=None,
                )
            except Exception:
                logger.exception("Failed to log negotiation email draft action")
<|MERGE_RESOLUTION|>--- conflicted
+++ resolved
@@ -9165,7 +9165,6 @@
         email_agent = self._ensure_email_agent()
         sanitised_html = enhanced_html or ""
         plain_text = cleaned_body
-<<<<<<< HEAD
         if cleaned_body:
             try:
                 sanitised_html, derived_plain = self._build_enhanced_html_email(
@@ -9179,32 +9178,6 @@
                 logger.debug("Failed to build enhanced negotiation HTML", exc_info=True)
                 sanitised_html = ""
                 plain_text = cleaned_body
-=======
-        if email_agent and sanitised_html:
-            try:
-                sanitised_html = (
-                    email_agent._sanitise_generated_body(sanitised_html)
-                    or sanitised_html
-                )
-            except Exception:
-                logger.debug(
-                    "Failed to sanitise enhanced negotiation HTML", exc_info=True
-                )
-        if email_agent and sanitised_html:
-            try:
-                extracted = email_agent._html_to_plain_text(sanitised_html)
-                if extracted:
-                    plain_text = EmailDraftingAgent._clean_body_text(extracted)
-            except Exception:
-                logger.debug(
-                    "Failed to derive plain text from enhanced negotiation HTML",
-                    exc_info=True,
-                )
-        if not sanitised_html and cleaned_body:
-            sanitised_html = self._simple_html_from_text(cleaned_body)
-        if not plain_text:
-            plain_text = cleaned_body
->>>>>>> 8caf8209
 
         if plain_text:
             plain_text = EmailDraftingAgent._clean_body_text(plain_text)
