--- conflicted
+++ resolved
@@ -150,15 +150,11 @@
         message_id = context.input_data.get("message_id")
         supplier_reply_registered = False
         if message_id and state.get("last_supplier_msg_id") != message_id:
-<<<<<<< HEAD
             previously_awaiting = bool(state.get("awaiting_response", False))
             if previously_awaiting:
                 state["supplier_reply_count"] = int(state.get("supplier_reply_count", 0)) + 1
             else:
                 state["supplier_reply_count"] = int(state.get("supplier_reply_count", 0))
-=======
-            state["supplier_reply_count"] = int(state.get("supplier_reply_count", 0)) + 1
->>>>>>> 42b046e3
             state["last_supplier_msg_id"] = message_id
             state["awaiting_response"] = False
             supplier_reply_registered = True
@@ -182,7 +178,6 @@
 
         decision_log = self._build_decision_log(supplier, rfq_id, price, target_price, decision)
 
-<<<<<<< HEAD
         draft_records: List[Dict[str, Any]] = []
 
         if not should_continue:
@@ -196,14 +191,6 @@
             decision.setdefault("status_reason", halt_reason)
             self._save_session_state(rfq_id, supplier, state)
             negotiation_open = new_status not in {"COMPLETED", "EXHAUSTED"}
-=======
-        if not should_continue:
-            state["status"] = new_status
-            state["awaiting_response"] = False
-            stop_message = self._build_stop_message(new_status, halt_reason, round_no)
-            decision.setdefault("status_reason", halt_reason)
-            self._save_session_state(rfq_id, supplier, state)
->>>>>>> 42b046e3
             data = {
                 "supplier": supplier,
                 "rfq_id": rfq_id,
@@ -216,22 +203,16 @@
                 "email_subject": None,
                 "email_body": None,
                 "supplier_snippets": supplier_snippets,
-<<<<<<< HEAD
                 "negotiation_allowed": negotiation_open,
-=======
-                "negotiation_allowed": False,
->>>>>>> 42b046e3
                 "interaction_type": "negotiation",
                 "session_state": self._public_state(state),
                 "currency": currency,
                 "current_offer": price,
                 "target_price": target_price,
                 "supplier_message": supplier_message,
-<<<<<<< HEAD
                 "drafts": draft_records,
                 "sent_status": False,
-=======
->>>>>>> 42b046e3
+
             }
             logger.info(
                 "NegotiationAgent halted negotiation for supplier=%s rfq_id=%s reason=%s",
@@ -284,7 +265,6 @@
             "negotiation_message": negotiation_message,
         }
 
-<<<<<<< HEAD
         draft_metadata = {
             "counter_price": counter_price,
             "target_price": target_price,
@@ -315,8 +295,6 @@
         draft_stub["payload"] = draft_payload
         draft_records.append(draft_stub)
 
-=======
->>>>>>> 42b046e3
         state["status"] = "ACTIVE"
         state["awaiting_response"] = True
         state["current_round"] = round_no + 1
@@ -339,19 +317,13 @@
             "interaction_type": "negotiation",
             "intent": "NEGOTIATION_COUNTER",
             "draft_payload": draft_payload,
-<<<<<<< HEAD
             "drafts": draft_records,
-=======
->>>>>>> 42b046e3
             "session_state": self._public_state(state),
             "currency": currency,
             "current_offer": price,
             "target_price": target_price,
             "supplier_message": supplier_message,
-<<<<<<< HEAD
             "sent_status": False,
-=======
->>>>>>> 42b046e3
         }
 
         logger.info(
@@ -378,7 +350,6 @@
             "last_agent_msg_id": None,
             "last_email_sent_at": None,
         }
-<<<<<<< HEAD
 
     def _public_state(self, state: Dict[str, Any]) -> Dict[str, Any]:
         return {
@@ -388,17 +359,6 @@
             "awaiting_response": bool(state.get("awaiting_response", False)),
         }
 
-=======
-
-    def _public_state(self, state: Dict[str, Any]) -> Dict[str, Any]:
-        return {
-            "supplier_reply_count": int(state.get("supplier_reply_count", 0)),
-            "current_round": int(state.get("current_round", 1)),
-            "status": state.get("status", "ACTIVE"),
-            "awaiting_response": bool(state.get("awaiting_response", False)),
-        }
-
->>>>>>> 42b046e3
     def _load_session_state(
         self, rfq_id: Optional[str], supplier: Optional[str]
     ) -> Tuple[Dict[str, Any], bool]:
@@ -434,7 +394,6 @@
                             state["last_email_sent_at"],
                         ) = row
                         exists = True
-<<<<<<< HEAD
         except Exception:  # pragma: no cover - best effort
             logger.exception("failed to load negotiation session state")
         self._state_cache[key] = dict(state)
@@ -487,60 +446,6 @@
                     )
                 conn.commit()
         except Exception:  # pragma: no cover - best effort
-=======
-        except Exception:  # pragma: no cover - best effort
-            logger.exception("failed to load negotiation session state")
-        self._state_cache[key] = dict(state)
-        return dict(state), exists
-
-    def _save_session_state(self, rfq_id: Optional[str], supplier: Optional[str], state: Dict[str, Any]) -> None:
-        if not rfq_id or not supplier:
-            return
-        key = (str(rfq_id), str(supplier))
-        self._state_cache[key] = dict(state)
-        try:
-            with self.agent_nick.get_db_connection() as conn:
-                with conn.cursor() as cur:
-                    cur.execute(
-                        """
-                        INSERT INTO proc.negotiation_session_state (
-                            rfq_id,
-                            supplier_id,
-                            supplier_reply_count,
-                            current_round,
-                            status,
-                            awaiting_response,
-                            last_supplier_msg_id,
-                            last_agent_msg_id,
-                            last_email_sent_at,
-                            updated_on
-                        )
-                        VALUES (%s, %s, %s, %s, %s, %s, %s, %s, %s, NOW())
-                        ON CONFLICT (rfq_id, supplier_id) DO UPDATE SET
-                            supplier_reply_count = EXCLUDED.supplier_reply_count,
-                            current_round = EXCLUDED.current_round,
-                            status = EXCLUDED.status,
-                            awaiting_response = EXCLUDED.awaiting_response,
-                            last_supplier_msg_id = EXCLUDED.last_supplier_msg_id,
-                            last_agent_msg_id = EXCLUDED.last_agent_msg_id,
-                            last_email_sent_at = EXCLUDED.last_email_sent_at,
-                            updated_on = NOW()
-                        """,
-                        (
-                            rfq_id,
-                            supplier,
-                            int(state.get("supplier_reply_count", 0)),
-                            int(state.get("current_round", 1)),
-                            state.get("status", "ACTIVE"),
-                            bool(state.get("awaiting_response", False)),
-                            state.get("last_supplier_msg_id"),
-                            state.get("last_agent_msg_id"),
-                            state.get("last_email_sent_at"),
-                        ),
-                    )
-                conn.commit()
-        except Exception:  # pragma: no cover - best effort
->>>>>>> 42b046e3
             logger.exception("failed to persist negotiation session state")
 
     # ------------------------------------------------------------------
@@ -559,7 +464,6 @@
                 if pattern in lowered:
                     return f"Supplier indicated final offer via phrase '{pattern}'."
         return None
-<<<<<<< HEAD
 
     def _should_continue(
         self,
@@ -617,65 +521,6 @@
         reason_text = reason or "No further action required."
         return f"Negotiation {status_text} after round {round_no}: {reason_text}"
 
-=======
-
-    def _should_continue(
-        self,
-        state: Dict[str, Any],
-        supplier_reply_registered: bool,
-        final_offer_reason: Optional[str],
-    ) -> Tuple[bool, str, str]:
-        status = state.get("status", "ACTIVE")
-        if status in {"COMPLETED", "EXHAUSTED"}:
-            return False, status, f"Session already {status.lower()}."
-        if final_offer_reason:
-            return False, "COMPLETED", final_offer_reason
-        replies = int(state.get("supplier_reply_count", 0))
-        if replies >= MAX_SUPPLIER_REPLIES:
-            return False, "EXHAUSTED", "Supplier reply cap reached."
-        if state.get("awaiting_response") and not supplier_reply_registered:
-            return False, status or "ACTIVE", "Awaiting supplier response."
-        return True, "ACTIVE", ""
-
-    def _build_summary(
-        self,
-        rfq_id: Optional[str],
-        decision: Dict[str, Any],
-        price: Optional[float],
-        target_price: Optional[float],
-        currency: Optional[str],
-        round_no: int,
-    ) -> str:
-        parts: List[str] = []
-        rfq_text = rfq_id or "RFQ"
-        parts.append(f"Round {round_no} plan for {rfq_text}: {decision.get('strategy')}")
-        counter_price = decision.get("counter_price")
-        if counter_price is not None:
-            parts.append(
-                f"Counter at {self._format_currency(counter_price, currency)} against supplier offer"
-            )
-        elif price is not None:
-            parts.append(
-                f"Seek clarification before accepting {self._format_currency(price, currency)}"
-            )
-        if target_price is not None and price is not None:
-            parts.append(
-                f"Target {self._format_currency(target_price, currency)} vs offer {self._format_currency(price, currency)}"
-            )
-        lead_time = decision.get("lead_time_request")
-        if lead_time:
-            parts.append(f"Lead time ask: {lead_time}")
-        asks = decision.get("asks") or []
-        if asks:
-            parts.append("Key asks: " + "; ".join(asks))
-        return ". ".join(parts)
-
-    def _build_stop_message(self, status: str, reason: str, round_no: int) -> str:
-        status_text = status.capitalize()
-        reason_text = reason or "No further action required."
-        return f"Negotiation {status_text} after round {round_no}: {reason_text}"
-
->>>>>>> 42b046e3
     def _store_session(self, rfq_id: str, supplier: str, round_no: int, counter_price: Optional[float]) -> None:
         """Persist negotiation round details."""
         if not rfq_id or not supplier:
