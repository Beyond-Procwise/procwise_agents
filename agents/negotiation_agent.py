--- conflicted
+++ resolved
@@ -4254,7 +4254,6 @@
             logger.warning("No draft context available while awaiting supplier response")
             return None
 
-<<<<<<< HEAD
         if draft_entries:
             logger.info(
                 "Awaiting supplier responses for workflow=%s with %s drafts",
@@ -4291,13 +4290,6 @@
                     )
 
         await_all = bool(watch_payload.get("await_all_responses") and len(draft_entries) > 1)
-=======
-        await_all = bool(
-            watch_payload.get("await_all_responses")
-            or expected_total > 1
-            or len(draft_entries) > 1
-        )
->>>>>>> cd2ffa17
         tracked_unique_ids = sorted(
             {
                 self._coerce_text(entry.get("unique_id"))
