--- conflicted
+++ resolved
@@ -6977,7 +6977,6 @@
         try:
             with self.agent_nick.get_db_connection() as conn:
                 with conn.cursor() as cur:
-<<<<<<< HEAD
                     cur.execute(
                         """
                             SELECT constraint_name, constraint_type
@@ -7037,122 +7036,17 @@
 
                     record: Dict[str, Any] = {
                         id_column: identifier,
-=======
-                    self._ensure_sessions_schema()
-                    column = self._get_identifier_column("negotiation_sessions")
-                    column_metadata = self._get_column_metadata("negotiation_sessions")
-                    workflow_value: Optional[str] = (
-                        identifier if column == "workflow_id" else None
-                    )
-                    unique_value: Optional[str] = (
-                        identifier if column == "unique_id" else None
-                    )
-
-                    identifier_value = identifier
-                    cached_state: Optional[Dict[str, Any]] = None
-                    with self._state_lock:
-                        cached_state = self._state_cache.get(
-                            (identifier_value, supplier_id)
-                        )
-                        if cached_state is None:
-                            for (cache_workflow, cache_supplier), state in list(
-                                self._state_cache.items()
-                            ):
-                                if cache_supplier != supplier_id:
-                                    continue
-                                workflow_candidate = self._coerce_text(
-                                    state.get("workflow_id")
-                                )
-                                unique_candidate = self._coerce_text(
-                                    state.get("unique_id")
-                                )
-                                reference_candidate = self._coerce_text(
-                                    state.get("session_reference")
-                                )
-                                if (
-                                    identifier_value == cache_workflow
-                                    or identifier_value
-                                    in (
-                                        workflow_candidate,
-                                        unique_candidate,
-                                        reference_candidate,
-                                    )
-                                ):
-                                    cached_state = state
-                                    workflow_value = (
-                                        workflow_value
-                                        or workflow_candidate
-                                    )
-                                    unique_value = (
-                                        unique_value
-                                        or unique_candidate
-                                        or reference_candidate
-                                    )
-                                    if identifier_value != cache_workflow and column == "workflow_id":
-                                        identifier_value = cache_workflow or identifier_value
-                                    break
-
-                    if cached_state:
-                        workflow_value = (
-                            workflow_value
-                            or self._coerce_text(cached_state.get("workflow_id"))
-                            or self._coerce_text(cached_state.get("state_identifier"))
-                        )
-                        unique_value = (
-                            unique_value
-                            or self._coerce_text(cached_state.get("unique_id"))
-                            or self._coerce_text(cached_state.get("session_reference"))
-                        )
-
-                    if not workflow_value:
-                        workflow_value = (
-                            identifier_value if column != "unique_id" else None
-                        )
-                    if not unique_value and column != "unique_id":
-                        unique_value = self._coerce_text(
-                            (cached_state or {}).get("session_reference")
-                        )
-
-                    unique_columns = self._get_unique_constraint(
-                        "negotiation_sessions",
-                        preferred=(column, "supplier_id", "round"),
-                        fallbacks=(
-                            ("workflow_id", "supplier_id", "round"),
-                            ("unique_id", "supplier_id", "round"),
-                            ("session_id", "supplier_id", "round"),
-                        ),
-                    )
-
-                    record: Dict[str, Any] = {
-                        column: identifier_value,
->>>>>>> 0b353d58
                         "supplier_id": supplier_id,
                         "round": int(round_no or 1),
                         "counter_offer": counter_price,
                         "created_on": datetime.now(timezone.utc),
                     }
 
-<<<<<<< HEAD
                     conflict_columns: Optional[Tuple[str, ...]] = None
                     for cols in constraint_columns.values():
                         if all(col in record for col in cols):
                             conflict_columns = cols
                             break
-=======
-                    if "workflow_id" in column_metadata and workflow_value:
-                        record.setdefault("workflow_id", workflow_value)
-
-                    if "unique_id" in column_metadata and unique_value:
-                        record.setdefault("unique_id", unique_value)
-
-                    columns = list(record.keys())
-                    values = [record[col] for col in columns]
-                    conflict_clause = ", ".join(unique_columns)
-                    unique_set = set(unique_columns)
-                    update_targets = [
-                        col for col in columns if col not in unique_set and col != "created_on"
-                    ]
->>>>>>> 0b353d58
 
                     if not conflict_columns:
                         logger.warning(
