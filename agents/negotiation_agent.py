--- conflicted
+++ resolved
@@ -317,12 +317,6 @@
             state["awaiting_response"] = False
             supplier_reply_registered = True
 
-<<<<<<< HEAD
-=======
-        round_no = int(state.get("current_round", 1))
-        if isinstance(raw_round, (int, float)):
-            round_no = max(round_no, int(raw_round))
->>>>>>> e762e663
         decision["round"] = round_no
 
         final_offer_reason = self._detect_final_offer(supplier_message, supplier_snippets)
@@ -2144,53 +2138,10 @@
         awaiting_response: bool,
         supplier_reply_registered: bool,
     ) -> None:
-<<<<<<< HEAD
         logger.debug(
             "Negotiation learning capture skipped (rfq_id=%s, supplier=%s)", rfq_id, supplier
         )
         return
-=======
-        settings = getattr(self.agent_nick, "settings", None)
-        if settings is not None and not getattr(settings, "enable_learning", False):
-            return
-        training_endpoint = getattr(self.agent_nick, "model_training_endpoint", None)
-        if training_endpoint is not None and hasattr(
-            training_endpoint, "queue_negotiation_learning"
-        ):
-            try:
-                training_endpoint.queue_negotiation_learning(
-                    workflow_id=getattr(context, "workflow_id", None),
-                    rfq_id=rfq_id,
-                    supplier_id=supplier,
-                    decision=dict(decision or {}),
-                    state=dict(state or {}),
-                    awaiting_response=awaiting_response,
-                    supplier_reply_registered=supplier_reply_registered,
-                )
-                return
-            except Exception:
-                logger.debug(
-                    "Failed to queue negotiation learning via training endpoint", exc_info=True
-                )
-        repository = getattr(self, "learning_repository", None)
-        if repository is None:
-            return
-        try:
-            repository.record_negotiation_learning(
-                workflow_id=getattr(context, "workflow_id", None),
-                rfq_id=rfq_id,
-                supplier_id=supplier,
-                decision=decision,
-                state=state,
-                awaiting_response=awaiting_response,
-                supplier_reply_registered=supplier_reply_registered,
-            )
-        except Exception:
-            logger.debug(
-                "Failed to capture negotiation learning for %s/%s", rfq_id, supplier,
-                exc_info=True,
-            )
->>>>>>> e762e663
 
     def _collect_recipient_candidates(self, context: AgentContext) -> List[str]:
         seen: Set[str] = set()
