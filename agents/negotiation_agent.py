--- conflicted
+++ resolved
@@ -93,10 +93,6 @@
         self.device = configure_gpu()
         self._state_cache: Dict[Tuple[str, str], Dict[str, Any]] = {}
         self._email_agent: Optional[EmailDraftingAgent] = None
-<<<<<<< HEAD
-=======
-
->>>>>>> e5956af2
 
     def run(self, context: AgentContext) -> AgentOutput:
         logger.info("NegotiationAgent starting")
@@ -245,17 +241,13 @@
         counter_price = decision.get("counter_price")
         if counter_price is not None:
             counter_options.append({"price": counter_price, "terms": None, "bundle": None})
-
         if rfq_id and supplier:
             self._store_session(rfq_id, supplier, round_no, counter_price)
-<<<<<<< HEAD
 
         try:
             supplier_reply_count = int(state.get("supplier_reply_count", 0))
         except Exception:
             supplier_reply_count = 0
-=======
->>>>>>> e5956af2
 
         draft_payload = {
             "intent": "NEGOTIATION_COUNTER",
@@ -271,11 +263,7 @@
             "lead_time_request": decision.get("lead_time_request"),
             "rationale": decision.get("rationale"),
             "round": round_no,
-<<<<<<< HEAD
             "supplier_reply_count": supplier_reply_count,
-=======
-            "supplier_reply_count": state.get("supplier_reply_count", 0),
->>>>>>> e5956af2
             "supplier_message": supplier_message,
             "supplier_snippets": supplier_snippets,
             "from_address": context.input_data.get("from_address"),
@@ -287,11 +275,7 @@
             "target_price": target_price,
             "current_offer": price,
             "round": round_no,
-<<<<<<< HEAD
             "supplier_reply_count": supplier_reply_count,
-=======
-            "supplier_reply_count": state.get("supplier_reply_count", 0),
->>>>>>> e5956af2
             "strategy": decision.get("strategy"),
             "asks": decision.get("asks", []),
             "lead_time_request": decision.get("lead_time_request"),
@@ -330,16 +314,10 @@
         )
 
         email_output: Optional[AgentOutput] = None
-<<<<<<< HEAD
         fallback_payload: Optional[Dict[str, Any]] = None
         if email_payload and supplier and rfq_id:
             email_output = self._invoke_email_drafting_agent(context, email_payload)
             fallback_payload = dict(email_payload)
-=======
-        if email_payload and supplier and rfq_id:
-            email_output = self._invoke_email_drafting_agent(context, email_payload)
->>>>>>> e5956af2
-
         if email_output and email_output.status == AgentStatus.SUCCESS:
             email_data = email_output.data or {}
             email_action_id = email_output.action_id or email_data.get("action_id")
@@ -359,7 +337,6 @@
         else:
             draft_records.append(dict(draft_stub))
             next_agents = ["EmailDraftingAgent"]
-<<<<<<< HEAD
             if fallback_payload is None:
                 # Reconstruct a payload compatible with EmailDraftingAgent expectations.
                 fallback_payload = self._build_email_agent_payload(
@@ -369,8 +346,6 @@
                     state,
                     negotiation_message,
                 )
-=======
->>>>>>> e5956af2
 
         state["status"] = "ACTIVE"
         state["awaiting_response"] = True
@@ -379,12 +354,7 @@
         if email_action_id:
             state["last_agent_msg_id"] = email_action_id
         self._save_session_state(rfq_id, supplier, state)
-<<<<<<< HEAD
-
         public_state = self._public_state(state)
-=======
->>>>>>> e5956af2
-
         data = {
             "supplier": supplier,
             "rfq_id": rfq_id,
@@ -402,11 +372,7 @@
             "intent": "NEGOTIATION_COUNTER",
             "draft_payload": draft_payload,
             "drafts": draft_records,
-<<<<<<< HEAD
             "session_state": public_state,
-=======
-            "session_state": self._public_state(state),
->>>>>>> e5956af2
             "currency": currency,
             "current_offer": price,
             "target_price": target_price,
@@ -420,8 +386,6 @@
             data["email_body"] = email_body
         if email_action_id:
             data["email_action_id"] = email_action_id
-
-<<<<<<< HEAD
         pass_fields: Dict[str, Any] = data
 
         if next_agents:
@@ -484,9 +448,6 @@
 
             pass_fields = dict(data)
             pass_fields.update(merge_payload)
-
-=======
->>>>>>> e5956af2
         logger.info(
             "NegotiationAgent prepared counter round %s for supplier=%s rfq_id=%s", round_no, supplier, rfq_id
         )
@@ -494,11 +455,7 @@
         return AgentOutput(
             status=AgentStatus.SUCCESS,
             data=data,
-<<<<<<< HEAD
             pass_fields=pass_fields,
-=======
-            pass_fields=data,
->>>>>>> e5956af2
             next_agents=next_agents,
         )
 
@@ -515,7 +472,6 @@
             "last_agent_msg_id": None,
             "last_email_sent_at": None,
         }
-<<<<<<< HEAD
 
     def _public_state(self, state: Dict[str, Any]) -> Dict[str, Any]:
         return {
@@ -525,17 +481,7 @@
             "awaiting_response": bool(state.get("awaiting_response", False)),
         }
 
-=======
-
-    def _public_state(self, state: Dict[str, Any]) -> Dict[str, Any]:
-        return {
-            "supplier_reply_count": int(state.get("supplier_reply_count", 0)),
-            "current_round": int(state.get("current_round", 1)),
-            "status": state.get("status", "ACTIVE"),
-            "awaiting_response": bool(state.get("awaiting_response", False)),
-        }
-
->>>>>>> e5956af2
+
     def _load_session_state(
         self, rfq_id: Optional[str], supplier: Optional[str]
     ) -> Tuple[Dict[str, Any], bool]:
@@ -575,7 +521,6 @@
             logger.exception("failed to load negotiation session state")
         self._state_cache[key] = dict(state)
         return dict(state), exists
-<<<<<<< HEAD
 
     def _save_session_state(self, rfq_id: Optional[str], supplier: Optional[str], state: Dict[str, Any]) -> None:
         if not rfq_id or not supplier:
@@ -699,131 +644,6 @@
         reason_text = reason or "No further action required."
         return f"Negotiation {status_text} after round {round_no}: {reason_text}"
 
-=======
-
-    def _save_session_state(self, rfq_id: Optional[str], supplier: Optional[str], state: Dict[str, Any]) -> None:
-        if not rfq_id or not supplier:
-            return
-        key = (str(rfq_id), str(supplier))
-        self._state_cache[key] = dict(state)
-        try:
-            with self.agent_nick.get_db_connection() as conn:
-                with conn.cursor() as cur:
-                    cur.execute(
-                        """
-                        INSERT INTO proc.negotiation_session_state (
-                            rfq_id,
-                            supplier_id,
-                            supplier_reply_count,
-                            current_round,
-                            status,
-                            awaiting_response,
-                            last_supplier_msg_id,
-                            last_agent_msg_id,
-                            last_email_sent_at,
-                            updated_on
-                        )
-                        VALUES (%s, %s, %s, %s, %s, %s, %s, %s, %s, NOW())
-                        ON CONFLICT (rfq_id, supplier_id) DO UPDATE SET
-                            supplier_reply_count = EXCLUDED.supplier_reply_count,
-                            current_round = EXCLUDED.current_round,
-                            status = EXCLUDED.status,
-                            awaiting_response = EXCLUDED.awaiting_response,
-                            last_supplier_msg_id = EXCLUDED.last_supplier_msg_id,
-                            last_agent_msg_id = EXCLUDED.last_agent_msg_id,
-                            last_email_sent_at = EXCLUDED.last_email_sent_at,
-                            updated_on = NOW()
-                        """,
-                        (
-                            rfq_id,
-                            supplier,
-                            int(state.get("supplier_reply_count", 0)),
-                            int(state.get("current_round", 1)),
-                            state.get("status", "ACTIVE"),
-                            bool(state.get("awaiting_response", False)),
-                            state.get("last_supplier_msg_id"),
-                            state.get("last_agent_msg_id"),
-                            state.get("last_email_sent_at"),
-                        ),
-                    )
-                conn.commit()
-        except Exception:  # pragma: no cover - best effort
-            logger.exception("failed to persist negotiation session state")
-
-    # ------------------------------------------------------------------
-    # Decision support helpers
-    # ------------------------------------------------------------------
-    def _detect_final_offer(
-        self, supplier_message: Optional[str], supplier_snippets: List[str]
-    ) -> Optional[str]:
-        texts: List[str] = []
-        if supplier_message:
-            texts.append(supplier_message)
-        texts.extend(snippet for snippet in supplier_snippets if snippet)
-        for text in texts:
-            lowered = text.lower()
-            for pattern in FINAL_OFFER_PATTERNS:
-                if pattern in lowered:
-                    return f"Supplier indicated final offer via phrase '{pattern}'."
-        return None
-
-    def _should_continue(
-        self,
-        state: Dict[str, Any],
-        supplier_reply_registered: bool,
-        final_offer_reason: Optional[str],
-    ) -> Tuple[bool, str, str]:
-        status = state.get("status", "ACTIVE")
-        if status in {"COMPLETED", "EXHAUSTED"}:
-            return False, status, f"Session already {status.lower()}."
-        if final_offer_reason:
-            return False, "COMPLETED", final_offer_reason
-        replies = int(state.get("supplier_reply_count", 0))
-        if replies >= MAX_SUPPLIER_REPLIES:
-            return False, "EXHAUSTED", "Supplier reply cap reached."
-        if state.get("awaiting_response") and not supplier_reply_registered:
-            return False, status or "ACTIVE", "Awaiting supplier response."
-        return True, "ACTIVE", ""
-
-    def _build_summary(
-        self,
-        rfq_id: Optional[str],
-        decision: Dict[str, Any],
-        price: Optional[float],
-        target_price: Optional[float],
-        currency: Optional[str],
-        round_no: int,
-    ) -> str:
-        parts: List[str] = []
-        rfq_text = rfq_id or "RFQ"
-        parts.append(f"Round {round_no} plan for {rfq_text}: {decision.get('strategy')}")
-        counter_price = decision.get("counter_price")
-        if counter_price is not None:
-            parts.append(
-                f"Counter at {self._format_currency(counter_price, currency)} against supplier offer"
-            )
-        elif price is not None:
-            parts.append(
-                f"Seek clarification before accepting {self._format_currency(price, currency)}"
-            )
-        if target_price is not None and price is not None:
-            parts.append(
-                f"Target {self._format_currency(target_price, currency)} vs offer {self._format_currency(price, currency)}"
-            )
-        lead_time = decision.get("lead_time_request")
-        if lead_time:
-            parts.append(f"Lead time ask: {lead_time}")
-        asks = decision.get("asks") or []
-        if asks:
-            parts.append("Key asks: " + "; ".join(asks))
-        return ". ".join(parts)
-
-    def _build_stop_message(self, status: str, reason: str, round_no: int) -> str:
-        status_text = status.capitalize()
-        reason_text = reason or "No further action required."
-        return f"Negotiation {status_text} after round {round_no}: {reason_text}"
-
->>>>>>> e5956af2
     def _store_session(self, rfq_id: str, supplier: str, round_no: int, counter_price: Optional[float]) -> None:
         """Persist negotiation round details."""
         if not rfq_id or not supplier:
@@ -966,7 +786,6 @@
         negotiation_message: str,
     ) -> Optional[Dict[str, Any]]:
         if not isinstance(draft_payload, dict):
-<<<<<<< HEAD
             return None
         payload = dict(draft_payload)
         payload.setdefault("decision", decision)
@@ -1002,40 +821,3 @@
         except Exception:
             logger.exception("Failed to invoke EmailDraftingAgent for negotiation counter")
             return None
-=======
-            return None
-        payload = dict(draft_payload)
-        payload.setdefault("decision", decision)
-        payload.setdefault("session_state", self._public_state(state))
-        payload.setdefault("negotiation_message", negotiation_message)
-        payload.setdefault("supplier_reply_count", state.get("supplier_reply_count", 0))
-        supplier_name = context.input_data.get("supplier_name")
-        if supplier_name:
-            payload.setdefault("supplier_name", supplier_name)
-        contact = context.input_data.get("from_address")
-        if contact:
-            payload.setdefault("recipients", [contact])
-        payload.setdefault("intent", "NEGOTIATION_COUNTER")
-        return payload
-
-    def _invoke_email_drafting_agent(
-        self,
-        parent_context: AgentContext,
-        payload: Dict[str, Any],
-    ) -> Optional[AgentOutput]:
-        try:
-            if self._email_agent is None:
-                self._email_agent = EmailDraftingAgent(self.agent_nick)
-            email_context = AgentContext(
-                workflow_id=parent_context.workflow_id,
-                agent_id="EmailDraftingAgent",
-                user_id=parent_context.user_id,
-                input_data=payload,
-                parent_agent=parent_context.agent_id,
-                routing_history=list(parent_context.routing_history),
-            )
-            return self._email_agent.execute(email_context)
-        except Exception:
-            logger.exception("Failed to invoke EmailDraftingAgent for negotiation counter")
-            return None
->>>>>>> e5956af2
