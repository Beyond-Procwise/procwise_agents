--- conflicted
+++ resolved
@@ -131,7 +131,6 @@
         }
 
     plan = compute_decision(payload, supplier_message_text=supplier_message or "", offer_prev=offer_prev)
-<<<<<<< HEAD
 
     decision: Dict[str, Any] = {
         "strategy": plan.get("decision", "counter"),
@@ -153,29 +152,6 @@
     if constraints:
         decision.setdefault("constraints", constraints)
 
-=======
-
-    decision: Dict[str, Any] = {
-        "strategy": plan.get("decision", "counter"),
-        "counter_price": plan.get("counter_price"),
-        "asks": plan.get("asks", []),
-        "lead_time_request": plan.get("lead_time_request"),
-        "rationale": plan.get("message", ""),
-        "decision_origin": "plan_counter",
-        "price_plan_locked": True,
-    }
-
-    if lead_weeks and lead_weeks > 3:
-        lead_req = plan.get("lead_time_request") or "≤ 2 weeks or split shipment (20–30% now, balance later)"
-        decision["lead_time_request"] = lead_req
-        if plan.get("asks") is None:
-            decision["asks"] = []
-        decision["asks"] = list(dict.fromkeys((decision.get("asks") or []) + ["Split shipment or expedite option"]))
-
-    if constraints:
-        decision.setdefault("constraints", constraints)
-
->>>>>>> 409d4984
     decision.setdefault("decision_log", plan.get("log", []))
     return decision
 
