--- conflicted
+++ resolved
@@ -115,7 +115,6 @@
 
         # Data manipulation commands for supplier responses
         if upper_stmt.startswith("INSERT INTO PROC.SUPPLIER_RESPONSE"):
-<<<<<<< HEAD
             columns = [
                 "workflow_id",
                 "unique_id",
@@ -125,19 +124,6 @@
                 "response_subject",
                 "response_text",
                 "response_body",
-=======
-            column_order = [
-                "workflow_id",
-                "supplier_id",
-                "supplier_email",
-                "rfq_id",
-                "unique_id",
-                "response_text",
-                "response_body",
-                "body_html",
-                "response_message_id",
-                "response_subject",
->>>>>>> 8ba34a86
                 "response_from",
                 "response_date",
                 "original_message_id",
@@ -145,7 +131,6 @@
                 "match_confidence",
                 "match_score",
                 "price",
-<<<<<<< HEAD
                 "lead_time",
                 "response_time",
                 "received_time",
@@ -173,77 +158,6 @@
                 workflow_id,
                 unique_id,
                 mapped,
-=======
-                "currency",
-                "payment_terms",
-                "warranty",
-                "validity",
-                "exceptions",
-                "lead_time",
-                "response_time",
-                "received_time",
-                "match_evidence",
-                "matched_on",
-                "raw_headers",
-                "tables",
-                "attachments",
-                "processed",
-            ]
-            values = {key: params[idx] if idx < len(params) else None for idx, key in enumerate(column_order)}
-            workflow_id = values.get("workflow_id")
-            unique_id = values.get("unique_id")
-            if workflow_id is None or unique_id is None:
-                return
-            self._store.upsert_supplier_response(
-                workflow_id,
-                unique_id,
-                values,
-            )
-            return
-
-        if upper_stmt.startswith("UPDATE PROC.SUPPLIER_RESPONSE SET SUPPLIER_ID"):
-            update_keys = [
-                "supplier_id",
-                "supplier_email",
-                "rfq_id",
-                "response_text",
-                "response_body",
-                "body_html",
-                "response_subject",
-                "response_from",
-                "response_date",
-                "original_message_id",
-                "original_subject",
-                "match_confidence",
-                "match_score",
-                "price",
-                "currency",
-                "payment_terms",
-                "warranty",
-                "validity",
-                "exceptions",
-                "lead_time",
-                "response_time",
-                "received_time",
-                "match_evidence",
-                "matched_on",
-                "raw_headers",
-                "tables",
-                "attachments",
-                "processed",
-                "workflow_id",
-                "response_message_id",
-            ]
-            values = {key: params[idx] if idx < len(params) else None for idx, key in enumerate(update_keys)}
-            workflow_id = values.pop("workflow_id")
-            response_message_id = values.pop("response_message_id")
-            if workflow_id is None or response_message_id is None:
-                return
-            self._store.update_supplier_response_by_message_id(
-                workflow_id,
-                response_message_id,
-                values,
->>>>>>> 8ba34a86
             )
             return
 
@@ -331,12 +245,6 @@
                 "original_subject",
                 "match_confidence",
                 "match_score",
-<<<<<<< HEAD
-=======
-                "match_evidence",
-                "matched_on",
-                "raw_headers",
->>>>>>> 8ba34a86
                 "price",
                 "currency",
                 "payment_terms",
@@ -374,7 +282,6 @@
 
         # Workflow email tracking commands
         if upper_stmt.startswith("INSERT INTO PROC.WORKFLOW_EMAIL_TRACKING"):
-<<<<<<< HEAD
             columns = [
                 "workflow_id",
                 "unique_id",
@@ -409,41 +316,6 @@
                 workflow_id,
                 unique_id,
                 mapped,
-=======
-            (
-                workflow_id,
-                unique_id,
-                dispatch_key,
-                supplier_id,
-                supplier_email,
-                recipient_emails,
-                message_id,
-                subject,
-                dispatched_at,
-                responded_at,
-                response_message_id,
-                matched,
-                thread_headers,
-            ) = params
-            self._store.upsert_workflow_tracking(
-                workflow_id,
-                unique_id,
-                {
-                    "workflow_id": workflow_id,
-                    "unique_id": unique_id,
-                    "dispatch_key": dispatch_key,
-                    "supplier_id": supplier_id,
-                    "supplier_email": supplier_email,
-                    "recipient_emails": recipient_emails,
-                    "message_id": message_id,
-                    "subject": subject,
-                    "dispatched_at": dispatched_at,
-                    "responded_at": responded_at,
-                    "response_message_id": response_message_id,
-                    "matched": matched,
-                    "thread_headers": thread_headers,
-                },
->>>>>>> 8ba34a86
             )
             return
 
@@ -625,12 +497,6 @@
                 "supplier_email",
                 "rfq_id",
                 "unique_id",
-<<<<<<< HEAD
-=======
-                "response_text",
-                "response_body",
-                "body_html",
->>>>>>> 8ba34a86
                 "response_message_id",
                 "response_subject",
                 "response_text",
@@ -641,12 +507,6 @@
                 "original_subject",
                 "match_confidence",
                 "match_score",
-<<<<<<< HEAD
-=======
-                "match_evidence",
-                "matched_on",
-                "raw_headers",
->>>>>>> 8ba34a86
                 "price",
                 "currency",
                 "payment_terms",
@@ -656,14 +516,9 @@
                 "lead_time",
                 "response_time",
                 "received_time",
-<<<<<<< HEAD
                 "dispatch_id",
                 "matched_on",
                 "raw_headers",
-=======
-                "tables",
-                "attachments",
->>>>>>> 8ba34a86
                 "processed",
             ],
             "proc.workflow_email_tracking": [
