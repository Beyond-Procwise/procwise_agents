"""Background service that continuously polls IMAP for supplier responses."""

from __future__ import annotations

import imaplib
import logging
import os
import threading
import time
from dataclasses import MISSING
from typing import Any, Callable, Dict, List, Optional, Sequence, Set

from repositories import (
<<<<<<< HEAD
    draft_rfq_emails_repo,
    supplier_response_repo,
    workflow_email_tracking_repo,
)
from repositories.workflow_email_tracking_repo import WorkflowDispatchRow
from services.email_watcher import EmailWatcher, EmailWatcherConfig
=======
    supplier_response_repo,
    workflow_email_tracking_repo,
    workflow_lifecycle_repo,
)
from repositories.workflow_email_tracking_repo import WorkflowDispatchRow
from services.email_watcher_v2 import EmailWatcherV2
from services.event_bus import get_event_bus
>>>>>>> 8ba34a86

try:  # pragma: no cover - settings import may fail in minimal environments
    from config.settings import settings as app_settings
except Exception:  # pragma: no cover - fallback when settings module unavailable
    app_settings = None

logger = logging.getLogger(__name__)


MAX_IMAP_AUTH_RETRIES = 3


def send_alert(alert_code: str, payload: Optional[Dict[str, Any]] = None) -> None:
    """Publish an alert event for operational visibility."""

    message = {"alert_code": alert_code}
    if payload:
        message.update(payload)
    try:
        bus = get_event_bus()
    except Exception:
        logger.exception("Failed to initialise event bus for alert %s", alert_code)
        return
    try:
        bus.publish("alerts", message)
    except Exception:
        logger.exception("Failed to publish alert %s", alert_code)


def _env(key: str, default: Optional[str] = None) -> Optional[str]:
    value = os.environ.get(key)
    if value in (None, ""):
        return default
    return value


def _setting(*attr_names: str) -> Optional[str]:
    if not app_settings:
        return None
    for name in attr_names:
        value = getattr(app_settings, name, None)
        if value not in (None, ""):
            return value
    return None


def _resolve_float(env_key: str, setting_keys: Sequence[str], default: float) -> float:
    raw_env = _env(env_key)
    if raw_env not in (None, ""):
        try:
            return float(raw_env)
        except Exception:
            logger.warning("Invalid %s value %s; falling back to %s", env_key, raw_env, default)
    for key in setting_keys:
        raw_setting = _setting(key)
        if raw_setting in (None, ""):
            continue
        try:
            return float(raw_setting)
        except Exception:
            logger.warning("Invalid setting %s=%s; falling back to %s", key, raw_setting, default)
    return default


def _resolve_optional_int(env_key: str, setting_keys: Sequence[str]) -> Optional[int]:
    raw_env = _env(env_key)
    if raw_env not in (None, ""):
        try:
            candidate = int(float(raw_env))
        except Exception:
            logger.warning("Invalid %s value %s; ignoring", env_key, raw_env)
        else:
            if candidate > 0:
                return candidate
    for key in setting_keys:
        raw_setting = _setting(key)
        if raw_setting in (None, ""):
            continue
        try:
            candidate = int(float(raw_setting))
        except Exception:
            logger.warning("Invalid setting %s=%s; ignoring", key, raw_setting)
            continue
        if candidate > 0:
            return candidate
    return None


def _load_dispatch_rows(workflow_id: str) -> List[WorkflowDispatchRow]:
    try:
        workflow_email_tracking_repo.init_schema()
        return workflow_email_tracking_repo.load_workflow_rows(workflow_id=workflow_id)
    except Exception:  # pragma: no cover - defensive
        logger.exception("Failed to load workflow dispatch records for %s", workflow_id)
        return []


def _serialise_response(row: Dict[str, Any], mailbox: Optional[str]) -> Dict[str, Any]:
    return {
        "workflow_id": row.get("workflow_id"),
        "unique_id": row.get("unique_id"),
        "supplier_id": row.get("supplier_id"),
        "rfq_id": row.get("rfq_id"),
        "body_text": row.get("response_text", ""),
        "body_html": row.get("response_body"),
        "subject": row.get("subject"),
        "from_addr": row.get("from_addr"),
        "message_id": row.get("message_id"),
        "received_at": row.get("received_time"),
        "mailbox": mailbox,
        "imap_uid": None,
        "price": row.get("price"),
        "lead_time": row.get("lead_time"),
    }


def _resolve_agent_dependency(
    agent_registry: Optional[Any],
    orchestrator: Optional[Any],
    preferred_keys: Sequence[str],
) -> Optional[Any]:
    """Best-effort resolution of shared agent instances.

    The email watcher operates in long-running background threads where
    instantiating new agent instances is expensive (pulling vector stores,
    DB connections, etc.).  This helper attempts to reuse agents that have
    already been registered with either the provided ``agent_registry`` or
    an ``orchestrator`` instance.  ``preferred_keys`` accepts both snake_case
    and CamelCase identifiers so legacy aliases resolve correctly.
    """

    if not preferred_keys:
        return None

    registries: List[Any] = []
    if agent_registry:
        registries.append(agent_registry)
    if orchestrator:
        orch_registry = getattr(orchestrator, "agents", None)
        if orch_registry:
            registries.append(orch_registry)
        agent_nick = getattr(orchestrator, "agent_nick", None)
        if agent_nick:
            nick_registry = getattr(agent_nick, "agents", None)
            if nick_registry:
                registries.append(nick_registry)

    for registry in registries:
        if registry is None:
            continue
        getter = getattr(registry, "get", None)
        for key in preferred_keys:
            candidate = None
            if callable(getter):
                try:
                    candidate = getter(key)
                except Exception:  # pragma: no cover - defensive
                    candidate = None
            if candidate is None and hasattr(registry, "__getitem__"):
                try:
                    candidate = registry[key]
                except Exception:  # pragma: no cover - registry miss or KeyError
                    candidate = None
            if candidate:
                return candidate

    fallback_sources: List[Any] = []
    if agent_registry:
        fallback_sources.append(agent_registry)
    if orchestrator:
        fallback_sources.append(orchestrator)
        agent_nick = getattr(orchestrator, "agent_nick", None)
        if agent_nick:
            fallback_sources.append(agent_nick)

    for source in fallback_sources:
        if source is None:
            continue
        for key in preferred_keys:
            candidate = getattr(source, key, None)
            if candidate:
                return candidate
            alt = getattr(source, f"{key}_agent", None)
            if alt:
                return alt

    return None


def run_email_watcher_for_workflow(
    *,
    workflow_id: str,
    run_id: Optional[str],
    wait_seconds_after_last_dispatch: int = 90,
    lookback_minutes: int = 240,
    mailbox_name: Optional[str] = None,
    agent_registry: Optional[Dict[str, Any]] = None,
    orchestrator: Optional[Any] = None,
    supplier_agent: Optional[Any] = None,
    negotiation_agent: Optional[Any] = None,
    process_routing_service: Optional[Any] = None,
    max_workers: int = 8,
) -> Dict[str, Any]:
    """Collect supplier responses for ``workflow_id`` using the unified EmailWatcher."""

    _ = run_id  # maintained for backwards compatibility
    _ = agent_registry
    _ = orchestrator
    _ = max_workers
    _ = lookback_minutes

    workflow_key = (workflow_id or "").strip()
    if not workflow_key:
        return {
            "status": "failed",
            "reason": "workflow_id is required",
            "workflow_id": workflow_id,
        }

    dispatch_rows = _load_dispatch_rows(workflow_key)
    if not dispatch_rows:
        return {
            "status": "skipped",
            "reason": f"No recorded dispatches for workflow {workflow_key}",
            "workflow_id": workflow_key,
            "expected": 0,
            "found": 0,
            "rows": [],
            "matched_unique_ids": [],
        }

    expected_unique_ids, _, _ = draft_rfq_emails_repo.expected_unique_ids_and_last_dispatch(
        workflow_id=workflow_key
    )
    expected_unique_ids = {
        (unique_id or "").strip()
        for unique_id in expected_unique_ids
        if unique_id and unique_id.strip()
    }

    rows_by_uid = {
        (row.unique_id or "").strip(): row
        for row in dispatch_rows
        if (row.unique_id or "").strip()
    }

    if not expected_unique_ids:
        logger.debug(
            "Workflow %s has no expected dispatch records from drafting; deferring watcher",
            workflow_key,
        )
        return {
            "status": "waiting_for_dispatch",
            "reason": "No expected dispatches recorded",
            "workflow_id": workflow_key,
            "expected": len(dispatch_rows),
            "found": 0,
            "rows": [],
            "matched_unique_ids": [],
            "pending_unique_ids": [],
            "missing_required_fields": {},
        }

    missing_expected_rows = sorted(
        uid for uid in expected_unique_ids if uid not in rows_by_uid
    )
    if missing_expected_rows:
        logger.debug(
            "Workflow %s awaiting dispatch rows for %s; deferring watcher",
            workflow_key,
            missing_expected_rows,
        )
        return {
            "status": "waiting_for_dispatch",
            "reason": "Waiting for all dispatches to complete",
            "workflow_id": workflow_key,
            "expected": len(expected_unique_ids),
            "found": len(expected_unique_ids) - len(missing_expected_rows),
            "rows": [],
            "matched_unique_ids": [],
            "pending_unique_ids": missing_expected_rows,
            "missing_required_fields": {uid: ["dispatch_record"] for uid in missing_expected_rows},
        }

    expected_dispatch_total = len(expected_unique_ids)

    imap_host = _env("IMAP_HOST") or _setting("imap_host")
    imap_user = _env("IMAP_USER")
    imap_username = (
        _env("IMAP_USERNAME")
        or _setting("imap_username", "imap_user", "imap_login")
        or (imap_user.split("@")[0] if imap_user and "@" in imap_user else None)
    )
    imap_password = _env("IMAP_PASSWORD") or _setting("imap_password")
    imap_domain = _env("IMAP_DOMAIN") or _setting("imap_domain")
    imap_login = _env("IMAP_LOGIN") or _setting("imap_login")

    def _normalise_domain(value: Optional[str]) -> Optional[str]:
        if not value:
            return None
        domain = value.strip()
        if "@" in domain:
            domain = domain.split("@", 1)[-1]
        return domain or None

    def _pick_login() -> Optional[str]:
        if imap_login:
            return imap_login.strip()
        if imap_user:
            candidate = imap_user.strip()
            if candidate:
                return candidate
        username = (imap_username or "").strip()
        if not username:
            return None
        if "@" in username:
            return username
        domain = _normalise_domain(imap_domain)
        if domain:
            return f"{username}@{domain}"
        return username

    imap_login = _pick_login()
    if not imap_username and imap_login:
        imap_username = imap_login.strip() or None
    try:
        imap_port = int(_env("IMAP_PORT")) if _env("IMAP_PORT") else None
    except Exception:
        imap_port = None
    imap_use_ssl_raw = (
        _env("IMAP_USE_SSL")
        or _env("IMAP_ENCRYPTION")
        or _setting("imap_use_ssl", "imap_encryption")
    )
    imap_use_ssl: Optional[bool]
    if imap_use_ssl_raw is None:
        imap_use_ssl = None
    else:
        raw_value = str(imap_use_ssl_raw).strip().lower()
        if raw_value in {"0", "false", "no", "none", "off"}:
            imap_use_ssl = False
        elif raw_value in {"ssl", "imaps", "true", "1", "yes", "on"}:
            imap_use_ssl = True
        else:
            imap_use_ssl = True
    mailbox = (
        mailbox_name
        or _env("IMAP_MAILBOX")
        or _setting("imap_mailbox")
        or "INBOX"
    )

    if not imap_host or not imap_password or not (imap_username or imap_login):
        logger.warning(
            "IMAP credentials are not configured; skipping EmailWatcher (host=%s user=%s)",
            imap_host,
            imap_username,
        )
        return {
            "status": "skipped",
            "reason": "IMAP credentials not configured",
            "workflow_id": workflow_key,
            "expected": len(dispatch_rows),
            "found": 0,
            "rows": [],
            "matched_unique_ids": [],
        }

    missing_required_fields: Dict[str, List[str]] = {}
    missing_message_ids: List[str] = []

    for unique_id in sorted(expected_unique_ids):
        row = rows_by_uid.get(unique_id)
        missing_fields: List[str] = []
        if not row:
            missing_fields.append("dispatch_record")
        else:
            if getattr(row, "dispatched_at", None) is None:
                missing_fields.append("dispatched_at")
            message_id = (row.message_id or "").strip()
            if not message_id:
                missing_message_ids.append(unique_id)
                missing_fields.append("message_id")

<<<<<<< HEAD
        if missing_fields:
            missing_required_fields[unique_id] = missing_fields
=======
        message_id = (row.message_id or "").strip()
        if not message_id:
            missing_fields.append("message_id")
            missing_message_ids.append(identifier)
>>>>>>> 8ba34a86

        supplier_email = (row.supplier_email or "").strip()
        if not supplier_email:
            missing_fields.append("supplier_email")

        subject_value = (row.subject or "").strip()
        if not subject_value:
            missing_fields.append("subject")

        if missing_fields:
            missing_required_fields[identifier] = missing_fields
            continue

    if missing_message_ids:
        logger.warning(
            "Workflow %s has dispatches missing message_id: %s",
            workflow_key,
            ", ".join(sorted(missing_message_ids)),
        )

    if missing_required_fields:
        logger.debug(
            "Workflow %s has pending dispatch metadata; deferring watcher start (missing=%s)",
            workflow_key,
            missing_required_fields,
        )
        return {
            "status": "waiting_for_dispatch",
            "reason": "Waiting for all dispatches to complete",
            "workflow_id": workflow_key,
            "expected": expected_dispatch_total,
            "found": 0,
            "rows": [],
            "matched_unique_ids": [],
            "pending_unique_ids": sorted(missing_required_fields.keys()),
            "missing_required_fields": missing_required_fields,
        }

    completed_unique_ids = {
        unique_id
        for unique_id in expected_unique_ids
        if unique_id in rows_by_uid
        and (rows_by_uid[unique_id].message_id or "").strip()
        and getattr(rows_by_uid[unique_id], "dispatched_at", None) is not None
    }
    if expected_unique_ids and expected_unique_ids - completed_unique_ids:
        pending = sorted(expected_unique_ids - completed_unique_ids)
        logger.debug(
            "Workflow %s dispatches incomplete; waiting for %s to finish",
            workflow_key,
            pending,
        )
        return {
            "status": "waiting_for_dispatch",
            "reason": "Waiting for all dispatches to complete",
            "workflow_id": workflow_key,
            "expected": expected_dispatch_total,
            "found": len(completed_unique_ids),
            "rows": [],
            "matched_unique_ids": [],
            "pending_unique_ids": pending,
            "missing_required_fields": missing_required_fields,
        }

    try:
        poll_interval = int(_env("IMAP_POLL_INTERVAL", "30"))
    except Exception:
        poll_interval = 30
    try:
        max_attempts = int(_env("IMAP_MAX_POLL_ATTEMPTS", "10"))
    except Exception:
        max_attempts = 10

    poll_backoff_factor = _resolve_float(
        "IMAP_POLL_BACKOFF_FACTOR",
        ("imap_poll_backoff_factor", "poll_backoff_factor"),
        1.8,
    )
    poll_jitter_seconds = max(
        0.0,
        _resolve_float(
            "IMAP_POLL_JITTER_SECONDS",
            ("imap_poll_jitter_seconds", "poll_jitter_seconds"),
            2.0,
        ),
    )
    poll_max_interval_default = float(max(poll_interval * 6, poll_interval))
    poll_max_interval = _resolve_float(
        "IMAP_POLL_MAX_INTERVAL",
        ("imap_poll_max_interval", "poll_max_interval_seconds"),
        poll_max_interval_default,
    )
    poll_max_interval_seconds = max(int(poll_max_interval), poll_interval)
    poll_timeout_seconds = _resolve_optional_int(
        "IMAP_POLL_TIMEOUT_SECONDS",
        ("imap_poll_timeout_seconds", "poll_timeout_seconds"),
    )

    supplier_agent = supplier_agent or _resolve_agent_dependency(
        agent_registry, orchestrator, ("supplier_interaction", "SupplierInteractionAgent")
    )
    negotiation_agent = negotiation_agent or _resolve_agent_dependency(
        agent_registry, orchestrator, ("negotiation", "NegotiationAgent")
    )
    process_routing_service = process_routing_service or _resolve_agent_dependency(
        agent_registry,
        orchestrator,
        ("process_routing_service", "process_router", "ProcessRoutingService"),
    )
    if process_routing_service is None and supplier_agent is not None:
        process_routing_service = getattr(supplier_agent, "process_routing_service", None)

    response_grace_seconds = _resolve_optional_int(
        "EMAIL_WATCHER_RESPONSE_GRACE_SECONDS",
        ("email_response_grace_seconds", "response_grace_seconds"),
    )
    default_grace_field = EmailWatcherConfig.__dataclass_fields__["response_grace_seconds"]
    default_grace_seconds = default_grace_field.default
    if default_grace_seconds is MISSING:
        default_grace_seconds = 180

    config = EmailWatcherConfig(
        imap_host=imap_host,
        imap_username=imap_username,
        imap_password=imap_password,
        imap_port=imap_port or 993,
        imap_use_ssl=True if imap_use_ssl is None else imap_use_ssl,
        imap_login=imap_login,
        imap_mailbox=mailbox or "INBOX",
        dispatch_wait_seconds=max(0, int(wait_seconds_after_last_dispatch)),
        poll_interval_seconds=max(1, poll_interval),
        max_poll_attempts=max(1, max_attempts),
        poll_backoff_factor=max(1.0, poll_backoff_factor),
        poll_jitter_seconds=poll_jitter_seconds,
        poll_max_interval_seconds=poll_max_interval_seconds,
        poll_timeout_seconds=poll_timeout_seconds,
        response_grace_seconds=response_grace_seconds
        if response_grace_seconds is not None
        else int(default_grace_seconds),
    )
    watcher = EmailWatcher(
        config=config,
        supplier_agent=supplier_agent,
        negotiation_agent=negotiation_agent,
        process_router=process_routing_service,
        sleep=time.sleep,
    )
    logger.info(
        "watcher_started workflow=%s expected=%s status=active",
        workflow_key,
        expected_dispatch_total,
    )
<<<<<<< HEAD
    try:
        result = watcher.wait_for_responses(workflow_key)
    except imaplib.IMAP4.error as exc:
        logger.error(
            "IMAP authentication failed for host=%s user=%s: %s",
            imap_host,
            imap_login or imap_username,
            exc,
        )
        return {
            "status": "failed",
            "reason": "IMAP authentication failed",
            "workflow_id": workflow_key,
            "expected": len(dispatch_rows),
            "found": 0,
            "rows": [],
            "matched_unique_ids": [],
        }
    expected = result.get("dispatched_count", expected_dispatch_total)
=======
    retry_count = 0
    while True:
        try:
            result = watcher.wait_and_collect_responses(workflow_key)
            break
        except imaplib.IMAP4.error as exc:
            logger.error(
                "IMAP authentication failed for host=%s user=%s: %s",
                imap_host,
                imap_login or imap_username,
                exc,
                exc_info=True,
            )
            send_alert(
                "IMAP_AUTH_FAILURE",
                {
                    "workflow_id": workflow_key,
                    "host": imap_host,
                    "username": imap_login or imap_username,
                    "error": str(exc),
                    "attempt": retry_count + 1,
                },
            )
            if retry_count >= MAX_IMAP_AUTH_RETRIES:
                raise
            sleep_seconds = max(1, 2 ** retry_count)
            time.sleep(sleep_seconds)
            retry_count += 1
    expected = result.get("dispatched_count", 0)
>>>>>>> 8ba34a86
    responded = result.get("responded_count", 0)
    matched = result.get("matched_responses", {}) or {}
    matched_ids = sorted(matched.keys())

    pending_rows = supplier_response_repo.fetch_pending(workflow_id=workflow_key)
    responses = [_serialise_response(row, mailbox) for row in pending_rows]

<<<<<<< HEAD
    watcher_status = result.get("status") or (
        "completed" if result.get("complete") else "pending"
    )
    status = "processed" if watcher_status == "completed" else watcher_status
=======
    workflow_status = result.get("workflow_status")
    status = workflow_status or ("processed" if result.get("complete") else "not_ready")
>>>>>>> 8ba34a86

    response_payload = {
        "status": status,
        "watcher_status": watcher_status,
        "workflow_id": workflow_key,
        "expected": expected,
        "found": responded,
        "rows": responses,
        "matched_unique_ids": matched_ids,
    }
    if workflow_status:
        response_payload["workflow_status"] = workflow_status
    if "expected_responses" in result:
        response_payload["expected_responses"] = result.get("expected_responses")
    if "elapsed_seconds" in result:
        response_payload["elapsed_seconds"] = result.get("elapsed_seconds")
    if "timeout_reached" in result:
        response_payload["timeout_reached"] = bool(result.get("timeout_reached"))
    if "pending_suppliers" in result:
        response_payload["pending_suppliers"] = result.get("pending_suppliers")
    if "pending_unique_ids" in result:
        response_payload["pending_unique_ids"] = result.get("pending_unique_ids")
    if "last_capture_ts" in result:
        response_payload["last_capture_ts"] = result.get("last_capture_ts")
    if "timeout_deadline" in result:
        response_payload["timeout_deadline"] = result.get("timeout_deadline")

<<<<<<< HEAD
    if result.get("pending_unique_ids"):
        response_payload["pending_unique_ids"] = list(result["pending_unique_ids"])
    if result.get("pending_suppliers"):
        response_payload["pending_suppliers"] = list(result["pending_suppliers"])
    if result.get("timeout_reason"):
        response_payload["timeout_reason"] = result["timeout_reason"]

    expected_ids = expected_unique_ids or {
        row.unique_id for row in dispatch_rows if row.unique_id
    }
    if status not in {"processed", "completed"}:
=======
    expected_ids = {row.unique_id for row in dispatch_rows}
    terminal_statuses = {"processed", "responses_complete"}
    if status not in terminal_statuses:
>>>>>>> 8ba34a86
        missing = sorted(expected_ids - set(matched_ids))
        response_payload["reason"] = (
            "Not all responses received"
            if missing
            else "Responses still pending"
        )
        response_payload["missing_unique_ids"] = missing
        return response_payload

    if matched_ids:
        try:
            supplier_response_repo.delete_responses(
                workflow_id=workflow_key,
                unique_ids=matched_ids,
            )
        except Exception:  # pragma: no cover - defensive
            logger.exception(
                "Failed to remove supplier responses for workflow %s",
                workflow_key,
            )

    return response_payload


class EmailWatcherService:
    """Run the unified :class:`EmailWatcher` as a background polling service."""

    def __init__(
        self,
        *,
        poll_interval_seconds: Optional[int] = None,
        post_dispatch_interval_seconds: Optional[int] = None,
        dispatch_wait_seconds: Optional[int] = None,
        watcher_runner: Optional[Callable[..., Dict[str, object]]] = None,
        agent_registry: Optional[Any] = None,
        orchestrator: Optional[Any] = None,
        supplier_agent: Optional[Any] = None,
        negotiation_agent: Optional[Any] = None,
        process_routing_service: Optional[Any] = None,
    ) -> None:
        if poll_interval_seconds is None:
            poll_interval_seconds = self._env_int("EMAIL_WATCHER_SERVICE_INTERVAL", fallback="90")
        if poll_interval_seconds <= 0:
            poll_interval_seconds = 90

        if post_dispatch_interval_seconds is None:
            post_dispatch_interval_seconds = self._env_int(
                "EMAIL_WATCHER_SERVICE_POST_DISPATCH_INTERVAL", fallback="30"
            )
        if post_dispatch_interval_seconds <= 0:
            post_dispatch_interval_seconds = 30

        if dispatch_wait_seconds is None:
            dispatch_wait_seconds = self._env_int("EMAIL_WATCHER_SERVICE_DISPATCH_WAIT", fallback="0")
        if dispatch_wait_seconds < 0:
            dispatch_wait_seconds = 0

        self._poll_interval = poll_interval_seconds
        self._post_dispatch_interval = post_dispatch_interval_seconds
        self._dispatch_wait = dispatch_wait_seconds
        self._runner: Callable[..., Dict[str, object]] = watcher_runner or run_email_watcher_for_workflow
        self._agent_registry = agent_registry
        self._orchestrator = orchestrator
        self._supplier_agent = supplier_agent
        self._negotiation_agent = negotiation_agent
        self._process_router = process_routing_service
        self._stop_event = threading.Event()
        self._wake_event = threading.Event()
        self._thread: Optional[threading.Thread] = None
        self._forced_lock = threading.Lock()
        self._forced_workflows: Set[str] = set()

    @staticmethod
    def _env_int(name: str, *, fallback: str) -> int:
        try:
            return int(os.environ.get(name, fallback))
        except Exception:
            return int(fallback)

    def start(self) -> None:
        """Start the watcher loop if it is not already running."""

        if self._thread and self._thread.is_alive():
            return

        self._stop_event.clear()
        self._wake_event.clear()
        self._thread = threading.Thread(target=self._run_loop, name="EmailWatcherService", daemon=True)
        self._thread.start()
        logger.info(
            "EmailWatcherService started (poll_interval=%ss post_dispatch_interval=%ss dispatch_wait=%ss)",
            self._poll_interval,
            self._post_dispatch_interval,
            self._dispatch_wait,
        )

    def stop(self, timeout: float = 5.0) -> None:
        """Signal the watcher loop to stop and wait for the thread."""

        self._stop_event.set()
        self._wake_event.set()
        thread = self._thread
        if thread and thread.is_alive():
            thread.join(timeout=timeout)
        self._thread = None
        logger.info("EmailWatcherService stopped")

    def notify_workflow(self, workflow_id: str) -> None:
        """Wake the service to prioritise ``workflow_id`` in the next cycle."""

        workflow_key = (workflow_id or "").strip()
        if not workflow_key:
            return

        self._preempt_existing_workflows(workflow_key)
        if self._thread and self._thread.is_alive():
            self.stop()
            self.start()
        with self._forced_lock:
            self._forced_workflows.add(workflow_key)
        self._wake_event.set()

    def _consume_forced_workflows(self) -> List[str]:
        with self._forced_lock:
            items = list(self._forced_workflows)
            self._forced_workflows.clear()
        return items

    def _preempt_existing_workflows(self, new_workflow_id: str) -> None:
        try:
            active_workflows = workflow_email_tracking_repo.load_active_workflow_ids()
        except Exception:
            logger.exception(
                "EmailWatcherService failed to enumerate active workflows before preemption"
            )
            return

        seen: Set[str] = set()
        for workflow_id in active_workflows:
            workflow_key = (workflow_id or "").strip()
            if not workflow_key or workflow_key == new_workflow_id:
                continue
            if workflow_key in seen:
                continue
            seen.add(workflow_key)
            try:
                workflow_email_tracking_repo.reset_workflow(workflow_key)
                workflow_lifecycle_repo.record_watcher_event(
                    workflow_key,
                    "watcher_stopped",
                    expected_responses=0,
                    received_responses=0,
                    metadata={
                        "stop_reason": "preempted_by_new_workflow",
                        "preempted_by": new_workflow_id,
                    },
                )
                logger.info(
                    "EmailWatcherService preempted workflow=%s in favour of workflow=%s",
                    workflow_key,
                    new_workflow_id,
                )
            except Exception:
                logger.exception(
                    "EmailWatcherService failed to preempt workflow=%s before starting workflow=%s",
                    workflow_key,
                    new_workflow_id,
                )
        if seen:
            with self._forced_lock:
                self._forced_workflows = {
                    wf for wf in self._forced_workflows if wf == new_workflow_id
                }

    def _should_skip_workflow(self, workflow_id: str) -> bool:
        """Return ``True`` when ``workflow_id`` should not be processed."""

        workflow_key = (workflow_id or "").strip()
        if not workflow_key:
            return False

        try:
            lifecycle = workflow_lifecycle_repo.get_lifecycle(workflow_key)
        except Exception:
            logger.exception(
                "EmailWatcherService failed to load lifecycle for workflow=%s",
                workflow_key,
            )
            return False

        if not lifecycle:
            return False

        negotiation_status = str(
            lifecycle.get("negotiation_status") or ""
        ).strip().lower()
        if negotiation_status not in {"completed", "finalized"}:
            return False

        watcher_status = str(lifecycle.get("watcher_status") or "").strip().lower()
        if watcher_status != "stopped":
            return False

        metadata = lifecycle.get("metadata") or {}
        stop_reason = str(metadata.get("stop_reason") or "").strip().lower()
        if stop_reason in {
            "negotiation_completed",
            "negotiation_completed_pending_responses",
        }:
            logger.debug(
                "EmailWatcherService suppressing workflow=%s due to completed negotiation",
                workflow_key,
            )
            return True

        return False

    def _wait_for_next_cycle(self, seconds: float) -> None:
        if seconds <= 0:
            seconds = 0
        deadline = time.monotonic() + seconds
        while not self._stop_event.is_set():
            remaining = deadline - time.monotonic()
            if remaining <= 0:
                break
            awakened = self._wake_event.wait(timeout=remaining)
            if awakened:
                self._wake_event.clear()
                break

    def update_dependencies(
        self,
        *,
        agent_registry: Optional[Any] = None,
        orchestrator: Optional[Any] = None,
        supplier_agent: Optional[Any] = None,
        negotiation_agent: Optional[Any] = None,
    ) -> None:
        """Refresh shared dependency references used by the watcher."""

        if agent_registry is not None:
            self._agent_registry = agent_registry
        if orchestrator is not None:
            self._orchestrator = orchestrator
        if supplier_agent is not None:
            self._supplier_agent = supplier_agent
        if negotiation_agent is not None:
            self._negotiation_agent = negotiation_agent

    def _run_loop(self) -> None:
        while not self._stop_event.is_set():
            waiting_for_dispatch = False
            processed_workflow = False
            try:
                workflow_ids = workflow_email_tracking_repo.load_active_workflow_ids()
            except Exception:
                logger.exception("Failed to load workflows for email watcher service")
                workflow_ids = []

            forced = self._consume_forced_workflows()
            if forced:
                seen = set(workflow_ids)
                for workflow_id in forced:
                    if workflow_id not in seen:
                        workflow_ids.append(workflow_id)
                        seen.add(workflow_id)

            for workflow_id in workflow_ids:
                if self._stop_event.is_set():
                    break

                if not workflow_id:
                    continue

                if self._should_skip_workflow(workflow_id):
                    processed_workflow = True
                    continue

                try:
                    result = self._runner(
                        workflow_id=workflow_id,
                        run_id=None,
                        wait_seconds_after_last_dispatch=self._dispatch_wait,
                        agent_registry=self._agent_registry,
                        orchestrator=self._orchestrator,
                        supplier_agent=self._supplier_agent,
                        negotiation_agent=self._negotiation_agent,
                        process_routing_service=self._process_router,
                    )
                    status = str(result.get("status") or "").lower()
                    processed_workflow = True
                    if status == "failed":
                        logger.error(
                            "Email watcher service failed for workflow=%s: %s",
                            workflow_id,
                            result.get("reason") or result.get("error"),
                        )
                    elif status == "waiting_for_dispatch":
                        waiting_for_dispatch = True
                except Exception:
                    logger.exception("Email watcher service encountered an error for workflow %s", workflow_id)

            if waiting_for_dispatch or not processed_workflow:
                sleep_seconds = self._poll_interval
            else:
                sleep_seconds = self._post_dispatch_interval

            self._wait_for_next_cycle(sleep_seconds)
            if self._stop_event.is_set():
                break

        logger.debug("EmailWatcherService loop terminated")<|MERGE_RESOLUTION|>--- conflicted
+++ resolved
@@ -11,22 +11,12 @@
 from typing import Any, Callable, Dict, List, Optional, Sequence, Set
 
 from repositories import (
-<<<<<<< HEAD
     draft_rfq_emails_repo,
     supplier_response_repo,
     workflow_email_tracking_repo,
 )
 from repositories.workflow_email_tracking_repo import WorkflowDispatchRow
 from services.email_watcher import EmailWatcher, EmailWatcherConfig
-=======
-    supplier_response_repo,
-    workflow_email_tracking_repo,
-    workflow_lifecycle_repo,
-)
-from repositories.workflow_email_tracking_repo import WorkflowDispatchRow
-from services.email_watcher_v2 import EmailWatcherV2
-from services.event_bus import get_event_bus
->>>>>>> 8ba34a86
 
 try:  # pragma: no cover - settings import may fail in minimal environments
     from config.settings import settings as app_settings
@@ -411,15 +401,8 @@
                 missing_message_ids.append(unique_id)
                 missing_fields.append("message_id")
 
-<<<<<<< HEAD
         if missing_fields:
             missing_required_fields[unique_id] = missing_fields
-=======
-        message_id = (row.message_id or "").strip()
-        if not message_id:
-            missing_fields.append("message_id")
-            missing_message_ids.append(identifier)
->>>>>>> 8ba34a86
 
         supplier_email = (row.supplier_email or "").strip()
         if not supplier_email:
@@ -572,7 +555,6 @@
         workflow_key,
         expected_dispatch_total,
     )
-<<<<<<< HEAD
     try:
         result = watcher.wait_for_responses(workflow_key)
     except imaplib.IMAP4.error as exc:
@@ -592,37 +574,6 @@
             "matched_unique_ids": [],
         }
     expected = result.get("dispatched_count", expected_dispatch_total)
-=======
-    retry_count = 0
-    while True:
-        try:
-            result = watcher.wait_and_collect_responses(workflow_key)
-            break
-        except imaplib.IMAP4.error as exc:
-            logger.error(
-                "IMAP authentication failed for host=%s user=%s: %s",
-                imap_host,
-                imap_login or imap_username,
-                exc,
-                exc_info=True,
-            )
-            send_alert(
-                "IMAP_AUTH_FAILURE",
-                {
-                    "workflow_id": workflow_key,
-                    "host": imap_host,
-                    "username": imap_login or imap_username,
-                    "error": str(exc),
-                    "attempt": retry_count + 1,
-                },
-            )
-            if retry_count >= MAX_IMAP_AUTH_RETRIES:
-                raise
-            sleep_seconds = max(1, 2 ** retry_count)
-            time.sleep(sleep_seconds)
-            retry_count += 1
-    expected = result.get("dispatched_count", 0)
->>>>>>> 8ba34a86
     responded = result.get("responded_count", 0)
     matched = result.get("matched_responses", {}) or {}
     matched_ids = sorted(matched.keys())
@@ -630,15 +581,10 @@
     pending_rows = supplier_response_repo.fetch_pending(workflow_id=workflow_key)
     responses = [_serialise_response(row, mailbox) for row in pending_rows]
 
-<<<<<<< HEAD
     watcher_status = result.get("status") or (
         "completed" if result.get("complete") else "pending"
     )
     status = "processed" if watcher_status == "completed" else watcher_status
-=======
-    workflow_status = result.get("workflow_status")
-    status = workflow_status or ("processed" if result.get("complete") else "not_ready")
->>>>>>> 8ba34a86
 
     response_payload = {
         "status": status,
@@ -666,7 +612,6 @@
     if "timeout_deadline" in result:
         response_payload["timeout_deadline"] = result.get("timeout_deadline")
 
-<<<<<<< HEAD
     if result.get("pending_unique_ids"):
         response_payload["pending_unique_ids"] = list(result["pending_unique_ids"])
     if result.get("pending_suppliers"):
@@ -678,11 +623,6 @@
         row.unique_id for row in dispatch_rows if row.unique_id
     }
     if status not in {"processed", "completed"}:
-=======
-    expected_ids = {row.unique_id for row in dispatch_rows}
-    terminal_statuses = {"processed", "responses_complete"}
-    if status not in terminal_statuses:
->>>>>>> 8ba34a86
         missing = sorted(expected_ids - set(matched_ids))
         response_payload["reason"] = (
             "Not all responses received"
