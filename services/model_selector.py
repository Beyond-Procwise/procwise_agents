# ProcWise/services/model_selector.py

import json
import logging
import os
import ollama
import pdfplumber
from io import BytesIO
from botocore.exceptions import ClientError
from typing import List, Dict, Optional

<<<<<<< HEAD
=======
from sentence_transformers import CrossEncoder
>>>>>>> b690650a
from config.settings import settings
from qdrant_client import models
from .rag_service import RAGService

logger = logging.getLogger(__name__)

# Ensure GPU is utilised when available
os.environ.setdefault("CUDA_VISIBLE_DEVICES", "0")
os.environ.setdefault("OLLAMA_USE_GPU", "1")
os.environ.setdefault("OLLAMA_NUM_PARALLEL", "4")


class ChatHistoryManager:
    """Manages chat history using an AWS S3 bucket."""

    def __init__(self, s3_client, bucket_name):
        self.s3_client = s3_client
        self.bucket_name = bucket_name
        self.prefix = 'chat_history/'

    def get_history(self, user_id: str) -> List:
        key = f"{self.prefix}{user_id}.json"
        try:
            obj = self.s3_client.get_object(Bucket=self.bucket_name, Key=key)
            return json.loads(obj['Body'].read().decode('utf-8'))
        except ClientError as e:
            if e.response['Error']['Code'] == 'NoSuchKey': return []
            logger.error(f"S3 get_object error for key {key}: {e}");
            raise

    def save_history(self, user_id: str, history: List):
        key = f"{self.prefix}{user_id}.json"
        try:
            self.s3_client.put_object(Bucket=self.bucket_name, Key=key, Body=json.dumps(history, indent=2))
        except Exception as e:
            logger.error(f"S3 put_object error for key {key}: {e}")


class RAGPipeline:
    def __init__(self, agent_nick):
        self.agent_nick = agent_nick
        self.settings = agent_nick.settings
        self.history_manager = ChatHistoryManager(agent_nick.s3_client, agent_nick.settings.s3_bucket_name)
        self.default_llm_model = settings.extraction_model
<<<<<<< HEAD
        self.rag = RAGService(agent_nick)
=======
        model_name = getattr(self.settings, "reranker_model", "cross-encoder/ms-marco-MiniLM-L-6-v2")
        self._reranker = CrossEncoder(model_name, device=self.agent_nick.device)
>>>>>>> b690650a

    def _extract_text_from_uploads(self, files: List[tuple[bytes, str]]) -> List[tuple[str, str]]:
        """Return extracted text for each uploaded PDF."""
        results: List[tuple[str, str]] = []
        for content_bytes, filename in files:
            try:
                if filename.lower().endswith('.pdf'):
                    with pdfplumber.open(BytesIO(content_bytes)) as pdf:
                        text = "\n".join(
                            page.extract_text() for page in pdf.pages if page.extract_text()
                        )
                        results.append((filename, text))
            except Exception as e:
                logger.error(f"Failed to process uploaded file {filename}: {e}")
        return results

    def _rerank_search(self, query: str, hits: List, top_k: int = 5):
        """Re-rank search hits using a cross-encoder for improved accuracy."""
        if not hits:
            return []
        pairs = [
            (query, h.payload.get("summary", h.payload.get("content", "")))
            for h in hits
        ]
        scores = self._reranker.predict(pairs)
        ranked = sorted(zip(hits, scores), key=lambda x: x[1], reverse=True)
        return [h for h, _ in ranked[:top_k]]

    def _generate_response(self, prompt: str, model: str) -> Dict:
        """Calls :func:`ollama.chat` once to get answer and follow-ups."""
        system = (
            "You are a helpful assistant. Respond in valid JSON with keys 'answer' and 'follow_ups' "
            "where 'follow_ups' is a list of 3 to 5 short questions."
        )
        messages = [
            {"role": "system", "content": system},
            {"role": "user", "content": prompt},
        ]
        try:
            response = ollama.chat(
                model=model,
                messages=messages,
                options=self.agent_nick.ollama_options(),
                format="json",
            )
            content = response.get("message", {}).get("content", "")
            return json.loads(content)
        except json.JSONDecodeError as e:
            logger.error(f"Error parsing JSON response: {e}")
            return {"answer": content.strip() or "Could not generate an answer.", "follow_ups": []}
        except Exception as e:
            logger.error(f"Error generating answer: {e}")
            return {"answer": "Could not generate an answer.", "follow_ups": []}

    def answer_question(self, query: str, user_id: str, model_name: Optional[str] = None,
                        files: Optional[List[tuple[bytes, str]]] = None, doc_type: Optional[str] = None,
                        product_type: Optional[str] = None) -> Dict:
        llm_to_use = model_name or self.default_llm_model
        logger.info(
            f"Answering query with model '{llm_to_use}' and filters: doc_type='{doc_type}', product_type='{product_type}'")

        # The vector collection is initialized once during application startup
        # via ``AgentNick``. Re-initializing here would trigger unnecessary
        # Qdrant calls and slow down the ``/ask`` endpoint.

        # --- Normalise filters and build Vector DB filter conditions ---
        must_conditions: List[models.FieldCondition] = []
        if doc_type:
            doc_type = doc_type.lower()
            must_conditions.append(
                models.FieldCondition(key="document_type", match=models.MatchValue(value=doc_type))
            )
        if product_type:
            product_type = product_type.lower()
            must_conditions.append(
                models.FieldCondition(key="product_type", match=models.MatchValue(value=product_type))
            )
        qdrant_filter = models.Filter(must=must_conditions) if must_conditions else None

<<<<<<< HEAD
        # --- Process Uploaded Files ---
        uploaded = self._extract_text_from_uploads(files) if files else []
        ad_hoc_context = []
        for fname, text in uploaded:
            ad_hoc_context.append(f"--- Content from uploaded file: {fname} ---\n{text}")
            meta = {"record_id": fname, "document_type": doc_type or "uploaded"}
            if product_type:
                meta["product_type"] = product_type.lower()
            self.rag.upsert_texts([text], meta)
        ad_hoc_context = "\n\n".join(ad_hoc_context)

        # --- Retrieve from Vector DB ---
        top_k = 5
        reranked = self.rag.search(query, top_k=top_k, filters=qdrant_filter)
=======
        # --- Retrieve from Vector DB using the unified collection name ---
        top_k = 5
        query_vector = self.agent_nick.embedding_model.encode(
            query, normalize_embeddings=True
        ).tolist()
        search_results = self.agent_nick.qdrant_client.search(
            collection_name=self.settings.qdrant_collection_name,
            query_vector=query_vector,
            query_filter=qdrant_filter,
            limit=top_k * 3,
            with_payload=True,
            with_vectors=False,
            search_params=models.SearchParams(hnsw_ef=256, exact=False),
            score_threshold=0.6,
        )
        reranked = self._rerank_search(query, search_results, top_k)
>>>>>>> b690650a
        retrieved_context = "\n---\n".join(
            [
                (
                    f"{hit.payload.get('document_type', 'document').title()} "
                    f"{hit.payload.get('record_id', hit.id)}\n"
                    f"Summary: {hit.payload.get('summary', hit.payload.get('content', ''))}"
                )
                for hit in reranked
            ]
        ) if reranked else "No relevant documents found."

        # --- Chat History ---
        history = self.history_manager.get_history(user_id)
        history_context = "\n".join([f"Q: {h['query']}\nA: {h['answer']}" for h in history])

        # --- Build Final Prompt for single chat call ---
        prompt = f"""Use the following information in priority order to answer the user's question and suggest follow-ups.

### Ad-hoc Context from Uploaded Files:
{ad_hoc_context if ad_hoc_context else "No files were uploaded for this query."}

### Retrieved Documents from Knowledge Base:
{retrieved_context}

### Chat History:
{history_context if history_context else "No previous conversation history."}

### User's Question:
{query}
"""

        model_output = self._generate_response(prompt, llm_to_use)
        answer = model_output.get("answer", "Could not generate an answer.")
        follow_ups = model_output.get("follow_ups", [])

        # --- Save History to S3 ---
        history.append({"query": query, "answer": answer})
        self.history_manager.save_history(user_id, history)
        return {
            "answer": answer,
            "follow_ups": follow_ups,
            "retrieved_documents": [hit.payload for hit in reranked],
        }<|MERGE_RESOLUTION|>--- conflicted
+++ resolved
@@ -8,11 +8,7 @@
 from io import BytesIO
 from botocore.exceptions import ClientError
 from typing import List, Dict, Optional
-
-<<<<<<< HEAD
-=======
 from sentence_transformers import CrossEncoder
->>>>>>> b690650a
 from config.settings import settings
 from qdrant_client import models
 from .rag_service import RAGService
@@ -57,12 +53,9 @@
         self.settings = agent_nick.settings
         self.history_manager = ChatHistoryManager(agent_nick.s3_client, agent_nick.settings.s3_bucket_name)
         self.default_llm_model = settings.extraction_model
-<<<<<<< HEAD
         self.rag = RAGService(agent_nick)
-=======
         model_name = getattr(self.settings, "reranker_model", "cross-encoder/ms-marco-MiniLM-L-6-v2")
         self._reranker = CrossEncoder(model_name, device=self.agent_nick.device)
->>>>>>> b690650a
 
     def _extract_text_from_uploads(self, files: List[tuple[bytes, str]]) -> List[tuple[str, str]]:
         """Return extracted text for each uploaded PDF."""
@@ -142,7 +135,6 @@
             )
         qdrant_filter = models.Filter(must=must_conditions) if must_conditions else None
 
-<<<<<<< HEAD
         # --- Process Uploaded Files ---
         uploaded = self._extract_text_from_uploads(files) if files else []
         ad_hoc_context = []
@@ -157,7 +149,6 @@
         # --- Retrieve from Vector DB ---
         top_k = 5
         reranked = self.rag.search(query, top_k=top_k, filters=qdrant_filter)
-=======
         # --- Retrieve from Vector DB using the unified collection name ---
         top_k = 5
         query_vector = self.agent_nick.embedding_model.encode(
@@ -174,7 +165,6 @@
             score_threshold=0.6,
         )
         reranked = self._rerank_search(query, search_results, top_k)
->>>>>>> b690650a
         retrieved_context = "\n---\n".join(
             [
                 (
