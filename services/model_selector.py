--- conflicted
+++ resolved
@@ -8,11 +8,7 @@
 from io import BytesIO
 from botocore.exceptions import ClientError
 from typing import List, Dict, Optional
-<<<<<<< HEAD
-
-=======
 from sentence_transformers import CrossEncoder
->>>>>>> 914285c8
 from config.settings import settings
 from qdrant_client import models
 from .rag_service import RAGService
@@ -58,11 +54,8 @@
         self.history_manager = ChatHistoryManager(agent_nick.s3_client, agent_nick.settings.s3_bucket_name)
         self.default_llm_model = settings.extraction_model
         self.rag = RAGService(agent_nick)
-<<<<<<< HEAD
-=======
         model_name = getattr(self.settings, "reranker_model", "cross-encoder/ms-marco-MiniLM-L-6-v2")
         self._reranker = CrossEncoder(model_name, device=self.agent_nick.device)
->>>>>>> 914285c8
 
     def _extract_text_from_uploads(self, files: List[tuple[bytes, str]]) -> List[tuple[str, str]]:
         """Return extracted text for each uploaded PDF."""
@@ -78,8 +71,6 @@
             except Exception as e:
                 logger.error(f"Failed to process uploaded file {filename}: {e}")
         return results
-<<<<<<< HEAD
-=======
 
     def _rerank_search(self, query: str, hits: List, top_k: int = 5):
         """Re-rank search hits using a cross-encoder for improved accuracy."""
@@ -92,7 +83,6 @@
         scores = self._reranker.predict(pairs)
         ranked = sorted(zip(hits, scores), key=lambda x: x[1], reverse=True)
         return [h for h, _ in ranked[:top_k]]
->>>>>>> 914285c8
 
     def _generate_response(self, prompt: str, model: str) -> Dict:
         """Calls :func:`ollama.chat` once to get answer and follow-ups."""
@@ -159,8 +149,6 @@
         # --- Retrieve from Vector DB ---
         top_k = 5
         reranked = self.rag.search(query, top_k=top_k, filters=qdrant_filter)
-<<<<<<< HEAD
-=======
         # --- Retrieve from Vector DB using the unified collection name ---
         top_k = 5
         query_vector = self.agent_nick.embedding_model.encode(
@@ -177,7 +165,6 @@
             score_threshold=0.6,
         )
         reranked = self._rerank_search(query, search_results, top_k)
->>>>>>> 914285c8
         retrieved_context = "\n---\n".join(
             [
                 (
