--- conflicted
+++ resolved
@@ -670,10 +670,6 @@
 
         return {
             "answer": html_answer,
-<<<<<<< HEAD
-=======
-            "answer_plaintext": formatted_answer,
->>>>>>> 7fad71bb
             "follow_ups": follow_ups,
             "retrieved_documents": [retrieved],
         }
@@ -2205,15 +2201,8 @@
             history.append({"query": self._redact_identifiers(query), "answer": html_fallback})
             self.history_manager.save_history(user_id, history)
             follow_ups = self._build_followups(query, [])
-<<<<<<< HEAD
             return {
                 "answer": html_fallback,
-=======
-            html_answer = self._render_html_answer(fallback)
-            result_payload = {
-                "answer": html_answer,
-                "answer_plaintext": fallback,
->>>>>>> 7fad71bb
                 "follow_ups": follow_ups,
                 "retrieved_documents": [],
             }
@@ -2254,15 +2243,8 @@
         history.append({"query": self._redact_identifiers(query), "answer": html_answer})
         self.history_manager.save_history(user_id, history)
 
-<<<<<<< HEAD
         return {
             "answer": html_answer,
-=======
-        html_answer = self._render_html_answer(answer)
-        result_payload = {
-            "answer": html_answer,
-            "answer_plaintext": answer,
->>>>>>> 7fad71bb
             "follow_ups": follow_ups,
             "retrieved_documents": retrieved_documents_payloads,
         }
