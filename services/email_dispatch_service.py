"""Email dispatch service for sending stored RFQ drafts."""

from __future__ import annotations

import json
import logging
import re
import uuid
from datetime import datetime, timezone
from typing import Any, Dict, Iterable, List, Optional, Sequence, Tuple

from utils.email_tracking import (
    build_tracking_comment,
    embed_unique_id_in_email_body,
    ensure_tracking_prefix,
    strip_tracking_comment,
)
from utils.gpu import configure_gpu

from services.backend_scheduler import BackendScheduler

from .email_dispatch_chain_store import (
    record_dispatch as record_workflow_dispatch,
    register_dispatch as register_dispatch_chain,
)
from .email_service import EmailService
from .email_thread_store import (
    DEFAULT_THREAD_TABLE,
    ensure_thread_table,
    record_thread_mapping,
    sanitise_thread_table_name,
)

configure_gpu()

logger = logging.getLogger(__name__)

_DEFAULT_THREAD_TABLE = DEFAULT_THREAD_TABLE


class DraftNotFoundError(ValueError):
    """Raised when a draft cannot be located for dispatch."""


class EmailDispatchService:
    """Send persisted RFQ drafts via Amazon SES and update their status."""

    def __init__(self, agent_nick):
        self.agent_nick = agent_nick
        self.email_service = EmailService(agent_nick)
        self.settings = agent_nick.settings
        self.logger = logging.getLogger(__name__)
        self._thread_table_name = sanitise_thread_table_name(
            getattr(self.settings, "email_thread_table", None),
            logger=self.logger,
        )
        self._thread_table_ready = False

    # ------------------------------------------------------------------
    # Public API
    # ------------------------------------------------------------------
    def resolve_workflow_id(self, identifier: str) -> Optional[str]:
        """Best-effort lookup of the workflow identifier for ``identifier``.

        The email dispatch endpoint must not generate ad-hoc workflow
        identifiers.  Instead it should re-use the identifier that was
        attached to the drafted email.  This helper mirrors the first phase
        of :meth:`send_draft` – fetching and hydrating the latest draft – but
        bails out before attempting to send the message.  It returns ``None``
        when the draft cannot be located or when the stored payload does not
        expose a workflow token.
        """

        identifier = (identifier or "").strip()
        if not identifier:
            return None

        try:
            with self.agent_nick.get_db_connection() as conn:
                draft_row = self._fetch_latest_draft(conn, identifier)
        except Exception:  # pragma: no cover - database connectivity
            self.logger.exception(
                "Failed to resolve workflow for dispatch identifier %s", identifier
            )
            return None

        if not draft_row:
            return None

        draft = self._hydrate_draft(draft_row)

        workflow_token = self._extract_workflow_identifier(draft)
        if workflow_token:
            return workflow_token

        metadata = draft.get("metadata")
        if isinstance(metadata, dict):
            workflow_token = self._extract_workflow_identifier(metadata)
            if workflow_token:
                return workflow_token

        dispatch_meta = draft.get("dispatch_metadata")
        if isinstance(dispatch_meta, dict):
            workflow_token = self._extract_workflow_identifier(dispatch_meta)
            if workflow_token:
                return workflow_token

        return None

    def dispatch_from_context(
        self,
        workflow_id: str | None,
        *,
        overrides: Dict[str, Any],
        idempotency_key: str | None = None,
    ) -> Dict[str, Any]:
        """
        Resolve identifier/recipients/sender/subject/body from context and overrides, then call send_draft.
        """

        identifier = (overrides.get("identifier") or "").strip() or None

        draft: Optional[Dict[str, Any]] = None
        if identifier:
            draft = self._load_draft_by_identifier(identifier)
            if not draft:
                raise DraftNotFoundError(f"No draft found for identifier={identifier}")

        if not draft:
            workflow_hint = self._normalise_identifier(workflow_id)
            if not workflow_hint:
                raise ValueError("workflow_id or identifier required")

            draft = self._load_draft_for_workflow(workflow_hint)

            if not draft:
                raise DraftNotFoundError(
                    f"No unsent/saved draft found for workflow_id={workflow_hint}"
                )

            identifier = (
                draft.get("unique_id")
                or draft.get("rfq_id")
                or draft.get("id")
            )
            if not identifier:
                raise ValueError("Draft record missing identifier (unique_id/rfq_id/id)")

        recipients: Any = (
            overrides.get("recipients")
            or draft.get("recipients")
            or draft.get("to")
            or []
        )
        if isinstance(recipients, str):
            recipients = [
                r.strip()
                for r in re.split(r"[,;\s]+", recipients)
                if r and r.strip()
            ]
        else:
            recipients = [
                str(r).strip()
                for r in recipients
                if isinstance(r, str) and r.strip()
            ]
        seen: set[str] = set()
        recipients = [r for r in recipients if not (r in seen or seen.add(r))]

        sender = (
            overrides.get("sender")
            or draft.get("sender")
            or draft.get("from")
            or ""
        )
        sender = str(sender).strip()
        if not sender:
            default_sender = getattr(self.settings, "DEFAULT_SENDER", None)
            if default_sender:
                sender = str(default_sender).strip()

        subject_candidate = (
            overrides.get("subject_override")
            or draft.get("subject")
            or ""
        )
        subject_override = str(subject_candidate).strip()

        body_candidate = (
            overrides.get("body_override")
            or draft.get("body")
            or draft.get("html")
            or draft.get("text")
            or ""
        )
        body_override = str(body_candidate).strip()

        attachments = overrides.get("attachments")

        return self.send_draft(
            identifier=identifier,
            recipients=recipients,
            sender=sender,
            subject_override=subject_override,
            body_override=body_override,
            attachments=attachments,
        )

    def send_draft(
        self,
        identifier: str,
        recipients: Optional[Iterable[str]] = None,
        sender: Optional[str] = None,
        subject_override: Optional[str] = None,
        body_override: Optional[str] = None,
        attachments: Optional[List[Tuple[bytes, str]]] = None,
    ) -> Dict[str, Any]:
        """Send the latest draft for ``identifier`` (unique_id preferred)."""

        identifier = (identifier or "").strip()
        if not identifier:
            raise ValueError("unique_id is required to send an email draft")

        with self.agent_nick.get_db_connection() as conn:
            draft_row = self._fetch_latest_draft(conn, identifier)
            if draft_row is None:
                raise DraftNotFoundError(
                    f"No stored draft found for identifier {identifier}. "
                    "Please use unique_id format (PROC-WF-XXXXXX) or ensure the draft exists."
                )

            draft = self._hydrate_draft(draft_row)

            unique_id = draft.get("unique_id")
            if not unique_id:
                raise ValueError(
                    "Draft found but missing unique_id. Draft data may be corrupted."
                )

            review_status = str(draft.get("review_status") or "").upper()
            if review_status not in {"APPROVED", "SENT"}:
                raise ValueError(
                    "Draft must be approved (review_status=APPROVED) before dispatch"
                )

            rfq_identifier = self._normalise_identifier(draft.get("rfq_id"))

            recipient_source: Any
            if recipients is not None:
                recipient_source = recipients
            else:
                recipient_source = (
                    draft.get("recipients")
                    or draft.get("to")
                    or draft.get("receiver")
                    or []
                )
            if isinstance(recipient_source, str):
                recipient_list = [
                    r.strip()
                    for r in re.split(r"[,;\s]+", recipient_source)
                    if r and r.strip()
                ]
            else:
                recipient_list = [
                    str(r).strip()
                    for r in recipient_source
                    if isinstance(r, str) and r.strip()
                ]
            seen: set[str] = set()
            recipient_list = [
                r for r in recipient_list if not (r in seen or seen.add(r))
            ]
            if not recipient_list:
                raise ValueError("At least one recipient is required")

            sender_candidate = (
                sender
                if sender is not None
                else draft.get("sender")
                or draft.get("from")
                or ""
            )
            sender_email = str(sender_candidate).strip()
            if not sender_email:
                default_sender = getattr(
                    self.settings, "DEFAULT_SENDER", None
                ) or getattr(self.settings, "ses_default_sender", None)
                if default_sender:
                    sender_email = str(default_sender).strip()
            if not sender_email:
                raise ValueError(
                    "Sender is required (configure settings.DEFAULT_SENDER or pass sender)"
                )

            body_text = (
                (body_override or draft.get("body") or draft.get("html") or draft.get("text") or "")
            ).strip()
            subject = (
                (subject_override or draft.get("subject") or "")
            ).strip()
            if not subject or not body_text:
                raise ValueError("Both subject and body are required")

            draft_metadata_source = (
                draft.get("metadata") if isinstance(draft.get("metadata"), dict) else {}
            )
            draft_metadata = dict(draft_metadata_source)
            dispatch_run_id = uuid.uuid4().hex
            draft_metadata["dispatch_token"] = dispatch_run_id
            draft_metadata["run_id"] = dispatch_run_id
            try:
                body, backend_metadata = self._ensure_tracking_annotation(
                    body_text,
                    unique_id=unique_id,
                    supplier_id=draft.get("supplier_id"),
                    dispatch_token=dispatch_run_id,
                    run_id=draft.get("run_id") or dispatch_run_id,
                    workflow_id=draft.get("workflow_id"),
                )
            except ValueError as err:
                self.logger.warning("Skipping tracking annotation: %s", err)
                body = body_text
                backend_metadata = {"unique_id": identifier}

            backend_metadata.setdefault("unique_id", unique_id)
            supplier_id_value = draft.get("supplier_id")
            workflow_id_value = draft.get("workflow_id")
            if supplier_id_value:
                backend_metadata.setdefault("supplier_id", supplier_id_value)
            if workflow_id_value:
                backend_metadata.setdefault("workflow_id", workflow_id_value)
            backend_metadata["run_id"] = dispatch_run_id

            dispatch_payload = dict(draft)
            dispatch_payload["metadata"] = draft_metadata
            dispatch_payload.update(
                {
                    "subject": subject,
                    "body": body,
                    "recipients": recipient_list,
                    "receiver": (
                        recipient_list[0] if recipient_list else draft.get("receiver")
                    ),
                    "contact_level": 1 if recipient_list else 0,
                    "sender": sender_email,
                    "dispatch_metadata": backend_metadata,
                    "dispatch_run_id": dispatch_run_id,
                }
            )
            dispatch_payload.setdefault(
                "workflow_id", backend_metadata.get("workflow_id")
            )
            dispatch_payload.setdefault("unique_id", unique_id)
            if backend_metadata.get("run_id"):
                dispatch_payload.setdefault("run_id", backend_metadata.get("run_id"))
            if backend_metadata.get("supplier_id"):
                dispatch_payload.setdefault(
                    "supplier_id", backend_metadata.get("supplier_id")
                )
            dispatch_payload.setdefault("metadata", {})
            if isinstance(dispatch_payload["metadata"], dict):
                dispatch_payload["metadata"].setdefault("run_id", dispatch_run_id)
                dispatch_payload["metadata"]["dispatch_token"] = dispatch_run_id

            headers = {
                "X-Procwise-Workflow-Id": backend_metadata.get("workflow_id"),
                "X-Procwise-Unique-Id": unique_id,
            }
            mailbox_header = draft.get("mailbox") or getattr(
                self.settings, "supplier_mailbox", None
            )
            if mailbox_header:
                backend_metadata["mailbox"] = mailbox_header
                headers["X-Procwise-Mailbox"] = mailbox_header
            if backend_metadata.get("supplier_id"):
                headers["X-Procwise-Supplier-Id"] = backend_metadata.get("supplier_id")

            payload_metadata = dict(backend_metadata)
            payload: Dict[str, Any] = {
                "to": list(recipient_list),
                "from": sender_email,
                "subject": subject,
                "metadata": payload_metadata,
            }
            payload["html" if "<" in body and ">" in body else "text"] = body

            dispatch_payload["payload"] = payload

            send_result = self.email_service.send_email(
                subject,
                body,
                recipient_list,
                sender_email,
                attachments,
                headers=headers,
            )

            sent = send_result.success
            message_id = send_result.message_id

            self._update_draft_status(
                conn,
                draft_row,
                dispatch_payload,
                recipient_list,
                sent,
            )

            self._update_action_sent_status(
                conn,
                dispatch_payload,
                unique_id,
                bool(sent),
            )

            conn.commit()

            dispatch_payload["sent_status"] = bool(sent)
            if sent:
                dispatch_payload["sent_on"] = datetime.utcnow().isoformat()
                dispatch_payload["message_id"] = message_id
                logger.info(
                    "Dispatched supplier email workflow=%s unique_id=%s supplier=%s message_id=%s",
                    backend_metadata.get("workflow_id"),
                    unique_id,
                    draft.get("supplier_id"),
                    message_id,
                )
                canonical_rfq_identifier = (
                    rfq_identifier.upper() if isinstance(rfq_identifier, str) else None
                )

                try:
                    try:
                        self._record_thread_mapping(
                            conn,
                            message_id,
                            unique_id,
                            draft.get("supplier_id"),
                            recipient_list,
                            rfq_id=unique_id,
                        )
                    except TypeError:
                        self._record_thread_mapping(  # type: ignore[misc]
                            conn,
                            message_id,
                            unique_id,
                            draft.get("supplier_id"),
                            recipient_list,
                        )
                    conn.commit()
                except Exception:  # pragma: no cover - defensive
                    self.logger.exception(
                        "Failed to persist thread mapping for unique_id %s", unique_id
                    )
                try:
                    register_dispatch_chain(
                        conn,
                        rfq_id=canonical_rfq_identifier or unique_id,
                        message_id=message_id,
                        subject=subject,
                        body=body,
                        thread_index=draft.get("thread_index"),
                        supplier_id=draft.get("supplier_id"),
                        workflow_ref=draft.get("action_id"),
                        recipients=recipient_list,
                        metadata=backend_metadata,
                    )
                    conn.commit()
                except Exception:  # pragma: no cover - best effort logging
                    self.logger.exception(
                        "Failed to register dispatch chain for unique_id %s", unique_id
                    )

                workflow_identifier = backend_metadata.get("workflow_id")
                if workflow_identifier and unique_id:
                    try:
                        record_workflow_dispatch(
                            workflow_id=workflow_identifier,
                            unique_id=unique_id,
                            supplier_id=str(
                                backend_metadata.get("supplier_id")
                                or draft.get("supplier_id")
                                or ""
                            )
                            or None,
                            supplier_email=(
                                recipient_list[0]
                                if recipient_list
                                else draft.get("receiver")
                            ),
                            message_id=message_id,
                            subject=subject,
                            dispatched_at=datetime.now(timezone.utc),
                        )
                    except Exception:  # pragma: no cover - defensive logging
                        logger.exception(
                            "Failed to record workflow email dispatch for workflow %s",
                            workflow_identifier,
                        )
                    else:
                        try:
                            BackendScheduler.ensure(
                                self.agent_nick
                            ).notify_email_dispatch(workflow_identifier)
                        except Exception:  # pragma: no cover - defensive logging
                            logger.exception(
                                "Failed to trigger email watcher for workflow %s",
                                workflow_identifier,
                            )
            elif message_id:
                dispatch_payload["message_id"] = message_id

            return {
                "unique_id": unique_id,
                "sent": bool(sent),
                "recipients": recipient_list,
                "sender": sender_email,
                "subject": subject,
                "body": body,
                "message_id": message_id,
                "thread_index": dispatch_payload.get("thread_index"),
                "workflow_id": backend_metadata.get("workflow_id")
                or dispatch_payload.get("workflow_id"),
                "run_id": backend_metadata.get("run_id")
                or dispatch_payload.get("run_id"),
                "payload": provider_payload,
                "draft": dispatch_payload,
            }

    # ------------------------------------------------------------------
    # Internal helpers
    # ------------------------------------------------------------------
    def _fetch_latest_draft(self, conn, identifier: str) -> Optional[Tuple]:
        with conn.cursor() as cur:
            cur.execute(
                """
                SELECT id, rfq_id, supplier_id, supplier_name, subject, body, sent,
                       review_status, recipient_email, contact_level, thread_index, payload, sender, sent_on,
                       workflow_id, run_id, unique_id, mailbox, dispatch_run_id, dispatched_at
                FROM proc.draft_rfq_emails
                WHERE unique_id = %s
                ORDER BY sent ASC, thread_index DESC, id DESC
                LIMIT 1
                """,
                (identifier,),
            )
            row = cur.fetchone()

        if row:
            return row

        with conn.cursor() as cur:
            cur.execute(
                """
                SELECT id, rfq_id, supplier_id, supplier_name, subject, body, sent,
                       review_status, recipient_email, contact_level, thread_index, payload, sender, sent_on,
                       workflow_id, run_id, unique_id, mailbox, dispatch_run_id, dispatched_at
                FROM proc.draft_rfq_emails
                WHERE rfq_id = %s
                ORDER BY sent ASC, thread_index DESC, id DESC
                LIMIT 1
                """,
                (identifier,),
            )
            return cur.fetchone()

    def _load_draft_by_identifier(self, identifier: str) -> Optional[Dict[str, Any]]:
        resolved = self._normalise_identifier(identifier)
        if not resolved:
            return None

        try:
            with self.agent_nick.get_db_connection() as conn:
                draft_row = self._fetch_latest_draft(conn, resolved)
                if not draft_row:
                    return None
                return self._hydrate_draft(draft_row)
        except Exception:  # pragma: no cover - defensive logging
            self.logger.exception(
                "Failed to load draft for identifier %s", resolved
            )
            return None

    def _load_draft_for_workflow(self, workflow_id: str) -> Optional[Dict[str, Any]]:
        workflow_token = self._normalise_identifier(workflow_id)
        if not workflow_token:
            return None

<<<<<<< HEAD
        return None
=======
        row: Optional[Tuple] = None
        try:
            with self.agent_nick.get_db_connection() as conn:
                with conn.cursor() as cur:
                    cur.execute(
                        """
                        SELECT id, rfq_id, supplier_id, supplier_name, subject, body, sent,
                               review_status, recipient_email, contact_level, thread_index,
                               payload, sender, sent_on, workflow_id, run_id, unique_id,
                               mailbox, dispatch_run_id, dispatched_at
                        FROM proc.draft_rfq_emails
                        WHERE workflow_id = %s AND (sent = FALSE OR sent IS NULL)
                        ORDER BY thread_index DESC, id DESC
                        LIMIT 1
                        """,
                        (workflow_token,),
                    )
                    row = cur.fetchone()
                    if not row:
                        cur.execute(
                            """
                            SELECT id, rfq_id, supplier_id, supplier_name, subject, body, sent,
                                   review_status, recipient_email, contact_level, thread_index,
                                   payload, sender, sent_on, workflow_id, run_id, unique_id,
                                   mailbox, dispatch_run_id, dispatched_at
                            FROM proc.draft_rfq_emails
                            WHERE workflow_id = %s
                            ORDER BY sent ASC, dispatched_at DESC NULLS LAST, updated_on DESC, id DESC
                            LIMIT 1
                            """,
                            (workflow_token,),
                        )
                        row = cur.fetchone()
        except Exception:  # pragma: no cover - defensive logging
            self.logger.exception(
                "Failed to resolve draft for workflow %s", workflow_token
            )
            return None

        if not row:
            return None

        return self._hydrate_draft(row)

    def _resolve_identifier_for_workflow(self, workflow_id: str) -> Optional[str]:
        draft = self._load_draft_for_workflow(workflow_id)
        if not draft:
            return None
        return self._normalise_identifier(draft.get("unique_id")) or self._normalise_identifier(
            draft.get("rfq_id")
        )
>>>>>>> c47602b7

    def _hydrate_draft(self, row: Tuple) -> Dict[str, Any]:
        values = list(row)
        if len(values) < 20:
            values.extend([None] * (20 - len(values)))

        (
            draft_id,
            rfq_id,
            supplier_id,
            supplier_name,
            subject,
            body,
            sent,
            review_status,
            recipient_email,
            contact_level,
            thread_index,
            payload,
            sender,
            sent_on,
            workflow_id,
            run_id,
            unique_id,
            mailbox,
            dispatch_run_id,
            dispatched_at,
        ) = values[:20]

        hydrated: Dict[str, Any]
        if isinstance(payload, dict):
            hydrated = dict(payload)
        else:
            try:
                hydrated = json.loads(payload) if payload else {}
            except Exception:
                hydrated = {}

        defaults = {
            "id": draft_id,
            "rfq_id": rfq_id,
            "supplier_id": supplier_id,
            "supplier_name": supplier_name,
            "subject": subject,
            "body": body,
            "sent_status": bool(sent),
            "review_status": (review_status or "PENDING"),
            "receiver": recipient_email,
            "contact_level": contact_level,
            "thread_index": thread_index,
            "sender": sender,
            "recipients": hydrated.get("recipients")
            or ([recipient_email] if recipient_email else []),
            "workflow_id": workflow_id,
            "run_id": run_id,
            "unique_id": unique_id,
            "mailbox": mailbox,
            "dispatch_run_id": dispatch_run_id,
            "dispatched_at": dispatched_at,
        }
        for key, value in defaults.items():
            hydrated.setdefault(key, value)
        if sent_on and "sent_on" not in hydrated:
            hydrated["sent_on"] = (
                sent_on
                if isinstance(sent_on, str)
                else getattr(sent_on, "isoformat", lambda: sent_on)()
            )
        recipients_value = hydrated.get("recipients")
        if isinstance(recipients_value, str):
            hydrated["recipients"] = self._normalise_recipients([recipients_value])
        elif isinstance(recipients_value, Iterable):
            hydrated["recipients"] = self._normalise_recipients(recipients_value)
        else:
            hydrated["recipients"] = []
        if not hydrated.get("sender"):
            hydrated["sender"] = getattr(self.settings, "ses_default_sender", "")
        if not hydrated.get("review_status"):
            hydrated["review_status"] = review_status or "PENDING"
        return hydrated

    @staticmethod
    def _extract_workflow_identifier(payload: Any) -> Optional[str]:
        if not isinstance(payload, dict):
            return None

        for key in (
            "workflow_id",
            "workflowId",
            "workflowID",
            "process_workflow_id",
        ):
            value = payload.get(key)
            if isinstance(value, str):
                token = value.strip()
                if token:
                    return token
        return None

    def _update_draft_status(
        self,
        conn,
        row: Tuple,
        payload: Dict[str, Any],
        recipients: Sequence[str],
        sent: bool,
    ) -> None:
        values = list(row)
        if len(values) < 20:
            values.extend([None] * (20 - len(values)))

        draft_id = values[0]
        recipient = recipients[0] if recipients else payload.get("receiver")
        try:
            contact_level = int(payload.get("contact_level", 1 if recipients else 0))
        except Exception:
            contact_level = 1 if recipients else 0

        payload["sent_status"] = bool(sent)
        payload_json = json.dumps(payload, default=str)

        supplier_id = payload.get("supplier_id") or values[2]
        supplier_name = payload.get("supplier_name") or values[3]
        rfq_value = payload.get("rfq_id") or values[1]
        workflow_id = payload.get("workflow_id") or values[14]
        run_id = payload.get("run_id") or payload.get("dispatch_run_id") or values[15]
        unique_id = payload.get("unique_id") or values[16] or uuid.uuid4().hex
        mailbox = payload.get("mailbox") or values[17]
        dispatch_run_id = payload.get("dispatch_run_id") or values[18]

        with conn.cursor() as cur:
            cur.execute(
                """
                UPDATE proc.draft_rfq_emails
                SET sent = %s,
                    subject = %s,
                    body = %s,
                    recipient_email = %s,
                    contact_level = %s,
                    supplier_id = %s,
                    supplier_name = %s,
                    rfq_id = %s,
                    payload = %s,
                    workflow_id = %s,
                    run_id = %s,
                    unique_id = %s,
                    mailbox = %s,
                    dispatch_run_id = %s,
                    review_status = CASE WHEN %s THEN 'SENT' ELSE review_status END,
                    dispatched_at = CASE WHEN %s THEN NOW() ELSE dispatched_at END,
                    sent_on = CASE WHEN %s THEN NOW() ELSE sent_on END,
                    updated_on = NOW()
                WHERE id = %s
                """,
                (
                    bool(sent),
                    payload.get("subject"),
                    payload.get("body"),
                    recipient,
                    contact_level,
                    supplier_id,
                    supplier_name,
                    rfq_value,
                    payload_json,
                    workflow_id,
                    run_id,
                    unique_id,
                    mailbox,
                    dispatch_run_id,
                    bool(sent),
                    bool(sent),
                    bool(sent),
                    draft_id,
                ),
            )

    def _update_action_sent_status(
        self,
        conn,
        payload: Dict[str, Any],
        unique_id: str,
        sent: bool,
    ) -> None:
        action_id = self._extract_action_id(payload)
        if not action_id:
            logger.debug(
                "No action identifier found for dispatch (unique_id=%s); skipping sent_status update",
                unique_id,
            )
            return

        try:
            with conn.cursor() as cur:
                cur.execute(
                    "SELECT process_output FROM proc.action WHERE action_id = %s",
                    (action_id,),
                )
                row = cur.fetchone()
            if not row:
                return

            process_output = self._load_json_field(row[0])
            if process_output is None:
                return

            if not self._mark_sent_status(process_output, unique_id, sent):
                return

            updated_payload = json.dumps(process_output, default=str)
            with conn.cursor() as cur:
                cur.execute(
                    """
                    UPDATE proc.action
                    SET process_output = %s,
                        updated_at = CURRENT_TIMESTAMP
                    WHERE action_id = %s
                    """,
                    (updated_payload, action_id),
                )
        except Exception:  # pragma: no cover - defensive logging
            logger.exception(
                "Failed to update sent_status for action %s (unique_id=%s)",
                action_id,
                unique_id,
            )

    # ------------------------------------------------------------------
    # Outbound thread mapping helpers
    # ------------------------------------------------------------------
    def _record_thread_mapping(
        self,
        conn,
        message_id: Optional[str],
        unique_id: str,
        supplier_id: Optional[str],
        recipients: Sequence[str],
        *,
        rfq_id: Optional[str] = None,
    ) -> None:
        if not message_id or conn is None or not self._thread_table_name:
            return

        self._ensure_thread_table(conn)

        rfq_reference = self._normalise_identifier(
            rfq_id
        ) or self._normalise_identifier(unique_id)
        if not rfq_reference:
            return

        record_thread_mapping(
            conn,
            self._thread_table_name,
            message_id=str(message_id),
            rfq_id=rfq_reference,
            supplier_id=str(supplier_id) if supplier_id else None,
            recipients=recipients,
            logger=self.logger,
        )

    def _ensure_thread_table(self, conn) -> None:
        if self._thread_table_ready:
            return

        ensure_thread_table(conn, self._thread_table_name, logger=self.logger)
        self._thread_table_ready = True

    @staticmethod
    def _extract_action_id(payload: Dict[str, Any]) -> Optional[str]:
        """Return the best effort action identifier from ``payload``."""

        for key in ("action_id", "draft_action_id", "email_action_id"):
            value = payload.get(key)
            if isinstance(value, str) and value.strip():
                return value.strip()
        return None

    def _normalise_recipients(self, recipients: Optional[Iterable[str]]) -> List[str]:
        if recipients is None:
            return []
        if isinstance(recipients, str):
            recipients = [recipients]
        values: List[str] = []
        seen: set[str] = set()
        for value in recipients:
            if not isinstance(value, str):
                continue
            candidate = value.strip()
            if not candidate:
                continue
            lowered = candidate.lower()
            if lowered in seen:
                continue
            seen.add(lowered)
            values.append(candidate)
        return values

    @staticmethod
    def _normalise_identifier(value: Optional[Any]) -> Optional[str]:
        if isinstance(value, str):
            candidate = value.strip()
            if candidate:
                return candidate
        return None

    def _ensure_tracking_annotation(
        self,
        body: str,
        *,
        unique_id: str,
        supplier_id: Optional[str] = None,
        dispatch_token: Optional[str] = None,
        run_id: Optional[str] = None,
        workflow_id: Optional[str] = None,
    ) -> tuple[str, Dict[str, Any]]:
        text = body or ""
        existing_metadata, cleaned_body = strip_tracking_comment(text)

        resolved_workflow = workflow_id or (
            existing_metadata.workflow_id if existing_metadata else None
        )
        if not resolved_workflow:
            raise ValueError(
                "workflow_id is required to annotate outbound supplier emails"
            )

        resolved_supplier = supplier_id or (
            existing_metadata.supplier_id if existing_metadata else None
        )
        resolved_token = dispatch_token or (
            existing_metadata.token if existing_metadata else None
        )
        resolved_run = run_id or (
            existing_metadata.run_id if existing_metadata else None
        )

        resolved_unique = unique_id or (
            existing_metadata.unique_id if existing_metadata else None
        )
        if not resolved_unique:
            raise ValueError(
                "unique_id is required to annotate outbound supplier emails"
            )

        comment, tracking_meta = build_tracking_comment(
            workflow_id=resolved_workflow,
            unique_id=resolved_unique,
            supplier_id=resolved_supplier,
            token=resolved_token,
            run_id=resolved_run,
        )

        base_body = (cleaned_body or text).strip()
        annotated_body = ensure_tracking_prefix(base_body, comment)
        annotated_body = embed_unique_id_in_email_body(
            annotated_body,
            tracking_meta.unique_id,
        )

        metadata: Dict[str, Any] = {
            "workflow_id": tracking_meta.workflow_id,
            "unique_id": tracking_meta.unique_id,
        }
        if tracking_meta.supplier_id:
            metadata["supplier_id"] = tracking_meta.supplier_id
        if tracking_meta.token:
            metadata["dispatch_token"] = tracking_meta.token
        if tracking_meta.run_id:
            metadata["run_id"] = tracking_meta.run_id

        return annotated_body, metadata

    @staticmethod
    def _load_json_field(value: Any) -> Optional[Any]:
        if value is None:
            return None
        if isinstance(value, (dict, list)):
            return value
        try:
            return json.loads(value)
        except Exception:
            return None

    @staticmethod
    def _mark_sent_status(data: Any, unique_id: str, sent: bool) -> bool:
        """Update ``sent_status`` in ``data`` for drafts matching ``unique_id``."""

        updated = False
        desired_status = "True" if sent else "False"

        if isinstance(data, dict):
            updated |= EmailDispatchService._update_draft_collection(
                data.get("drafts"), unique_id, sent
            )
            if data.get("unique_id") == unique_id or data.get("rfq_id") == unique_id:
                current = EmailDispatchService._normalise_sent_status(
                    data.get("sent_status")
                )
                if current != desired_status:
                    data["sent_status"] = desired_status
                    updated = True
                if sent and "sent_on" not in data:
                    data["sent_on"] = datetime.utcnow().isoformat()
        elif isinstance(data, list):
            for item in data:
                updated |= EmailDispatchService._mark_sent_status(item, unique_id, sent)

        return updated

    @staticmethod
    def _update_draft_collection(value: Any, unique_id: str, sent: bool) -> bool:
        if not isinstance(value, list):
            return False
        updated = False
        desired_status = "True" if sent else "False"
        for draft in value:
            if not isinstance(draft, dict):
                continue
            if draft.get("unique_id") == unique_id or draft.get("rfq_id") == unique_id:
                current = EmailDispatchService._normalise_sent_status(
                    draft.get("sent_status")
                )
                if current != desired_status:
                    draft["sent_status"] = desired_status
                    updated = True
                if sent and "sent_on" not in draft:
                    draft["sent_on"] = datetime.utcnow().isoformat()
        return updated

    @staticmethod
    def _normalise_sent_status(value: Any) -> Optional[str]:
        """Coerce ``value`` to a canonical string representation."""

        if isinstance(value, bool):
            return "True" if value else "False"
        if isinstance(value, str):
            stripped = value.strip()
            lower = stripped.lower()
            if lower == "true":
                return "True"
            if lower == "false":
                return "False"
        return None


def find_recent_sent_for_supplier(
    connection,
    message: Dict[str, object],
    *,
    mailbox: Optional[str] = None,
    window_minutes: int = 10,
) -> Optional[Dict[str, object]]:
    """Return the most recent dispatch-chain entry for ``message``'s supplier."""

    supplier_value = message.get("supplier_id")
    if supplier_value in (None, ""):
        return None

    try:
        supplier_norm = str(supplier_value).strip().lower()
    except Exception:
        return None

    if not supplier_norm:
        return None

    try:
        interval = max(int(window_minutes), 1)
    except Exception:
        interval = 10

    mailbox_filter = mailbox or None

    with connection.cursor() as cur:
        cur.execute(
            """
            SELECT rfq_id, supplier_id, dispatch_metadata, message_id, thread_index, created_at
            FROM proc.email_dispatch_chains
            WHERE awaiting_response = TRUE
              AND created_at >= NOW() - (%s || ' minutes')::INTERVAL
              AND LOWER(supplier_id) = %s
              AND (%s IS NULL
                   OR dispatch_metadata ->> 'mailbox' IS NULL
                   OR dispatch_metadata ->> 'mailbox' = %s)
            ORDER BY created_at DESC
            LIMIT 1
            """,
            (str(interval), supplier_norm, mailbox_filter, mailbox_filter),
        )
        row = cur.fetchone()

    if not row:
        return None

    metadata = row[2]
    if isinstance(metadata, str):
        try:
            metadata = json.loads(metadata)
        except Exception:
            metadata = None

    return {
        "rfq_id": row[0],
        "supplier_id": row[1],
        "dispatch_metadata": metadata,
        "message_id": row[3],
        "thread_index": row[4],
        "created_at": row[5],
    }<|MERGE_RESOLUTION|>--- conflicted
+++ resolved
@@ -588,61 +588,7 @@
         if not workflow_token:
             return None
 
-<<<<<<< HEAD
         return None
-=======
-        row: Optional[Tuple] = None
-        try:
-            with self.agent_nick.get_db_connection() as conn:
-                with conn.cursor() as cur:
-                    cur.execute(
-                        """
-                        SELECT id, rfq_id, supplier_id, supplier_name, subject, body, sent,
-                               review_status, recipient_email, contact_level, thread_index,
-                               payload, sender, sent_on, workflow_id, run_id, unique_id,
-                               mailbox, dispatch_run_id, dispatched_at
-                        FROM proc.draft_rfq_emails
-                        WHERE workflow_id = %s AND (sent = FALSE OR sent IS NULL)
-                        ORDER BY thread_index DESC, id DESC
-                        LIMIT 1
-                        """,
-                        (workflow_token,),
-                    )
-                    row = cur.fetchone()
-                    if not row:
-                        cur.execute(
-                            """
-                            SELECT id, rfq_id, supplier_id, supplier_name, subject, body, sent,
-                                   review_status, recipient_email, contact_level, thread_index,
-                                   payload, sender, sent_on, workflow_id, run_id, unique_id,
-                                   mailbox, dispatch_run_id, dispatched_at
-                            FROM proc.draft_rfq_emails
-                            WHERE workflow_id = %s
-                            ORDER BY sent ASC, dispatched_at DESC NULLS LAST, updated_on DESC, id DESC
-                            LIMIT 1
-                            """,
-                            (workflow_token,),
-                        )
-                        row = cur.fetchone()
-        except Exception:  # pragma: no cover - defensive logging
-            self.logger.exception(
-                "Failed to resolve draft for workflow %s", workflow_token
-            )
-            return None
-
-        if not row:
-            return None
-
-        return self._hydrate_draft(row)
-
-    def _resolve_identifier_for_workflow(self, workflow_id: str) -> Optional[str]:
-        draft = self._load_draft_for_workflow(workflow_id)
-        if not draft:
-            return None
-        return self._normalise_identifier(draft.get("unique_id")) or self._normalise_identifier(
-            draft.get("rfq_id")
-        )
->>>>>>> c47602b7
 
     def _hydrate_draft(self, row: Tuple) -> Dict[str, Any]:
         values = list(row)
