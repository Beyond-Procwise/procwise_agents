--- conflicted
+++ resolved
@@ -279,7 +279,6 @@
                 dispatch_payload["metadata"].setdefault("run_id", dispatch_run_id)
                 dispatch_payload["metadata"]["dispatch_token"] = dispatch_run_id
 
-<<<<<<< HEAD
             round_header_value = (
                 dispatch_payload.get("round")
                 or dispatch_payload.get("thread_index")
@@ -302,26 +301,18 @@
                     round_header_int = max(1, int(round_header_int))
                 except Exception:
                     round_header_int = 1
-=======
-            raw_thread_headers = dispatch_payload.get("thread_headers")
-            thread_headers = self._normalise_thread_headers(raw_thread_headers)
->>>>>>> 8ba34a86
 
             headers = {
                 "X-ProcWise-Workflow-ID": backend_metadata.get("workflow_id"),
                 "X-ProcWise-Unique-ID": unique_id,
-<<<<<<< HEAD
                 "X-ProcWise-Supplier-ID": backend_metadata.get("supplier_id")
                 or draft.get("supplier_id"),
                 "X-ProcWise-Round": str(round_header_int),
-=======
->>>>>>> 8ba34a86
             }
             mailbox_header = draft.get("mailbox") or getattr(self.settings, "supplier_mailbox", None)
             if mailbox_header:
                 backend_metadata["mailbox"] = mailbox_header
                 headers["X-ProcWise-Mailbox"] = mailbox_header
-<<<<<<< HEAD
 
             workflow_for_error = (
                 backend_metadata.get("workflow_id")
@@ -334,31 +325,6 @@
                         f"Missing required header {key} for workflow {workflow_for_error}"
                     )
                 headers[key] = str(value)
-=======
-            if backend_metadata.get("supplier_id"):
-                headers["X-ProcWise-Supplier-ID"] = backend_metadata.get("supplier_id")
-
-            round_value = self._coerce_round_number(
-                dispatch_payload_context.get("round") if dispatch_payload_context else None,
-                draft.get("round") or draft.get("round_number"),
-                backend_metadata.get("round") if isinstance(backend_metadata, dict) else None,
-            )
-            if round_value is not None:
-                backend_metadata["round"] = round_value
-                headers["X-ProcWise-Round"] = str(round_value)
-                dispatch_payload.setdefault("round", round_value)
-                dispatch_payload.setdefault("round_number", round_value)
-            else:
-                headers["X-ProcWise-Round"] = "0"
-                backend_metadata.setdefault("round", 0)
-                dispatch_payload.setdefault("round", 0)
-                dispatch_payload.setdefault("round_number", 0)
-
-            thread_header_values = self._extract_thread_header_values(thread_headers)
-            headers.update(thread_header_values)
-
-            self._validate_metadata_headers(headers)
->>>>>>> 8ba34a86
 
             send_result = self.email_service.send_email(
                 subject,
@@ -479,23 +445,7 @@
                         backend_metadata.setdefault(
                             "workflow_context_identifier", context_unique_id
                         )
-<<<<<<< HEAD
                 if workflow_identifier and unique_id:
-=======
-                if workflow_email_flag is None and workflow_identifier:
-                    workflow_email_flag = True
-                    draft_metadata["workflow_email"] = True
-                    dispatch_payload["workflow_email"] = True
-                    metadata_payload = dispatch_payload.get("metadata")
-                    if isinstance(metadata_payload, dict):
-                        metadata_payload["workflow_email"] = True
-
-                should_record_workflow = bool(workflow_email_flag)
-                notified = False
-                notification_evaluated = False
-                should_notify_watcher = False
-                if should_record_workflow and workflow_identifier and unique_id:
->>>>>>> 8ba34a86
                     try:
                         record_workflow_dispatch(
                             workflow_id=workflow_identifier,
