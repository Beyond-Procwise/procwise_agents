"""Email dispatch service for sending stored RFQ drafts."""

from __future__ import annotations

import json
import logging
import re
import uuid
from datetime import datetime, timezone
from typing import Any, Dict, Iterable, List, Optional, Sequence, Tuple

from utils.email_tracking import (
    build_tracking_comment,
    embed_unique_id_in_email_body,
    ensure_tracking_prefix,
    strip_tracking_comment,
)
from utils.gpu import configure_gpu

from services.backend_scheduler import BackendScheduler

from .email_dispatch_chain_store import (
    record_dispatch as record_workflow_dispatch,
    register_dispatch as register_dispatch_chain,
)
from .email_service import EmailService
from .email_thread_store import (
    DEFAULT_THREAD_TABLE,
    ensure_thread_table,
    record_thread_mapping,
    sanitise_thread_table_name,
)

configure_gpu()

logger = logging.getLogger(__name__)

_DEFAULT_THREAD_TABLE = DEFAULT_THREAD_TABLE


class DraftNotFoundError(ValueError):
    """Raised when a draft cannot be located for dispatch."""


class EmailDispatchService:
    """Send persisted RFQ drafts via Amazon SES and update their status."""

    def __init__(self, agent_nick):
        self.agent_nick = agent_nick
        self.email_service = EmailService(agent_nick)
        self.settings = agent_nick.settings
        self.logger = logging.getLogger(__name__)
        self._thread_table_name = sanitise_thread_table_name(
            getattr(self.settings, "email_thread_table", None),
            logger=self.logger,
        )
        self._thread_table_ready = False

    # ------------------------------------------------------------------
    # Public API
    # ------------------------------------------------------------------
    def resolve_workflow_id(self, identifier: str) -> Optional[str]:
        """Best-effort lookup of the workflow identifier for ``identifier``.

        The email dispatch endpoint must not generate ad-hoc workflow
        identifiers.  Instead it should re-use the identifier that was
        attached to the drafted email.  This helper mirrors the first phase
        of :meth:`send_draft` – fetching and hydrating the latest draft – but
        bails out before attempting to send the message.  It returns ``None``
        when the draft cannot be located or when the stored payload does not
        expose a workflow token.
        """

        identifier = (identifier or "").strip()
        if not identifier:
            return None

        try:
            with self.agent_nick.get_db_connection() as conn:
                draft_row = self._fetch_latest_draft(conn, identifier)
        except Exception:  # pragma: no cover - database connectivity
            self.logger.exception(
                "Failed to resolve workflow for dispatch identifier %s", identifier
            )
            return None

        if not draft_row:
            return None

        draft = self._hydrate_draft(draft_row)

        workflow_token = self._extract_workflow_identifier(draft)
        if workflow_token:
            return workflow_token

        metadata = draft.get("metadata")
        if isinstance(metadata, dict):
            workflow_token = self._extract_workflow_identifier(metadata)
            if workflow_token:
                return workflow_token

        dispatch_meta = draft.get("dispatch_metadata")
        if isinstance(dispatch_meta, dict):
            workflow_token = self._extract_workflow_identifier(dispatch_meta)
            if workflow_token:
                return workflow_token

        return None

    def dispatch_from_context(
        self,
        workflow_id: Optional[str],
        *,
        overrides: Optional[Dict[str, Any]] = None,
    ) -> Dict[str, Any]:
<<<<<<< HEAD
        """Dispatch a draft resolved from ``workflow_id`` with optional overrides."""

        overrides = dict(overrides or {})

        identifier = self._normalise_identifier(overrides.pop("identifier", None))
        if not identifier:
            identifier = self._normalise_identifier(overrides.pop("unique_id", None))
        if not identifier:
            identifier = self._normalise_identifier(overrides.pop("rfq_id", None))

        workflow_hint = self._normalise_identifier(
            overrides.pop("workflow_id", None) or workflow_id
        )

        recipients_override = overrides.pop("recipients", None)
        if isinstance(recipients_override, str) or isinstance(
            recipients_override, Sequence
        ) and not isinstance(recipients_override, (bytes, bytearray)):
            recipients = self._normalise_recipients(
                recipients_override if isinstance(recipients_override, str) else recipients_override
            )
        else:
            recipients = None

        sender_override = overrides.pop("sender", None)
        if sender_override is not None:
            sender_override = str(sender_override).strip() or None

        subject_override = overrides.pop("subject_override", None)
        if subject_override is not None:
            subject_override = str(subject_override).strip() or None

        body_override = overrides.pop("body_override", None)
        if body_override is not None:
            body_override = str(body_override)

        if overrides:
            self.logger.debug(
                "Ignoring unsupported dispatch overrides: %s", sorted(overrides.keys())
            )

        if not identifier:
            if not workflow_hint:
                raise ValueError(
                    "workflow_id or identifier is required to dispatch an email draft"
                )
            identifier = self._resolve_identifier_for_workflow(workflow_hint)
            if not identifier:
                raise DraftNotFoundError(
                    f"No dispatchable draft found for workflow {workflow_hint}"
                )

        return self.send_draft(
            identifier=identifier,
            recipients=recipients,
            sender=sender_override,
            subject_override=subject_override,
            body_override=body_override,
=======
        """Dispatch a draft identified by ``workflow_id`` and optional overrides.

        When ``identifier`` is provided within ``overrides`` it is used directly.
        Otherwise the most recent unsent draft tagged with ``workflow_id`` is
        resolved and dispatched.  Recipient, sender, subject, and body values are
        normalised from overrides first and fall back to the hydrated draft
        payload before delegating to :meth:`send_draft`.
        """

        overrides = dict(overrides or {})
        identifier_override = self._normalise_identifier(overrides.get("identifier"))

        draft_row: Optional[Tuple] = None
        with self.agent_nick.get_db_connection() as conn:
            if identifier_override:
                draft_row = self._fetch_latest_draft(conn, identifier_override)
                if draft_row is None:
                    raise DraftNotFoundError(
                        f"No draft found for identifier={identifier_override}"
                    )
            else:
                workflow_token = str(workflow_id or "").strip()
                if not workflow_token:
                    raise ValueError("workflow_id or identifier required")
                draft_row = self._find_draft_for_workflow(conn, workflow_token)
                if draft_row is None:
                    raise DraftNotFoundError(
                        f"No unsent draft found for workflow_id={workflow_token}"
                    )

        hydrated_draft = self._hydrate_draft(draft_row)
        identifier = identifier_override or self._normalise_identifier(
            hydrated_draft.get("unique_id")
        )
        if not identifier:
            identifier = self._normalise_identifier(hydrated_draft.get("rfq_id"))
        if not identifier:
            raise ValueError("Draft record missing unique identifier")

        def _coerce_recipients(value: Any) -> Optional[Iterable[str]]:
            if value is None:
                return None
            if isinstance(value, str):
                return [value]
            try:
                return list(value)
            except TypeError:
                return None
            return None

        recipients_source: Optional[Iterable[str]]
        if "recipients" in overrides:
            recipients_source = _coerce_recipients(overrides.get("recipients"))
        else:
            recipients_source = hydrated_draft.get("recipients")
            if not recipients_source and hydrated_draft.get("receiver"):
                recipients_source = [hydrated_draft["receiver"]]

        recipients_override = (
            self._normalise_recipients(recipients_source)
            if recipients_source is not None
            else None
        )

        if "sender" in overrides:
            sender_candidate = overrides.get("sender")
        else:
            sender_candidate = hydrated_draft.get("sender")
        sender_override = None
        if sender_candidate is not None:
            sender_override = str(sender_candidate).strip() or None

        subject_candidate = None
        if "subject_override" in overrides:
            subject_candidate = overrides.get("subject_override")
        elif "subject" in overrides:
            subject_candidate = overrides.get("subject")
        else:
            subject_candidate = hydrated_draft.get("subject")
        subject_override = (
            str(subject_candidate).strip() if subject_candidate is not None else None
        )
        if subject_override == "":
            subject_override = None

        body_candidate = None
        if "body_override" in overrides:
            body_candidate = overrides.get("body_override")
        elif "body" in overrides:
            body_candidate = overrides.get("body")
        else:
            for key in ("body", "html", "text"):
                if hydrated_draft.get(key):
                    body_candidate = hydrated_draft.get(key)
                    break
        body_override = str(body_candidate).strip() if body_candidate is not None else None
        if body_override == "":
            body_override = None

        attachments_override = overrides.get("attachments") if "attachments" in overrides else None

        return self.send_draft(
            identifier,
            recipients=recipients_override,
            sender=sender_override,
            subject_override=subject_override,
            body_override=body_override,
            attachments=attachments_override,
>>>>>>> d22a7254
        )

    def send_draft(
        self,
        identifier: str,
        recipients: Optional[Iterable[str]] = None,
        sender: Optional[str] = None,
        subject_override: Optional[str] = None,
        body_override: Optional[str] = None,
        attachments: Optional[List[Tuple[bytes, str]]] = None,
    ) -> Dict[str, Any]:
        """Send the latest draft for ``identifier`` (unique_id preferred)."""

        identifier = (identifier or "").strip()
        if not identifier:
            raise ValueError("unique_id is required to send an email draft")

        with self.agent_nick.get_db_connection() as conn:
            draft_row = self._fetch_latest_draft(conn, identifier)
            if draft_row is None:
                raise DraftNotFoundError(
                    f"No stored draft found for identifier {identifier}. "
                    "Please use unique_id format (PROC-WF-XXXXXX) or ensure the draft exists."
                )

            draft = self._hydrate_draft(draft_row)

            unique_id = draft.get("unique_id")
            if not unique_id:
                raise ValueError(
                    "Draft found but missing unique_id. Draft data may be corrupted."
                )

            review_status = str(draft.get("review_status") or "").upper()
            if review_status not in {"APPROVED", "SENT"}:
                raise ValueError(
                    "Draft must be approved (review_status=APPROVED) before dispatch"
                )

            rfq_identifier = self._normalise_identifier(draft.get("rfq_id"))

            recipient_source = (
                recipients if recipients is not None else draft.get("recipients")
            )
            recipient_list = self._normalise_recipients(recipient_source)
            if not recipient_list and draft.get("receiver"):
                recipient_list = self._normalise_recipients([draft["receiver"]])

            if not recipient_list:
                raise ValueError(
                    "At least one recipient email is required to send the draft"
                )

            sender_candidate = sender if sender is not None else draft.get("sender")
            sender_email = (
                str(sender_candidate).strip() if sender_candidate is not None else ""
            )
            if not sender_email:
                default_sender = getattr(
                    self.settings, "DEFAULT_SENDER", None
                ) or getattr(self.settings, "ses_default_sender", None)
                sender_email = str(default_sender).strip() if default_sender else ""
            if not sender_email:
                raise ValueError(
                    "Sender email address is required and DEFAULT_SENDER is not configured"
                )

            if subject_override is not None:
                subject_candidate = subject_override
            else:
                subject_candidate = draft.get("subject")
            subject_str = str(subject_candidate).strip() if subject_candidate else ""
            subject = subject_str or f"{unique_id} – Request for Quotation"

            body_source = (
                body_override if body_override is not None else draft.get("body")
            )
            body_text = str(body_source).strip() if body_source else ""
            subject = subject.strip()
            if not subject or not body_text:
                raise ValueError("Both subject and body are required")

            draft_metadata_source = (
                draft.get("metadata") if isinstance(draft.get("metadata"), dict) else {}
            )
            draft_metadata = dict(draft_metadata_source)
            dispatch_run_id = uuid.uuid4().hex
            draft_metadata["dispatch_token"] = dispatch_run_id
            draft_metadata["run_id"] = dispatch_run_id
            try:
                body, backend_metadata = self._ensure_tracking_annotation(
                    body_text,
                    unique_id=unique_id,
                    supplier_id=draft.get("supplier_id"),
                    dispatch_token=dispatch_run_id,
                    run_id=draft.get("run_id") or dispatch_run_id,
                    workflow_id=draft.get("workflow_id"),
                )
            except ValueError as err:
                self.logger.warning(
                    "Skipping tracking annotation for unique_id %s: %s",
                    unique_id,
                    err,
                )
                body = body_text
                backend_metadata = {"unique_id": identifier}

            backend_metadata.setdefault("unique_id", unique_id)
            supplier_id_value = draft.get("supplier_id")
            workflow_id_value = draft.get("workflow_id")
            if supplier_id_value:
                backend_metadata.setdefault("supplier_id", supplier_id_value)
            if workflow_id_value:
                backend_metadata.setdefault("workflow_id", workflow_id_value)
            backend_metadata["run_id"] = dispatch_run_id

            dispatch_payload = dict(draft)
            dispatch_payload["metadata"] = draft_metadata
            dispatch_payload.update(
                {
                    "subject": subject,
                    "body": body,
                    "recipients": recipient_list,
                    "receiver": (
                        recipient_list[0] if recipient_list else draft.get("receiver")
                    ),
                    "contact_level": 1 if recipient_list else 0,
                    "sender": sender_email,
                    "dispatch_metadata": backend_metadata,
                    "dispatch_run_id": dispatch_run_id,
                }
            )
            dispatch_payload.setdefault(
                "workflow_id", backend_metadata.get("workflow_id")
            )
            dispatch_payload.setdefault("unique_id", unique_id)
            if backend_metadata.get("run_id"):
                dispatch_payload.setdefault("run_id", backend_metadata.get("run_id"))
            if backend_metadata.get("supplier_id"):
                dispatch_payload.setdefault(
                    "supplier_id", backend_metadata.get("supplier_id")
                )
            dispatch_payload.setdefault("metadata", {})
            if isinstance(dispatch_payload["metadata"], dict):
                dispatch_payload["metadata"].setdefault("run_id", dispatch_run_id)
                dispatch_payload["metadata"]["dispatch_token"] = dispatch_run_id

            headers = {
                "X-Procwise-Workflow-Id": backend_metadata.get("workflow_id"),
                "X-Procwise-Unique-Id": unique_id,
            }
            mailbox_header = draft.get("mailbox") or getattr(
                self.settings, "supplier_mailbox", None
            )
            if mailbox_header:
                backend_metadata["mailbox"] = mailbox_header
                headers["X-Procwise-Mailbox"] = mailbox_header
            if backend_metadata.get("supplier_id"):
                headers["X-Procwise-Supplier-Id"] = backend_metadata.get("supplier_id")

            payload_metadata = dict(backend_metadata)
            provider_payload: Dict[str, Any] = {
                "to": list(recipient_list),
                "from": sender_email,
                "subject": subject,
                "metadata": payload_metadata,
            }
            if re.search(r"<[^>]+>", body):
                provider_payload["html"] = body
            else:
                provider_payload["text"] = body

            dispatch_payload["payload"] = provider_payload

            send_result = self.email_service.send_email(
                subject,
                body,
                recipient_list,
                sender_email,
                attachments,
                headers=headers,
            )

            sent = send_result.success
            message_id = send_result.message_id

            self._update_draft_status(
                conn,
                draft_row,
                dispatch_payload,
                recipient_list,
                sent,
            )

            self._update_action_sent_status(
                conn,
                dispatch_payload,
                unique_id,
                bool(sent),
            )

            conn.commit()

            dispatch_payload["sent_status"] = bool(sent)
            if sent:
                dispatch_payload["sent_on"] = datetime.utcnow().isoformat()
                dispatch_payload["message_id"] = message_id
                logger.info(
                    "Dispatched supplier email workflow=%s unique_id=%s supplier=%s message_id=%s",
                    backend_metadata.get("workflow_id"),
                    unique_id,
                    draft.get("supplier_id"),
                    message_id,
                )
                canonical_rfq_identifier = (
                    rfq_identifier.upper() if isinstance(rfq_identifier, str) else None
                )

                try:
                    try:
                        self._record_thread_mapping(
                            conn,
                            message_id,
                            unique_id,
                            draft.get("supplier_id"),
                            recipient_list,
                            rfq_id=unique_id,
                        )
                    except TypeError:
                        self._record_thread_mapping(  # type: ignore[misc]
                            conn,
                            message_id,
                            unique_id,
                            draft.get("supplier_id"),
                            recipient_list,
                        )
                    conn.commit()
                except Exception:  # pragma: no cover - defensive
                    self.logger.exception(
                        "Failed to persist thread mapping for unique_id %s", unique_id
                    )
                try:
                    register_dispatch_chain(
                        conn,
                        rfq_id=canonical_rfq_identifier or unique_id,
                        message_id=message_id,
                        subject=subject,
                        body=body,
                        thread_index=draft.get("thread_index"),
                        supplier_id=draft.get("supplier_id"),
                        workflow_ref=draft.get("action_id"),
                        recipients=recipient_list,
                        metadata=backend_metadata,
                    )
                    conn.commit()
                except Exception:  # pragma: no cover - best effort logging
                    self.logger.exception(
                        "Failed to register dispatch chain for unique_id %s", unique_id
                    )

                workflow_identifier = backend_metadata.get("workflow_id")
                if workflow_identifier and unique_id:
                    try:
                        record_workflow_dispatch(
                            workflow_id=workflow_identifier,
                            unique_id=unique_id,
                            supplier_id=str(
                                backend_metadata.get("supplier_id")
                                or draft.get("supplier_id")
                                or ""
                            )
                            or None,
                            supplier_email=(
                                recipient_list[0]
                                if recipient_list
                                else draft.get("receiver")
                            ),
                            message_id=message_id,
                            subject=subject,
                            dispatched_at=datetime.now(timezone.utc),
                        )
                    except Exception:  # pragma: no cover - defensive logging
                        logger.exception(
                            "Failed to record workflow email dispatch for workflow %s",
                            workflow_identifier,
                        )
                    else:
                        try:
                            BackendScheduler.ensure(
                                self.agent_nick
                            ).notify_email_dispatch(workflow_identifier)
                        except Exception:  # pragma: no cover - defensive logging
                            logger.exception(
                                "Failed to trigger email watcher for workflow %s",
                                workflow_identifier,
                            )
            elif message_id:
                dispatch_payload["message_id"] = message_id

            return {
                "unique_id": unique_id,
                "sent": bool(sent),
                "recipients": recipient_list,
                "sender": sender_email,
                "subject": subject,
                "body": body,
                "message_id": message_id,
                "thread_index": dispatch_payload.get("thread_index"),
                "workflow_id": backend_metadata.get("workflow_id")
                or dispatch_payload.get("workflow_id"),
                "run_id": backend_metadata.get("run_id")
                or dispatch_payload.get("run_id"),
                "payload": provider_payload,
                "draft": dispatch_payload,
            }

    # ------------------------------------------------------------------
    # Internal helpers
    # ------------------------------------------------------------------
    def _fetch_latest_draft(self, conn, identifier: str) -> Optional[Tuple]:
        with conn.cursor() as cur:
            cur.execute(
                """
                SELECT id, rfq_id, supplier_id, supplier_name, subject, body, sent,
                       review_status, recipient_email, contact_level, thread_index, payload, sender, sent_on,
                       workflow_id, run_id, unique_id, mailbox, dispatch_run_id, dispatched_at
                FROM proc.draft_rfq_emails
                WHERE unique_id = %s
                ORDER BY sent ASC, thread_index DESC, id DESC
                LIMIT 1
                """,
                (identifier,),
            )
            row = cur.fetchone()

        if row:
            return row

        with conn.cursor() as cur:
            cur.execute(
                """
                SELECT id, rfq_id, supplier_id, supplier_name, subject, body, sent,
                       review_status, recipient_email, contact_level, thread_index, payload, sender, sent_on,
                       workflow_id, run_id, unique_id, mailbox, dispatch_run_id, dispatched_at
                FROM proc.draft_rfq_emails
                WHERE rfq_id = %s
                ORDER BY sent ASC, thread_index DESC, id DESC
                LIMIT 1
                """,
                (identifier,),
            )
            return cur.fetchone()

<<<<<<< HEAD
    def _resolve_identifier_for_workflow(self, workflow_id: str) -> Optional[str]:
        workflow_id = self._normalise_identifier(workflow_id)
        if not workflow_id:
            return None

        try:
            with self.agent_nick.get_db_connection() as conn:
                with conn.cursor() as cur:
                    cur.execute(
                        """
                        SELECT unique_id, rfq_id
                        FROM proc.draft_rfq_emails
                        WHERE workflow_id = %s
                          AND review_status IN ('APPROVED', 'SENT')
                        ORDER BY sent ASC, dispatched_at DESC NULLS LAST, updated_on DESC, id DESC
                        LIMIT 1
                        """,
                        (workflow_id,),
                    )
                    row = cur.fetchone()
        except Exception:
            self.logger.exception(
                "Failed to resolve dispatch identifier for workflow %s", workflow_id
            )
            return None

        if not row:
            return None

        unique_id, rfq_id = (row + (None, None))[:2]
        return self._normalise_identifier(unique_id) or self._normalise_identifier(rfq_id)
=======
    def _find_draft_for_workflow(
        self, conn, workflow_id: str
    ) -> Optional[Tuple]:
        if not workflow_id:
            return None

        unsent_query = """
            SELECT id, rfq_id, supplier_id, supplier_name, subject, body, sent,
                   review_status, recipient_email, contact_level, thread_index, payload, sender, sent_on,
                   workflow_id, run_id, unique_id, mailbox, dispatch_run_id, dispatched_at
            FROM proc.draft_rfq_emails
            WHERE workflow_id = %s
              AND (sent = FALSE OR sent IS NULL)
            ORDER BY
                CASE
                    WHEN UPPER(COALESCE(review_status, 'PENDING')) IN ('APPROVED', 'SAVED') THEN 0
                    ELSE 1
                END,
                thread_index DESC,
                id DESC
            LIMIT 1
        """

        with conn.cursor() as cur:
            cur.execute(unsent_query, (workflow_id,))
            row = cur.fetchone()

        if row:
            return row

        with conn.cursor() as cur:
            cur.execute(
                """
                SELECT id, rfq_id, supplier_id, supplier_name, subject, body, sent,
                       review_status, recipient_email, contact_level, thread_index, payload, sender, sent_on,
                       workflow_id, run_id, unique_id, mailbox, dispatch_run_id, dispatched_at
                FROM proc.draft_rfq_emails
                WHERE workflow_id = %s
                ORDER BY sent ASC, thread_index DESC, id DESC
                LIMIT 1
                """,
                (workflow_id,),
            )
            return cur.fetchone()
>>>>>>> d22a7254

    def _hydrate_draft(self, row: Tuple) -> Dict[str, Any]:
        values = list(row)
        if len(values) < 20:
            values.extend([None] * (20 - len(values)))

        (
            draft_id,
            rfq_id,
            supplier_id,
            supplier_name,
            subject,
            body,
            sent,
            review_status,
            recipient_email,
            contact_level,
            thread_index,
            payload,
            sender,
            sent_on,
            workflow_id,
            run_id,
            unique_id,
            mailbox,
            dispatch_run_id,
            dispatched_at,
        ) = values[:20]

        hydrated: Dict[str, Any]
        if isinstance(payload, dict):
            hydrated = dict(payload)
        else:
            try:
                hydrated = json.loads(payload) if payload else {}
            except Exception:
                hydrated = {}

        defaults = {
            "id": draft_id,
            "rfq_id": rfq_id,
            "supplier_id": supplier_id,
            "supplier_name": supplier_name,
            "subject": subject,
            "body": body,
            "sent_status": bool(sent),
            "review_status": (review_status or "PENDING"),
            "receiver": recipient_email,
            "contact_level": contact_level,
            "thread_index": thread_index,
            "sender": sender,
            "recipients": hydrated.get("recipients")
            or ([recipient_email] if recipient_email else []),
            "workflow_id": workflow_id,
            "run_id": run_id,
            "unique_id": unique_id,
            "mailbox": mailbox,
            "dispatch_run_id": dispatch_run_id,
            "dispatched_at": dispatched_at,
        }
        for key, value in defaults.items():
            hydrated.setdefault(key, value)
        if sent_on and "sent_on" not in hydrated:
            hydrated["sent_on"] = (
                sent_on
                if isinstance(sent_on, str)
                else getattr(sent_on, "isoformat", lambda: sent_on)()
            )
        recipients_value = hydrated.get("recipients")
        if isinstance(recipients_value, str):
            hydrated["recipients"] = self._normalise_recipients([recipients_value])
        elif isinstance(recipients_value, Iterable):
            hydrated["recipients"] = self._normalise_recipients(recipients_value)
        else:
            hydrated["recipients"] = []
        if not hydrated.get("sender"):
            hydrated["sender"] = getattr(self.settings, "ses_default_sender", "")
        if not hydrated.get("review_status"):
            hydrated["review_status"] = review_status or "PENDING"
        return hydrated

    @staticmethod
    def _extract_workflow_identifier(payload: Any) -> Optional[str]:
        if not isinstance(payload, dict):
            return None

        for key in (
            "workflow_id",
            "workflowId",
            "workflowID",
            "process_workflow_id",
        ):
            value = payload.get(key)
            if isinstance(value, str):
                token = value.strip()
                if token:
                    return token
        return None

    def _update_draft_status(
        self,
        conn,
        row: Tuple,
        payload: Dict[str, Any],
        recipients: Sequence[str],
        sent: bool,
    ) -> None:
        values = list(row)
        if len(values) < 20:
            values.extend([None] * (20 - len(values)))

        draft_id = values[0]
        recipient = recipients[0] if recipients else payload.get("receiver")
        try:
            contact_level = int(payload.get("contact_level", 1 if recipients else 0))
        except Exception:
            contact_level = 1 if recipients else 0

        payload["sent_status"] = bool(sent)
        payload_json = json.dumps(payload, default=str)

        supplier_id = payload.get("supplier_id") or values[2]
        supplier_name = payload.get("supplier_name") or values[3]
        rfq_value = payload.get("rfq_id") or values[1]
        workflow_id = payload.get("workflow_id") or values[14]
        run_id = payload.get("run_id") or payload.get("dispatch_run_id") or values[15]
        unique_id = payload.get("unique_id") or values[16] or uuid.uuid4().hex
        mailbox = payload.get("mailbox") or values[17]
        dispatch_run_id = payload.get("dispatch_run_id") or values[18]

        with conn.cursor() as cur:
            cur.execute(
                """
                UPDATE proc.draft_rfq_emails
                SET sent = %s,
                    subject = %s,
                    body = %s,
                    recipient_email = %s,
                    contact_level = %s,
                    supplier_id = %s,
                    supplier_name = %s,
                    rfq_id = %s,
                    payload = %s,
                    workflow_id = %s,
                    run_id = %s,
                    unique_id = %s,
                    mailbox = %s,
                    dispatch_run_id = %s,
                    review_status = CASE WHEN %s THEN 'SENT' ELSE review_status END,
                    dispatched_at = CASE WHEN %s THEN NOW() ELSE dispatched_at END,
                    sent_on = CASE WHEN %s THEN NOW() ELSE sent_on END,
                    updated_on = NOW()
                WHERE id = %s
                """,
                (
                    bool(sent),
                    payload.get("subject"),
                    payload.get("body"),
                    recipient,
                    contact_level,
                    supplier_id,
                    supplier_name,
                    rfq_value,
                    payload_json,
                    workflow_id,
                    run_id,
                    unique_id,
                    mailbox,
                    dispatch_run_id,
                    bool(sent),
                    bool(sent),
                    bool(sent),
                    draft_id,
                ),
            )

    def _update_action_sent_status(
        self,
        conn,
        payload: Dict[str, Any],
        unique_id: str,
        sent: bool,
    ) -> None:
        action_id = self._extract_action_id(payload)
        if not action_id:
            logger.debug(
                "No action identifier found for dispatch (unique_id=%s); skipping sent_status update",
                unique_id,
            )
            return

        try:
            with conn.cursor() as cur:
                cur.execute(
                    "SELECT process_output FROM proc.action WHERE action_id = %s",
                    (action_id,),
                )
                row = cur.fetchone()
            if not row:
                return

            process_output = self._load_json_field(row[0])
            if process_output is None:
                return

            if not self._mark_sent_status(process_output, unique_id, sent):
                return

            updated_payload = json.dumps(process_output, default=str)
            with conn.cursor() as cur:
                cur.execute(
                    """
                    UPDATE proc.action
                    SET process_output = %s,
                        updated_at = CURRENT_TIMESTAMP
                    WHERE action_id = %s
                    """,
                    (updated_payload, action_id),
                )
        except Exception:  # pragma: no cover - defensive logging
            logger.exception(
                "Failed to update sent_status for action %s (unique_id=%s)",
                action_id,
                unique_id,
            )

    # ------------------------------------------------------------------
    # Outbound thread mapping helpers
    # ------------------------------------------------------------------
    def _record_thread_mapping(
        self,
        conn,
        message_id: Optional[str],
        unique_id: str,
        supplier_id: Optional[str],
        recipients: Sequence[str],
        *,
        rfq_id: Optional[str] = None,
    ) -> None:
        if not message_id or conn is None or not self._thread_table_name:
            return

        self._ensure_thread_table(conn)

        rfq_reference = self._normalise_identifier(
            rfq_id
        ) or self._normalise_identifier(unique_id)
        if not rfq_reference:
            return

        record_thread_mapping(
            conn,
            self._thread_table_name,
            message_id=str(message_id),
            rfq_id=rfq_reference,
            supplier_id=str(supplier_id) if supplier_id else None,
            recipients=recipients,
            logger=self.logger,
        )

    def _ensure_thread_table(self, conn) -> None:
        if self._thread_table_ready:
            return

        ensure_thread_table(conn, self._thread_table_name, logger=self.logger)
        self._thread_table_ready = True

    @staticmethod
    def _extract_action_id(payload: Dict[str, Any]) -> Optional[str]:
        """Return the best effort action identifier from ``payload``."""

        for key in ("action_id", "draft_action_id", "email_action_id"):
            value = payload.get(key)
            if isinstance(value, str) and value.strip():
                return value.strip()
        return None

    def _normalise_recipients(self, recipients: Optional[Iterable[str]]) -> List[str]:
        if recipients is None:
            return []
        if isinstance(recipients, str):
            recipients = [recipients]
        values: List[str] = []
        seen: set[str] = set()
        for value in recipients:
            if not isinstance(value, str):
                continue
            candidate = value.strip()
            if not candidate:
                continue
            lowered = candidate.lower()
            if lowered in seen:
                continue
            seen.add(lowered)
            values.append(candidate)
        return values

    @staticmethod
    def _normalise_identifier(value: Optional[Any]) -> Optional[str]:
        if isinstance(value, str):
            candidate = value.strip()
            if candidate:
                return candidate
        return None

    def _ensure_tracking_annotation(
        self,
        body: str,
        *,
        unique_id: str,
        supplier_id: Optional[str] = None,
        dispatch_token: Optional[str] = None,
        run_id: Optional[str] = None,
        workflow_id: Optional[str] = None,
    ) -> tuple[str, Dict[str, Any]]:
        text = body or ""
        existing_metadata, cleaned_body = strip_tracking_comment(text)

        resolved_workflow = workflow_id or (
            existing_metadata.workflow_id if existing_metadata else None
        )
        if not resolved_workflow:
            raise ValueError(
                "workflow_id is required to annotate outbound supplier emails"
            )

        resolved_supplier = supplier_id or (
            existing_metadata.supplier_id if existing_metadata else None
        )
        resolved_token = dispatch_token or (
            existing_metadata.token if existing_metadata else None
        )
        resolved_run = run_id or (
            existing_metadata.run_id if existing_metadata else None
        )

        resolved_unique = unique_id or (
            existing_metadata.unique_id if existing_metadata else None
        )
        if not resolved_unique:
            raise ValueError(
                "unique_id is required to annotate outbound supplier emails"
            )

        comment, tracking_meta = build_tracking_comment(
            workflow_id=resolved_workflow,
            unique_id=resolved_unique,
            supplier_id=resolved_supplier,
            token=resolved_token,
            run_id=resolved_run,
        )

        base_body = (cleaned_body or text).strip()
        annotated_body = ensure_tracking_prefix(base_body, comment)
        annotated_body = embed_unique_id_in_email_body(
            annotated_body,
            tracking_meta.unique_id,
        )

        metadata: Dict[str, Any] = {
            "workflow_id": tracking_meta.workflow_id,
            "unique_id": tracking_meta.unique_id,
        }
        if tracking_meta.supplier_id:
            metadata["supplier_id"] = tracking_meta.supplier_id
        if tracking_meta.token:
            metadata["dispatch_token"] = tracking_meta.token
        if tracking_meta.run_id:
            metadata["run_id"] = tracking_meta.run_id

        return annotated_body, metadata

    @staticmethod
    def _load_json_field(value: Any) -> Optional[Any]:
        if value is None:
            return None
        if isinstance(value, (dict, list)):
            return value
        try:
            return json.loads(value)
        except Exception:
            return None

    @staticmethod
    def _mark_sent_status(data: Any, unique_id: str, sent: bool) -> bool:
        """Update ``sent_status`` in ``data`` for drafts matching ``unique_id``."""

        updated = False
        desired_status = "True" if sent else "False"

        if isinstance(data, dict):
            updated |= EmailDispatchService._update_draft_collection(
                data.get("drafts"), unique_id, sent
            )
            if data.get("unique_id") == unique_id or data.get("rfq_id") == unique_id:
                current = EmailDispatchService._normalise_sent_status(
                    data.get("sent_status")
                )
                if current != desired_status:
                    data["sent_status"] = desired_status
                    updated = True
                if sent and "sent_on" not in data:
                    data["sent_on"] = datetime.utcnow().isoformat()
        elif isinstance(data, list):
            for item in data:
                updated |= EmailDispatchService._mark_sent_status(item, unique_id, sent)

        return updated

    @staticmethod
    def _update_draft_collection(value: Any, unique_id: str, sent: bool) -> bool:
        if not isinstance(value, list):
            return False
        updated = False
        desired_status = "True" if sent else "False"
        for draft in value:
            if not isinstance(draft, dict):
                continue
            if draft.get("unique_id") == unique_id or draft.get("rfq_id") == unique_id:
                current = EmailDispatchService._normalise_sent_status(
                    draft.get("sent_status")
                )
                if current != desired_status:
                    draft["sent_status"] = desired_status
                    updated = True
                if sent and "sent_on" not in draft:
                    draft["sent_on"] = datetime.utcnow().isoformat()
        return updated

    @staticmethod
    def _normalise_sent_status(value: Any) -> Optional[str]:
        """Coerce ``value`` to a canonical string representation."""

        if isinstance(value, bool):
            return "True" if value else "False"
        if isinstance(value, str):
            stripped = value.strip()
            lower = stripped.lower()
            if lower == "true":
                return "True"
            if lower == "false":
                return "False"
        return None


def find_recent_sent_for_supplier(
    connection,
    message: Dict[str, object],
    *,
    mailbox: Optional[str] = None,
    window_minutes: int = 10,
) -> Optional[Dict[str, object]]:
    """Return the most recent dispatch-chain entry for ``message``'s supplier."""

    supplier_value = message.get("supplier_id")
    if supplier_value in (None, ""):
        return None

    try:
        supplier_norm = str(supplier_value).strip().lower()
    except Exception:
        return None

    if not supplier_norm:
        return None

    try:
        interval = max(int(window_minutes), 1)
    except Exception:
        interval = 10

    mailbox_filter = mailbox or None

    with connection.cursor() as cur:
        cur.execute(
            """
            SELECT rfq_id, supplier_id, dispatch_metadata, message_id, thread_index, created_at
            FROM proc.email_dispatch_chains
            WHERE awaiting_response = TRUE
              AND created_at >= NOW() - (%s || ' minutes')::INTERVAL
              AND LOWER(supplier_id) = %s
              AND (%s IS NULL
                   OR dispatch_metadata ->> 'mailbox' IS NULL
                   OR dispatch_metadata ->> 'mailbox' = %s)
            ORDER BY created_at DESC
            LIMIT 1
            """,
            (str(interval), supplier_norm, mailbox_filter, mailbox_filter),
        )
        row = cur.fetchone()

    if not row:
        return None

    metadata = row[2]
    if isinstance(metadata, str):
        try:
            metadata = json.loads(metadata)
        except Exception:
            metadata = None

    return {
        "rfq_id": row[0],
        "supplier_id": row[1],
        "dispatch_metadata": metadata,
        "message_id": row[3],
        "thread_index": row[4],
        "created_at": row[5],
    }<|MERGE_RESOLUTION|>--- conflicted
+++ resolved
@@ -113,7 +113,6 @@
         *,
         overrides: Optional[Dict[str, Any]] = None,
     ) -> Dict[str, Any]:
-<<<<<<< HEAD
         """Dispatch a draft resolved from ``workflow_id`` with optional overrides."""
 
         overrides = dict(overrides or {})
@@ -172,116 +171,6 @@
             sender=sender_override,
             subject_override=subject_override,
             body_override=body_override,
-=======
-        """Dispatch a draft identified by ``workflow_id`` and optional overrides.
-
-        When ``identifier`` is provided within ``overrides`` it is used directly.
-        Otherwise the most recent unsent draft tagged with ``workflow_id`` is
-        resolved and dispatched.  Recipient, sender, subject, and body values are
-        normalised from overrides first and fall back to the hydrated draft
-        payload before delegating to :meth:`send_draft`.
-        """
-
-        overrides = dict(overrides or {})
-        identifier_override = self._normalise_identifier(overrides.get("identifier"))
-
-        draft_row: Optional[Tuple] = None
-        with self.agent_nick.get_db_connection() as conn:
-            if identifier_override:
-                draft_row = self._fetch_latest_draft(conn, identifier_override)
-                if draft_row is None:
-                    raise DraftNotFoundError(
-                        f"No draft found for identifier={identifier_override}"
-                    )
-            else:
-                workflow_token = str(workflow_id or "").strip()
-                if not workflow_token:
-                    raise ValueError("workflow_id or identifier required")
-                draft_row = self._find_draft_for_workflow(conn, workflow_token)
-                if draft_row is None:
-                    raise DraftNotFoundError(
-                        f"No unsent draft found for workflow_id={workflow_token}"
-                    )
-
-        hydrated_draft = self._hydrate_draft(draft_row)
-        identifier = identifier_override or self._normalise_identifier(
-            hydrated_draft.get("unique_id")
-        )
-        if not identifier:
-            identifier = self._normalise_identifier(hydrated_draft.get("rfq_id"))
-        if not identifier:
-            raise ValueError("Draft record missing unique identifier")
-
-        def _coerce_recipients(value: Any) -> Optional[Iterable[str]]:
-            if value is None:
-                return None
-            if isinstance(value, str):
-                return [value]
-            try:
-                return list(value)
-            except TypeError:
-                return None
-            return None
-
-        recipients_source: Optional[Iterable[str]]
-        if "recipients" in overrides:
-            recipients_source = _coerce_recipients(overrides.get("recipients"))
-        else:
-            recipients_source = hydrated_draft.get("recipients")
-            if not recipients_source and hydrated_draft.get("receiver"):
-                recipients_source = [hydrated_draft["receiver"]]
-
-        recipients_override = (
-            self._normalise_recipients(recipients_source)
-            if recipients_source is not None
-            else None
-        )
-
-        if "sender" in overrides:
-            sender_candidate = overrides.get("sender")
-        else:
-            sender_candidate = hydrated_draft.get("sender")
-        sender_override = None
-        if sender_candidate is not None:
-            sender_override = str(sender_candidate).strip() or None
-
-        subject_candidate = None
-        if "subject_override" in overrides:
-            subject_candidate = overrides.get("subject_override")
-        elif "subject" in overrides:
-            subject_candidate = overrides.get("subject")
-        else:
-            subject_candidate = hydrated_draft.get("subject")
-        subject_override = (
-            str(subject_candidate).strip() if subject_candidate is not None else None
-        )
-        if subject_override == "":
-            subject_override = None
-
-        body_candidate = None
-        if "body_override" in overrides:
-            body_candidate = overrides.get("body_override")
-        elif "body" in overrides:
-            body_candidate = overrides.get("body")
-        else:
-            for key in ("body", "html", "text"):
-                if hydrated_draft.get(key):
-                    body_candidate = hydrated_draft.get(key)
-                    break
-        body_override = str(body_candidate).strip() if body_candidate is not None else None
-        if body_override == "":
-            body_override = None
-
-        attachments_override = overrides.get("attachments") if "attachments" in overrides else None
-
-        return self.send_draft(
-            identifier,
-            recipients=recipients_override,
-            sender=sender_override,
-            subject_override=subject_override,
-            body_override=body_override,
-            attachments=attachments_override,
->>>>>>> d22a7254
         )
 
     def send_draft(
@@ -635,7 +524,6 @@
             )
             return cur.fetchone()
 
-<<<<<<< HEAD
     def _resolve_identifier_for_workflow(self, workflow_id: str) -> Optional[str]:
         workflow_id = self._normalise_identifier(workflow_id)
         if not workflow_id:
@@ -667,52 +555,6 @@
 
         unique_id, rfq_id = (row + (None, None))[:2]
         return self._normalise_identifier(unique_id) or self._normalise_identifier(rfq_id)
-=======
-    def _find_draft_for_workflow(
-        self, conn, workflow_id: str
-    ) -> Optional[Tuple]:
-        if not workflow_id:
-            return None
-
-        unsent_query = """
-            SELECT id, rfq_id, supplier_id, supplier_name, subject, body, sent,
-                   review_status, recipient_email, contact_level, thread_index, payload, sender, sent_on,
-                   workflow_id, run_id, unique_id, mailbox, dispatch_run_id, dispatched_at
-            FROM proc.draft_rfq_emails
-            WHERE workflow_id = %s
-              AND (sent = FALSE OR sent IS NULL)
-            ORDER BY
-                CASE
-                    WHEN UPPER(COALESCE(review_status, 'PENDING')) IN ('APPROVED', 'SAVED') THEN 0
-                    ELSE 1
-                END,
-                thread_index DESC,
-                id DESC
-            LIMIT 1
-        """
-
-        with conn.cursor() as cur:
-            cur.execute(unsent_query, (workflow_id,))
-            row = cur.fetchone()
-
-        if row:
-            return row
-
-        with conn.cursor() as cur:
-            cur.execute(
-                """
-                SELECT id, rfq_id, supplier_id, supplier_name, subject, body, sent,
-                       review_status, recipient_email, contact_level, thread_index, payload, sender, sent_on,
-                       workflow_id, run_id, unique_id, mailbox, dispatch_run_id, dispatched_at
-                FROM proc.draft_rfq_emails
-                WHERE workflow_id = %s
-                ORDER BY sent ASC, thread_index DESC, id DESC
-                LIMIT 1
-                """,
-                (workflow_id,),
-            )
-            return cur.fetchone()
->>>>>>> d22a7254
 
     def _hydrate_draft(self, row: Tuple) -> Dict[str, Any]:
         values = list(row)
