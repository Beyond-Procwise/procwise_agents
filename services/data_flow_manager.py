--- conflicted
+++ resolved
@@ -430,10 +430,8 @@
             if relation.get("target_table_alias"):
                 payload["target_table_alias"] = relation.get("target_table_alias")
             payload = self._sanitize_payload(payload)
-<<<<<<< HEAD
             payload = self._enforce_payload_limits(payload)
-=======
->>>>>>> 8cde748a
+
             points_by_id[point_id] = models.PointStruct(
                 id=point_id, vector=vector, payload=payload
             )
@@ -464,10 +462,8 @@
                     payload["resolved_aliases"] = list(resolved_aliases)
 
                 payload = self._sanitize_payload(payload)
-<<<<<<< HEAD
                 payload = self._enforce_payload_limits(payload)
-=======
->>>>>>> 8cde748a
+
                 points_by_id[point_id] = models.PointStruct(
                     id=point_id, vector=vector, payload=payload
                 )
@@ -502,10 +498,7 @@
                     if isinstance(value, dict):
                         payload[key] = value
                 payload = self._sanitize_payload(payload)
-<<<<<<< HEAD
                 payload = self._enforce_payload_limits(payload)
-=======
->>>>>>> 8cde748a
                 points_by_id[point_id] = models.PointStruct(
                     id=point_id, vector=vector, payload=payload
                 )
@@ -872,7 +865,6 @@
             return {}
         return sanitized_payload
 
-<<<<<<< HEAD
     def _payload_json_size(self, payload: Mapping[str, Any]) -> int:
         try:
             return len(json.dumps(payload, ensure_ascii=False).encode("utf-8"))
@@ -1099,8 +1091,7 @@
             minimal["document_type"] = doc_type
         return minimal
 
-=======
->>>>>>> 8cde748a
+
     def _format_timestamp(self, value: Any) -> Optional[str]:
         if value is None:
             return None
@@ -1766,7 +1757,6 @@
         try:
             return len(json.dumps(point_dict, ensure_ascii=False).encode("utf-8")) + _POINT_BATCH_OVERHEAD
         except (TypeError, ValueError):  # pragma: no cover - fallback
-<<<<<<< HEAD
             payload = getattr(point, "payload", {})
             sanitized_payload = (
                 self._sanitize_payload(payload if isinstance(payload, Mapping) else {})
@@ -1798,11 +1788,7 @@
             "vector": list(getattr(point, "vector", []) or []),
             "payload": getattr(point, "payload", {}) or {},
         }
-=======
-            sanitized = self._sanitize_payload(payload if isinstance(payload, Mapping) else {})
-            payload_bytes = len(json.dumps(sanitized, ensure_ascii=False)) if sanitized else 0
-        return vector_bytes + payload_bytes + 512  # transport overhead buffer
->>>>>>> 8cde748a
+
 
     def _relation_to_text(self, relation: Dict[str, Any]) -> str:
         source = relation.get("source_table")
