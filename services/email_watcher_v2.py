--- conflicted
+++ resolved
@@ -798,12 +798,8 @@
     client = _imap_client(host, username, password, port=port, use_ssl=use_ssl, login=login)
     try:
         client.select(mailbox, readonly=True)
-<<<<<<< HEAD
         candidate_uids: Set[int] = set()
         unseen_uids: Set[int] = set()
-=======
-        candidate_priorities: Dict[int, int] = {}
->>>>>>> 50d96af2
         workflow_tokens: List[str] = []
         if workflow_ids:
             for token in workflow_ids:
@@ -814,26 +810,7 @@
                     workflow_tokens.append(text)
         mailbox_header = str(mailbox_filter).strip() if mailbox_filter else ""
 
-<<<<<<< HEAD
         def _search_uids(*terms: str, mark_unseen: bool = False) -> None:
-=======
-        PRIORITY_RECENT = 0
-        PRIORITY_WORKFLOW = 1
-        PRIORITY_GENERAL = 2
-        PRIORITY_FALLBACK = 3
-
-        def _register_candidate(uid_value: Optional[int], priority: int) -> None:
-            if uid_value in (None, 0):
-                return
-            uid = int(uid_value)
-            if uid <= 0:
-                return
-            existing = candidate_priorities.get(uid)
-            if existing is None or priority < existing:
-                candidate_priorities[uid] = priority
-
-        def _search_uids(priority: int, *terms: str) -> None:
->>>>>>> 50d96af2
             search_terms = list(terms)
             if mailbox_header:
                 search_terms.extend(["HEADER", "X-ProcWise-Mailbox", mailbox_header])
@@ -853,14 +830,10 @@
                 else:
                     token = str(part)
                 if token.isdigit():
-<<<<<<< HEAD
                     value = int(token)
                     candidate_uids.add(value)
                     if mark_unseen:
                         unseen_uids.add(value)
-=======
-                    _register_candidate(int(token), priority)
->>>>>>> 50d96af2
 
         since_aware = since if since.tzinfo else since.replace(tzinfo=timezone.utc)
         since_floor = since_aware - timedelta(seconds=max(0, backtrack_seconds))
