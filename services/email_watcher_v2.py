--- conflicted
+++ resolved
@@ -115,19 +115,11 @@
 
         self.all_responded = self.responded_count >= self.dispatched_count > 0
 
-<<<<<<< HEAD
     def latest_dispatch(self, unique_id: str) -> Optional[EmailDispatchRecord]:
         records = self.email_records.get(unique_id)
         if not records:
             return None
         return records[-1]
-=======
-    def latest_response(self, unique_id: str) -> Optional[EmailResponse]:
-        history = self.response_history.get(unique_id)
-        if history:
-            return history[-1]
-        return self.matched_responses.get(unique_id)
->>>>>>> a5e7a6dc
 
 
 def _imap_client(
@@ -563,14 +555,10 @@
             matched_id: Optional[str] = None
             best_score = 0.0
             best_dispatch: Optional[EmailDispatchRecord] = None
-<<<<<<< HEAD
             for unique_id, dispatch_list in tracker.email_records.items():
                 dispatch = dispatch_list[-1]
                 if unique_id in tracker.matched_responses:
                     continue
-=======
-            for unique_id, dispatch in tracker.email_records.items():
->>>>>>> a5e7a6dc
                 score = _calculate_match_score(dispatch, email)
                 if score > best_score:
                     matched_id = unique_id
@@ -579,17 +567,11 @@
             if (not matched_id or best_score < self.match_threshold) and email.supplier_id:
                 supplier_matches = [
                     uid
-<<<<<<< HEAD
                     for uid, dispatch_list in tracker.email_records.items()
                     if uid not in tracker.matched_responses
                     and dispatch_list
                     and dispatch_list[-1].supplier_id
                     and dispatch_list[-1].supplier_id == email.supplier_id
-=======
-                    for uid, dispatch in tracker.email_records.items()
-                    if dispatch.supplier_id
-                    and dispatch.supplier_id == email.supplier_id
->>>>>>> a5e7a6dc
                 ]
                 if len(supplier_matches) == 1:
                     matched_id = supplier_matches[0]
@@ -600,18 +582,12 @@
                 if normalised_rfq:
                     rfq_candidates = [
                         uid
-<<<<<<< HEAD
                         for uid, dispatch_list in tracker.email_records.items()
                         if uid not in tracker.matched_responses
                         and dispatch_list
                         and dispatch_list[-1].rfq_id
                         and _normalise_identifier(dispatch_list[-1].rfq_id)
                         == normalised_rfq
-=======
-                        for uid, dispatch in tracker.email_records.items()
-                        if dispatch.rfq_id
-                        and _normalise_identifier(dispatch.rfq_id) == normalised_rfq
->>>>>>> a5e7a6dc
                     ]
                     if len(rfq_candidates) == 1:
                         matched_id = rfq_candidates[0]
