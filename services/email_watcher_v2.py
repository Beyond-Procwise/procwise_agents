"""Workflow-centric email watcher implementation (EmailWatcherV2)."""

from __future__ import annotations

import email
import imaplib
import logging
import re
import time
import uuid
from dataclasses import dataclass, field
from datetime import datetime, timedelta, timezone
from decimal import Decimal, ROUND_HALF_UP
from email import policy
from email.message import EmailMessage
from email.parser import BytesParser
from email.utils import parseaddr
from typing import Callable, Dict, Iterable, List, Optional, Sequence

from agents.base_agent import AgentContext, AgentOutput, AgentStatus
from agents.negotiation_agent import NegotiationAgent
from agents.supplier_interaction_agent import SupplierInteractionAgent
from repositories import workflow_email_tracking_repo as tracking_repo
from repositories import supplier_response_repo
from repositories.supplier_response_repo import SupplierResponseRow
from repositories.workflow_email_tracking_repo import WorkflowDispatchRow
from utils.email_tracking import (
    extract_tracking_metadata,
    extract_unique_id_from_body,
    extract_unique_id_from_headers,
)

logger = logging.getLogger(__name__)


@dataclass
class EmailDispatchRecord:
    unique_id: str
    supplier_id: Optional[str]
    supplier_email: Optional[str]
    message_id: Optional[str]
    subject: Optional[str]
<<<<<<< HEAD
    rfq_id: Optional[str] = None
    thread_headers: Dict[str, str] = field(default_factory=dict)
=======
    thread_headers: Dict[str, Sequence[str]] = field(default_factory=dict)
>>>>>>> 4375dd29
    dispatched_at: datetime = field(default_factory=lambda: datetime.now(timezone.utc))


@dataclass
class EmailResponse:
    unique_id: Optional[str]
    supplier_id: Optional[str]
    supplier_email: Optional[str]
    from_address: Optional[str]
    message_id: Optional[str]
    subject: Optional[str]
    body: str
    received_at: datetime
    in_reply_to: Sequence[str] = field(default_factory=tuple)
    references: Sequence[str] = field(default_factory=tuple)
    workflow_id: Optional[str] = None
    rfq_id: Optional[str] = None


@dataclass
class WorkflowTracker:
    workflow_id: str
    dispatched_count: int = 0
    responded_count: int = 0
    email_records: Dict[str, EmailDispatchRecord] = field(default_factory=dict)
    matched_responses: Dict[str, EmailResponse] = field(default_factory=dict)
    rfq_index: Dict[str, List[str]] = field(default_factory=dict)
    all_dispatched: bool = False
    all_responded: bool = False
    last_dispatched_at: Optional[datetime] = None

    def register_dispatches(self, dispatches: Iterable[EmailDispatchRecord]) -> None:
        for dispatch in dispatches:
            self.email_records[dispatch.unique_id] = dispatch
            if dispatch.rfq_id:
                normalised = _normalise_identifier(dispatch.rfq_id)
                if normalised:
                    self.rfq_index.setdefault(normalised, []).append(dispatch.unique_id)
            if dispatch.dispatched_at and (
                self.last_dispatched_at is None or dispatch.dispatched_at > self.last_dispatched_at
            ):
                self.last_dispatched_at = dispatch.dispatched_at
        self.dispatched_count = len(self.email_records)
        self.all_dispatched = True

    def record_response(self, unique_id: str, response: EmailResponse) -> None:
        if unique_id not in self.email_records:
            return
        if unique_id in self.matched_responses:
            return
        self.matched_responses[unique_id] = response
        self.responded_count = len(self.matched_responses)
        self.all_responded = self.responded_count >= self.dispatched_count > 0


def _imap_client(
    host: str,
    username: str,
    password: str,
    *,
    port: int = 993,
    use_ssl: bool = True,
    login: Optional[str] = None,
) -> imaplib.IMAP4:
    if use_ssl:
        client: imaplib.IMAP4 = imaplib.IMAP4_SSL(host, port)
    else:  # pragma: no cover - plain IMAP only used in limited environments
        client = imaplib.IMAP4(host, port)
    login_name = login or username
    client.login(login_name, password)
    return client


def _decode_message(raw: bytes) -> EmailMessage:
    return BytesParser(policy=policy.default).parsebytes(raw)


def _extract_thread_ids(message: EmailMessage) -> Dict[str, Sequence[str]]:
    refs: Sequence[str] = []
    in_reply: Sequence[str] = []
    references = message.get_all("References", failobj=[])
    if references:
        refs = tuple(
            ref.strip("<> ")
            for header in references
            for ref in header.split()
            if ref.strip()
        )
    reply = message.get_all("In-Reply-To", failobj=[])
    if reply:
        in_reply = tuple(ref.strip("<> ") for header in reply for ref in header.split() if ref.strip())
    return {"references": refs, "in_reply_to": in_reply}


def _extract_plain_text(message: EmailMessage) -> str:
    if message.is_multipart():
        for part in message.walk():
            ctype = part.get_content_type()
            disp = (part.get("Content-Disposition") or "").lower()
            if ctype == "text/plain" and "attachment" not in disp:
                try:
                    return part.get_content().strip()
                except Exception:
                    continue
        for part in message.walk():
            ctype = part.get_content_type()
            disp = (part.get("Content-Disposition") or "").lower()
            if ctype == "text/html" and "attachment" not in disp:
                try:
                    return part.get_content()
                except Exception:
                    continue
        return ""
    return message.get_content() if message.get_content() else ""


def _parse_email(raw: bytes) -> EmailResponse:
    message = _decode_message(raw)
    subject = message.get("Subject")
    message_id = (message.get("Message-ID") or "").strip("<> ") or None
    from_address = message.get("From")
    body = _extract_plain_text(message)
    header_map = {
        key: message.get_all(key, failobj=[])
        for key in ("X-Procwise-Unique-Id", "X-Procwise-Unique-ID", "X-Procwise-Uid")
    }
    unique_id = extract_unique_id_from_headers(header_map)
    if not unique_id:
        fallback_header = message.get("X-Procwise-Unique-Id")
        if fallback_header:
            unique_id = str(fallback_header).strip()
    body_unique = extract_unique_id_from_body(body)
    if body_unique and not unique_id:
        unique_id = body_unique
    metadata = extract_tracking_metadata(body)
    supplier_id = metadata.supplier_id if metadata else None
    if metadata and not unique_id:
        unique_id = metadata.unique_id

    header_unique_id = (message.get("X-Procwise-Unique-Id") or "").strip()
    if header_unique_id and not unique_id:
        unique_id = header_unique_id

    header_supplier_id = (message.get("X-Procwise-Supplier-Id") or "").strip()
    if header_supplier_id and not supplier_id:
        supplier_id = header_supplier_id

    workflow_id = metadata.workflow_id if metadata else None
    header_workflow_id = (message.get("X-Procwise-Workflow-Id") or "").strip()
    if header_workflow_id and not workflow_id:
        workflow_id = header_workflow_id

    rfq_id = (message.get("X-Procwise-RFQ-ID") or "").strip() or None

    date_header = message.get("Date")
    try:
        received_at = email.utils.parsedate_to_datetime(date_header) if date_header else None
    except Exception:  # pragma: no cover - defensive
        received_at = None
    received_at = received_at or datetime.now(timezone.utc)
    if received_at.tzinfo is None:
        received_at = received_at.replace(tzinfo=timezone.utc)

    thread_ids = _extract_thread_ids(message)

    return EmailResponse(
        unique_id=unique_id,
        supplier_id=supplier_id,
        supplier_email=None,
        from_address=from_address,
        message_id=message_id,
        subject=subject,
        body=body or "",
        received_at=received_at,
        in_reply_to=thread_ids.get("in_reply_to", ()),
        references=thread_ids.get("references", ()),
        workflow_id=workflow_id,
        rfq_id=rfq_id,
    )


def _normalise_thread_header(value) -> Sequence[str]:
    if value in (None, ""):
        return tuple()
    if isinstance(value, (list, tuple, set)):
        return tuple(str(v).strip("<> ") for v in value if v)
    return (str(value).strip("<> "),)


<<<<<<< HEAD
def _normalise_identifier(value: Optional[str]) -> Optional[str]:
    if value in (None, ""):
        return None
    text = str(value).strip()
    return text.upper() or None
=======
def _normalise_email_address(value: Optional[str]) -> Optional[str]:
    if not value:
        return None
    name, addr = parseaddr(value)
    candidate = addr or value
    candidate = candidate.strip()
    return candidate or None


def _score_to_confidence(score: float) -> Optional[Decimal]:
    if score <= 0:
        return None
    clamped = max(0.0, min(score, 1.0))
    quantised = Decimal(str(round(clamped, 4))).quantize(Decimal("0.01"), rounding=ROUND_HALF_UP)
    return quantised
>>>>>>> 4375dd29


def _default_fetcher(
    *,
    host: str,
    username: str,
    password: str,
    mailbox: str,
    since: datetime,
    port: int = 993,
    use_ssl: bool = True,
    login: Optional[str] = None,
) -> List[EmailResponse]:
    client = _imap_client(host, username, password, port=port, use_ssl=use_ssl, login=login)
    try:
        client.select(mailbox, readonly=True)
        since_str = since.strftime("%d-%b-%Y")
        typ, data = client.search(None, f'(SINCE {since_str})')
        if typ != "OK":
            return []
        ids = (data[0] or b"").decode().split()
        responses: List[EmailResponse] = []
        for message_id in ids:
            typ, payload = client.fetch(message_id, "(RFC822)")
            if typ != "OK" or not payload or not isinstance(payload[0], tuple):
                continue
            raw = payload[0][1]
            responses.append(_parse_email(raw))
        return responses
    finally:
        try:
            client.close()
        except Exception:
            pass
        try:
            client.logout()
        except Exception:
            pass


def _calculate_match_score(dispatch: EmailDispatchRecord, email_response: EmailResponse) -> float:
    score = 0.0

    if email_response.unique_id and email_response.unique_id == dispatch.unique_id:
        return 1.0

    if (
        email_response.supplier_id
        and dispatch.supplier_id
        and email_response.supplier_id == dispatch.supplier_id
    ):
        score += 0.65

    thread_ids = set(dispatch.thread_headers.get("references", ())) | set(
        dispatch.thread_headers.get("in_reply_to", ())
    )
    if dispatch.message_id:
        thread_ids.add(dispatch.message_id)

    reply_headers = set(email_response.in_reply_to) | set(email_response.references)
    if dispatch.message_id and dispatch.message_id in reply_headers:
        score += 0.8
    elif thread_ids & reply_headers:
        score += 0.8

    if dispatch.supplier_email and email_response.from_address:
        dispatch_email = email.utils.parseaddr(str(dispatch.supplier_email))[1].lower()
        response_email = email.utils.parseaddr(str(email_response.from_address))[1].lower()
        if dispatch_email and response_email:
            if dispatch_email == response_email:
                score += 0.6
            else:
                dispatch_domain = dispatch_email.split("@")[-1]
                response_domain = response_email.split("@")[-1]
                if dispatch_domain and response_domain and dispatch_domain == response_domain:
                    score += 0.35

    if dispatch.subject and email_response.subject:
        normalised_subject = dispatch.subject.lower()
        if normalised_subject in email_response.subject.lower():
            score += 0.5

    return score


class EmailWatcherV2:
    """Workflow-aware watcher coordinating dispatch/response tracking."""

    def __init__(
        self,
        *,
        supplier_agent: Optional[SupplierInteractionAgent] = None,
        negotiation_agent: Optional[NegotiationAgent] = None,
        dispatch_wait_seconds: int = 90,
        poll_interval_seconds: int = 30,
        max_poll_attempts: int = 10,
        match_threshold: float = 0.45,
        email_fetcher: Optional[Callable[..., List[EmailResponse]]] = None,
        mailbox: Optional[str] = None,
        imap_host: Optional[str] = None,
        imap_username: Optional[str] = None,
        imap_password: Optional[str] = None,
        imap_port: Optional[int] = None,
        imap_use_ssl: Optional[bool] = None,
        imap_login: Optional[str] = None,
        sleep: Callable[[float], None] = time.sleep,
        now: Callable[[], datetime] = lambda: datetime.now(timezone.utc),
    ) -> None:
        self.supplier_agent = supplier_agent
        self.negotiation_agent = negotiation_agent
        self.dispatch_wait_seconds = max(0, dispatch_wait_seconds)
        self.poll_interval_seconds = max(1, poll_interval_seconds)
        self.max_poll_attempts = max(1, max_poll_attempts)
        self.match_threshold = match_threshold
        self._fetcher = email_fetcher
        self._mailbox = mailbox or "INBOX"
        self._imap_host = imap_host
        self._imap_username = imap_username
        self._imap_password = imap_password
        self._imap_port = imap_port
        self._imap_use_ssl = imap_use_ssl
        self._imap_login = imap_login
        self._sleep = sleep
        self._now = now
        self._trackers: Dict[str, WorkflowTracker] = {}

        tracking_repo.init_schema()
        supplier_response_repo.init_schema()

    def _ensure_tracker(self, workflow_id: str) -> WorkflowTracker:
        tracker = self._trackers.get(workflow_id)
        if tracker is not None:
            return tracker
        tracker = WorkflowTracker(workflow_id=workflow_id)
        rows = tracking_repo.load_workflow_rows(workflow_id=workflow_id)
        if rows:
            dispatches = [
                EmailDispatchRecord(
                    unique_id=row.unique_id,
                    supplier_id=row.supplier_id,
                    supplier_email=row.supplier_email,
                    message_id=row.message_id,
                    subject=row.subject,
                    thread_headers=row.thread_headers or {},
                    dispatched_at=row.dispatched_at,
                )
                for row in rows
            ]
            tracker.register_dispatches(dispatches)
            matched = [row for row in rows if row.matched]
            for row in matched:
                tracker.record_response(
                    row.unique_id,
                    EmailResponse(
                        unique_id=row.unique_id,
                        supplier_id=row.supplier_id,
                        supplier_email=row.supplier_email,
                        from_address=None,
                        message_id=row.response_message_id,
                        subject=None,
                        body="",
                        received_at=row.responded_at or row.dispatched_at,
                    ),
                )
        self._trackers[workflow_id] = tracker
        return tracker

    def register_workflow_dispatch(
        self,
        workflow_id: str,
        dispatches: Sequence[Dict[str, object]],
    ) -> WorkflowTracker:
        if not workflow_id:
            raise ValueError("workflow_id is required to register dispatches")

        tracker = self._ensure_tracker(workflow_id)
        records: List[EmailDispatchRecord] = []
        repo_rows: List[WorkflowDispatchRow] = []

        for payload in dispatches:
            unique_id = str(payload.get("unique_id") or uuid.uuid4().hex)
            supplier_id = payload.get("supplier_id")
            supplier_email = payload.get("supplier_email")
            message_id = payload.get("message_id")
            subject = payload.get("subject")
            dispatched_at = payload.get("dispatched_at")
            rfq_id = payload.get("rfq_id")
            raw_thread_headers = (
                payload.get("thread_headers") if isinstance(payload.get("thread_headers"), dict) else {}
            )
            if isinstance(dispatched_at, datetime):
                dispatched_dt = dispatched_at if dispatched_at.tzinfo else dispatched_at.replace(tzinfo=timezone.utc)
            else:
                dispatched_dt = self._now()

            record = EmailDispatchRecord(
                unique_id=unique_id,
                supplier_id=str(supplier_id) if supplier_id else None,
                supplier_email=str(supplier_email) if supplier_email else None,
                message_id=str(message_id) if message_id else None,
                subject=str(subject) if subject else None,
                rfq_id=str(rfq_id) if rfq_id else None,
                thread_headers={
                    str(k): _normalise_thread_header(v) for k, v in raw_thread_headers.items()
                },
                dispatched_at=dispatched_dt,
            )
            records.append(record)
            repo_rows.append(
                WorkflowDispatchRow(
                    workflow_id=workflow_id,
                    unique_id=unique_id,
                    supplier_id=record.supplier_id,
                    supplier_email=record.supplier_email,
                    message_id=record.message_id,
                    subject=record.subject,
                    dispatched_at=dispatched_dt,
                    responded_at=None,
                    response_message_id=None,
                    matched=False,
                    thread_headers={
                        key: list(value) for key, value in record.thread_headers.items()
                    }
                    if record.thread_headers
                    else None,
                )
            )

        tracker.register_dispatches(records)
        tracking_repo.record_dispatches(workflow_id=workflow_id, dispatches=repo_rows)
        return tracker

    def _fetch_emails(self, since: datetime) -> List[EmailResponse]:
        if self._fetcher:
            return self._fetcher(since=since)

        if not all([self._imap_host, self._imap_username, self._imap_password]):
            raise RuntimeError("IMAP credentials must be supplied when no custom fetcher is provided")

        return _default_fetcher(
            host=self._imap_host,
            username=self._imap_username,
            password=self._imap_password,
            mailbox=self._mailbox,
            since=since,
            port=self._imap_port or 993,
            use_ssl=True if self._imap_use_ssl is None else self._imap_use_ssl,
            login=self._imap_login,
        )

    def _match_responses(
        self, tracker: WorkflowTracker, responses: Iterable[EmailResponse]
    ) -> List[SupplierResponseRow]:
        matched_rows: List[SupplierResponseRow] = []
        for email in responses:
            matched_id: Optional[str] = None
            best_score = 0.0
            best_dispatch: Optional[EmailDispatchRecord] = None
            for unique_id, dispatch in tracker.email_records.items():
                if unique_id in tracker.matched_responses:
                    continue
                score = _calculate_match_score(dispatch, email)
                if score > best_score:
                    matched_id = unique_id
                    best_score = score
<<<<<<< HEAD
            if (not matched_id or best_score < self.match_threshold) and email.supplier_id:
                supplier_matches = [
                    uid
                    for uid, dispatch in tracker.email_records.items()
                    if uid not in tracker.matched_responses
                    and dispatch.supplier_id
                    and dispatch.supplier_id == email.supplier_id
                ]
                if len(supplier_matches) == 1:
                    matched_id = supplier_matches[0]
                    best_score = max(best_score, self.match_threshold)
            if (not matched_id or best_score < self.match_threshold) and email.rfq_id:
                normalised_rfq = _normalise_identifier(email.rfq_id)
                if normalised_rfq:
                    rfq_candidates = [
                        uid
                        for uid, dispatch in tracker.email_records.items()
                        if uid not in tracker.matched_responses
                        and dispatch.rfq_id
                        and _normalise_identifier(dispatch.rfq_id) == normalised_rfq
                    ]
                    if len(rfq_candidates) == 1:
                        matched_id = rfq_candidates[0]
                        best_score = max(best_score, self.match_threshold)

            if not matched_id and len([
                uid for uid in tracker.email_records.keys() if uid not in tracker.matched_responses
            ]) == 1:
                remaining_uid = next(
                    uid
                    for uid in tracker.email_records.keys()
                    if uid not in tracker.matched_responses
                )
                matched_id = remaining_uid
                logger.debug(
                    "Defaulting response assignment for workflow=%s to remaining unique_id=%s",
                    tracker.workflow_id,
                    matched_id,
                )
                best_score = max(best_score, self.match_threshold)

            if matched_id and best_score >= self.match_threshold:
=======
                    best_dispatch = dispatch
            if matched_id and best_dispatch and best_score >= self.match_threshold:
>>>>>>> 4375dd29
                logger.debug(
                    "Matched response for workflow=%s unique_id=%s score=%.2f",
                    tracker.workflow_id,
                    matched_id,
                    best_score,
                )
                tracker.record_response(matched_id, email)
                tracking_repo.mark_response(
                    workflow_id=tracker.workflow_id,
                    unique_id=matched_id,
                    responded_at=email.received_at,
                    response_message_id=email.message_id,
                )
                supplier_email = (
                    email.supplier_email
                    or _normalise_email_address(email.from_address)
                    or best_dispatch.supplier_email
                )
<<<<<<< HEAD
                matched.append(matched_id)
            else:
                logger.warning(
                    "Unable to confidently match supplier email for workflow=%s message_id=%s (best_score=%.2f)",
                    tracker.workflow_id,
                    email.message_id,
                    best_score,
                )
        return matched
=======
                supplier_id = email.supplier_id or best_dispatch.supplier_id
                response_time: Optional[Decimal] = None
                if best_dispatch.dispatched_at and email.received_at:
                    try:
                        delta_seconds = (email.received_at - best_dispatch.dispatched_at).total_seconds()
                        if delta_seconds >= 0:
                            response_time = Decimal(str(delta_seconds))
                    except Exception:  # pragma: no cover - defensive conversion
                        response_time = None
                response_row = SupplierResponseRow(
                    workflow_id=tracker.workflow_id,
                    unique_id=matched_id,
                    supplier_id=supplier_id,
                    supplier_email=supplier_email,
                    response_text=email.body,
                    received_time=email.received_at,
                    response_time=response_time,
                    response_message_id=email.message_id,
                    response_subject=email.subject,
                    response_from=email.from_address,
                    original_message_id=best_dispatch.message_id,
                    original_subject=best_dispatch.subject,
                    match_confidence=_score_to_confidence(best_score),
                    processed=False,
                )
                supplier_response_repo.insert_response(response_row)
                matched_rows.append(response_row)
        return matched_rows
>>>>>>> 4375dd29

    def wait_and_collect_responses(self, workflow_id: str) -> Dict[str, object]:
        tracker = self._ensure_tracker(workflow_id)
        if tracker.dispatched_count == 0:
            return {
                "workflow_id": workflow_id,
                "complete": True,
                "dispatched_count": 0,
                "responded_count": 0,
                "matched_responses": {},
            }

        if tracker.last_dispatched_at:
            target = tracker.last_dispatched_at + timedelta(seconds=self.dispatch_wait_seconds)
            now = self._now()
            if target > now:
                wait_time = (target - now).total_seconds()
                logger.info(
                    "Waiting %.1f seconds before polling IMAP for workflow %s",
                    wait_time,
                    workflow_id,
                )
                self._sleep(wait_time)

        attempts = 0
        since = tracker.last_dispatched_at or (self._now() - timedelta(hours=4))
        while attempts < self.max_poll_attempts and not tracker.all_responded:
            responses = self._fetch_emails(since)
            matched_rows = self._match_responses(tracker, responses)
            if matched_rows:
                self._process_agents(tracker)
            if tracker.all_responded:
                break
            attempts += 1
            self._sleep(self.poll_interval_seconds)

        complete = tracker.all_responded
        result = {
            "workflow_id": workflow_id,
            "complete": complete,
            "dispatched_count": tracker.dispatched_count,
            "responded_count": tracker.responded_count,
            "matched_responses": tracker.matched_responses,
        }

        self._process_agents(tracker)

        return result

    def _process_agents(self, tracker: WorkflowTracker) -> None:
        pending_rows = supplier_response_repo.fetch_pending(workflow_id=tracker.workflow_id)
        if not pending_rows:
            return

        processed_ids: List[str] = []
<<<<<<< HEAD
        for row in pending_rows:
            unique_id = row.get("unique_id")
            matched = tracker.matched_responses.get(unique_id) if unique_id else None
            supplier_id = row.get("supplier_id") or (matched.supplier_id if matched else None)
            subject = row.get("response_subject") or (matched.subject if matched else None)
            message_id = row.get("response_message_id") or (matched.message_id if matched else None)
            from_address = row.get("response_from") or (matched.from_address if matched else None)
            body_text = row.get("response_body") or (matched.body if matched else "")
            workflow_id = matched.workflow_id if matched and matched.workflow_id else tracker.workflow_id
            rfq_id = matched.rfq_id if matched and matched.rfq_id else None
            supplier_email = row.get("supplier_email") or (matched.supplier_email if matched else None)

            input_payload = {
                "message": body_text or "",
                "subject": subject,
                "message_id": message_id,
                "from_address": from_address,
                "workflow_id": workflow_id,
                "unique_id": unique_id,
                "supplier_id": supplier_id,
                "supplier_email": supplier_email,
            }
            if rfq_id:
                input_payload["rfq_id"] = rfq_id

            headers = {
                "message_id": message_id,
                "subject": subject,
                "from": from_address,
                "workflow_id": workflow_id,
                "unique_id": unique_id,
                "supplier_id": supplier_id,
            }
            if rfq_id:
                headers["rfq_id"] = rfq_id

            context = AgentContext(
                workflow_id=workflow_id,
                agent_id="EmailWatcherV2",
                user_id="system",
                input_data={**input_payload, "email_headers": headers},
=======

        if not self.supplier_agent:
            processed_ids = [row.get("unique_id") for row in pending_rows if row.get("unique_id")]
        else:
            poll_setting = getattr(
                getattr(self.supplier_agent, "agent_nick", None),
                "settings",
                None,
            )
            poll_interval = getattr(poll_setting, "email_response_poll_seconds", 60)
            timeout_setting = getattr(poll_setting, "email_response_timeout_seconds", 900)

            wait_context = AgentContext(
                workflow_id=tracker.workflow_id,
                agent_id="EmailWatcherV2",
                user_id="system",
                input_data={
                    "action": "await_workflow_batch",
                    "workflow_id": tracker.workflow_id,
                    "response_poll_interval": poll_interval,
                    "response_timeout": timeout_setting,
                },
>>>>>>> 4375dd29
            )

            try:
                wait_result: AgentOutput = self.supplier_agent.execute(wait_context)
            except Exception:
<<<<<<< HEAD
                logger.exception("SupplierInteractionAgent failed for workflow %s", workflow_id)
                continue

            if unique_id:
                processed_ids.append(unique_id)
=======
                logger.exception(
                    "SupplierInteractionAgent batch wait failed for workflow %s",
                    tracker.workflow_id,
                )
                wait_result = None

            wait_success = (
                isinstance(wait_result, AgentOutput)
                and wait_result.status == AgentStatus.SUCCESS
            )
            if not wait_success:
                logger.debug(
                    "Supplier responses wait failed for workflow %s; deferring negotiation",
                    tracker.workflow_id,
                )
                return
>>>>>>> 4375dd29

            batch_ready = bool(wait_result.data.get("batch_ready"))
            if not batch_ready:
                logger.info(
                    "Supplier batch not complete for workflow %s; waiting for remaining responses",
                    tracker.workflow_id,
                )
                return

            responses = wait_result.data.get("supplier_responses") or []
            expected = wait_result.data.get("expected_responses") or 0
            collected = wait_result.data.get("collected_responses") or len(responses)
            if expected and collected != expected:
                logger.warning(
                    "Supplier batch size mismatch for workflow %s (expected=%s collected=%s)",
                    tracker.workflow_id,
                    expected,
                    collected,
                )
                return

            processed_ids = [
                uid
                for uid in wait_result.data.get("unique_ids", [])
                if isinstance(uid, str) and uid
            ]
            if not processed_ids:
                processed_ids = [
                    response.get("unique_id")
                    for response in responses
                    if isinstance(response, dict) and response.get("unique_id")
                ]

            negotiation_payload = dict(wait_result.data)
            negotiation_payload.setdefault("supplier_responses", responses)
            negotiation_payload.setdefault("supplier_responses_batch", responses)
            negotiation_payload.setdefault("supplier_responses_count", len(responses))
            negotiation_payload.setdefault("negotiation_batch", True)
            negotiation_payload.setdefault(
                "batch_metadata",
                {
                    "expected": expected,
                    "collected": collected,
                    "ready": True,
                },
            )

            if self.negotiation_agent is not None:
                try:
                    neg_context = AgentContext(
                        workflow_id=tracker.workflow_id,
                        agent_id="NegotiationAgent",
                        user_id="system",
                        input_data=negotiation_payload,
                    )
                    self.negotiation_agent.execute(neg_context)
                except Exception:
                    logger.exception("NegotiationAgent failed for workflow %s", tracker.workflow_id)

        if processed_ids:
            supplier_response_repo.delete_responses(
                workflow_id=tracker.workflow_id, unique_ids=processed_ids
            )<|MERGE_RESOLUTION|>--- conflicted
+++ resolved
@@ -40,12 +40,8 @@
     supplier_email: Optional[str]
     message_id: Optional[str]
     subject: Optional[str]
-<<<<<<< HEAD
     rfq_id: Optional[str] = None
     thread_headers: Dict[str, str] = field(default_factory=dict)
-=======
-    thread_headers: Dict[str, Sequence[str]] = field(default_factory=dict)
->>>>>>> 4375dd29
     dispatched_at: datetime = field(default_factory=lambda: datetime.now(timezone.utc))
 
 
@@ -235,29 +231,11 @@
     return (str(value).strip("<> "),)
 
 
-<<<<<<< HEAD
 def _normalise_identifier(value: Optional[str]) -> Optional[str]:
     if value in (None, ""):
         return None
     text = str(value).strip()
     return text.upper() or None
-=======
-def _normalise_email_address(value: Optional[str]) -> Optional[str]:
-    if not value:
-        return None
-    name, addr = parseaddr(value)
-    candidate = addr or value
-    candidate = candidate.strip()
-    return candidate or None
-
-
-def _score_to_confidence(score: float) -> Optional[Decimal]:
-    if score <= 0:
-        return None
-    clamped = max(0.0, min(score, 1.0))
-    quantised = Decimal(str(round(clamped, 4))).quantize(Decimal("0.01"), rounding=ROUND_HALF_UP)
-    return quantised
->>>>>>> 4375dd29
 
 
 def _default_fetcher(
@@ -523,7 +501,6 @@
                 if score > best_score:
                     matched_id = unique_id
                     best_score = score
-<<<<<<< HEAD
             if (not matched_id or best_score < self.match_threshold) and email.supplier_id:
                 supplier_matches = [
                     uid
@@ -566,10 +543,6 @@
                 best_score = max(best_score, self.match_threshold)
 
             if matched_id and best_score >= self.match_threshold:
-=======
-                    best_dispatch = dispatch
-            if matched_id and best_dispatch and best_score >= self.match_threshold:
->>>>>>> 4375dd29
                 logger.debug(
                     "Matched response for workflow=%s unique_id=%s score=%.2f",
                     tracker.workflow_id,
@@ -588,17 +561,6 @@
                     or _normalise_email_address(email.from_address)
                     or best_dispatch.supplier_email
                 )
-<<<<<<< HEAD
-                matched.append(matched_id)
-            else:
-                logger.warning(
-                    "Unable to confidently match supplier email for workflow=%s message_id=%s (best_score=%.2f)",
-                    tracker.workflow_id,
-                    email.message_id,
-                    best_score,
-                )
-        return matched
-=======
                 supplier_id = email.supplier_id or best_dispatch.supplier_id
                 response_time: Optional[Decimal] = None
                 if best_dispatch.dispatched_at and email.received_at:
@@ -624,10 +586,15 @@
                     match_confidence=_score_to_confidence(best_score),
                     processed=False,
                 )
-                supplier_response_repo.insert_response(response_row)
-                matched_rows.append(response_row)
-        return matched_rows
->>>>>>> 4375dd29
+                matched.append(matched_id)
+            else:
+                logger.warning(
+                    "Unable to confidently match supplier email for workflow=%s message_id=%s (best_score=%.2f)",
+                    tracker.workflow_id,
+                    email.message_id,
+                    best_score,
+                )
+        return matched
 
     def wait_and_collect_responses(self, workflow_id: str) -> Dict[str, object]:
         tracker = self._ensure_tracker(workflow_id)
@@ -683,7 +650,6 @@
             return
 
         processed_ids: List[str] = []
-<<<<<<< HEAD
         for row in pending_rows:
             unique_id = row.get("unique_id")
             matched = tracker.matched_responses.get(unique_id) if unique_id else None
@@ -725,59 +691,16 @@
                 agent_id="EmailWatcherV2",
                 user_id="system",
                 input_data={**input_payload, "email_headers": headers},
-=======
-
-        if not self.supplier_agent:
-            processed_ids = [row.get("unique_id") for row in pending_rows if row.get("unique_id")]
-        else:
-            poll_setting = getattr(
-                getattr(self.supplier_agent, "agent_nick", None),
-                "settings",
-                None,
-            )
-            poll_interval = getattr(poll_setting, "email_response_poll_seconds", 60)
-            timeout_setting = getattr(poll_setting, "email_response_timeout_seconds", 900)
-
-            wait_context = AgentContext(
-                workflow_id=tracker.workflow_id,
-                agent_id="EmailWatcherV2",
-                user_id="system",
-                input_data={
-                    "action": "await_workflow_batch",
-                    "workflow_id": tracker.workflow_id,
-                    "response_poll_interval": poll_interval,
-                    "response_timeout": timeout_setting,
-                },
->>>>>>> 4375dd29
             )
 
             try:
                 wait_result: AgentOutput = self.supplier_agent.execute(wait_context)
             except Exception:
-<<<<<<< HEAD
                 logger.exception("SupplierInteractionAgent failed for workflow %s", workflow_id)
                 continue
 
             if unique_id:
                 processed_ids.append(unique_id)
-=======
-                logger.exception(
-                    "SupplierInteractionAgent batch wait failed for workflow %s",
-                    tracker.workflow_id,
-                )
-                wait_result = None
-
-            wait_success = (
-                isinstance(wait_result, AgentOutput)
-                and wait_result.status == AgentStatus.SUCCESS
-            )
-            if not wait_success:
-                logger.debug(
-                    "Supplier responses wait failed for workflow %s; deferring negotiation",
-                    tracker.workflow_id,
-                )
-                return
->>>>>>> 4375dd29
 
             batch_ready = bool(wait_result.data.get("batch_ready"))
             if not batch_ready:
