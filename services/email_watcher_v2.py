--- conflicted
+++ resolved
@@ -2,36 +2,12 @@
 
 from __future__ import annotations
 
-<<<<<<< HEAD
 import time
 from datetime import datetime, timezone
 from typing import Callable, Dict, List, Optional
-=======
-import calendar
-import email
-import hashlib
-import imaplib
-import json
-import logging
-import random
-import re
-import time
-import uuid
-from dataclasses import dataclass, field
-from datetime import datetime, timedelta, timezone
-from decimal import Decimal, ROUND_HALF_UP, InvalidOperation
-from email import policy
-from email.message import EmailMessage
-from email.parser import BytesParser
-from email.utils import parseaddr
-from html.parser import HTMLParser
-from typing import Any, Callable, Dict, Iterable, List, Mapping, Optional, Sequence, Set, Tuple
-from difflib import SequenceMatcher
->>>>>>> 8ba34a86
 
 from agents.negotiation_agent import NegotiationAgent
 from agents.supplier_interaction_agent import SupplierInteractionAgent
-<<<<<<< HEAD
 from services.email_watcher import (
     ContinuousEmailWatcher,
     EmailDispatchRecord,
@@ -58,1135 +34,6 @@
 
 class EmailWatcherV2(EmailWatcher):
     """Thin wrapper around :class:`services.email_watcher.EmailWatcher`."""
-=======
-from repositories import (
-    draft_rfq_emails_repo,
-    email_dispatch_repo,
-    email_watcher_state_repo,
-    supplier_interaction_repo,
-    supplier_response_repo,
-    workflow_email_tracking_repo as tracking_repo,
-    workflow_lifecycle_repo,
-)
-from repositories.supplier_interaction_repo import SupplierInteractionRow
-from repositories.supplier_response_repo import SupplierResponseRow
-from repositories.workflow_email_tracking_repo import WorkflowDispatchRow
-from utils.email_tracking import (
-    extract_tracking_metadata,
-    extract_unique_id_from_body,
-    extract_unique_id_from_headers,
-)
-from utils import email_tracking
-from services.event_bus import get_event_bus
-from services.supplier_response_coordinator import get_supplier_response_coordinator
-
-logger = logging.getLogger(__name__)
-
-
-_PRICE_PATTERN = re.compile(
-    r"(?P<currency>USD|EUR|GBP|AUD|CAD|INR|JPY|CHF|RMB|CNY|\$|€|£)?\s*" r"(?P<amount>\d{1,3}(?:[,\s]\d{3})*(?:\.\d{1,2})?|\d+(?:\.\d{1,2})?)",
-    re.IGNORECASE,
-)
-_LEAD_TIME_PATTERN = re.compile(
-    r"(?P<value>\d{1,3})\s*(?P<unit>day|days|business day|business days|week|weeks)",
-    re.IGNORECASE,
-)
-_PAYMENT_TERMS_PATTERN = re.compile(
-    r"net\s*\d{1,3}|payment\s*terms?:\s*[^\n\.]+", re.IGNORECASE
-)
-_WARRANTY_PATTERN = re.compile(r"warranty[^\n\.]*", re.IGNORECASE)
-_VALIDITY_PATTERN = re.compile(r"valid(?:ity)?[^\n\.]*", re.IGNORECASE)
-_EXCEPTION_PATTERN = re.compile(r"except(?:ion|ions)?[^\n\.]*", re.IGNORECASE)
-
-_PRIORITY_RECENT = 0
-_PRIORITY_WORKFLOW = 1
-_PRIORITY_GENERAL = 2
-_PRIORITY_FALLBACK = 3
-
-# Legacy constant names retained for backwards compatibility with running watcher threads.
-PRIORITY_RECENT = _PRIORITY_RECENT
-PRIORITY_WORKFLOW = _PRIORITY_WORKFLOW
-PRIORITY_GENERAL = _PRIORITY_GENERAL
-PRIORITY_FALLBACK = _PRIORITY_FALLBACK
-
-
-def _extract_price_fields(text: str) -> Tuple[Optional[Decimal], Optional[str]]:
-    match = _PRICE_PATTERN.search(text)
-    if not match:
-        return None, None
-    amount = match.group("amount")
-    currency = match.group("currency")
-    if amount:
-        normalised = amount.replace(",", "").replace(" ", "")
-        try:
-            price = Decimal(normalised)
-        except (InvalidOperation, ValueError):  # pragma: no cover - defensive
-            price = None
-    else:
-        price = None
-    if currency:
-        symbol = currency.upper()
-        currency_map = {"$": "USD", "€": "EUR", "£": "GBP"}
-        currency = currency_map.get(currency) or currency_map.get(symbol) or symbol
-    return price, currency
-
-
-def _extract_lead_time(text: str) -> Optional[int]:
-    match = _LEAD_TIME_PATTERN.search(text)
-    if not match:
-        return None
-    try:
-        value = int(match.group("value"))
-    except (TypeError, ValueError):
-        return None
-    unit = match.group("unit").lower()
-    if "week" in unit:
-        return value * 7
-    return value
-
-
-def _find_pattern(text: str, pattern: re.Pattern[str]) -> Optional[str]:
-    match = pattern.search(text)
-    if not match:
-        return None
-    return match.group(0).strip()
-
-
-def extract_structured_fields(email: EmailResponse) -> Dict[str, Any]:
-    text_segments = [email.body_text or "", email.body_html or ""]
-    combined = "\n".join(segment for segment in text_segments if segment)
-    price, currency = _extract_price_fields(combined)
-    lead_time_days = _extract_lead_time(combined)
-    payment_terms = _find_pattern(combined, _PAYMENT_TERMS_PATTERN)
-    warranty = _find_pattern(combined, _WARRANTY_PATTERN)
-    validity = _find_pattern(combined, _VALIDITY_PATTERN)
-    exceptions = _find_pattern(combined, _EXCEPTION_PATTERN)
-    return {
-        "price": price,
-        "currency": currency,
-        "lead_time_days": lead_time_days,
-        "payment_terms": payment_terms,
-        "warranty": warranty,
-        "validity": validity,
-        "exceptions": exceptions,
-        "attachments": list(email.attachments),
-        "tables": list(email.tables),
-    }
-
-
-@dataclass
-class EmailDispatchRecord:
-    workflow_id: Optional[str]
-    unique_id: str
-    dispatch_key: str
-    supplier_id: Optional[str] = None
-    supplier_email: Optional[str] = None
-    recipient_emails: Sequence[str] = field(default_factory=tuple)
-    message_id: Optional[str] = None
-    subject: Optional[str] = None
-    rfq_id: Optional[str] = None
-    thread_headers: Dict[str, Sequence[str]] = field(default_factory=dict)
-    dispatched_at: datetime = field(default_factory=lambda: datetime.now(timezone.utc))
-    round_number: Optional[int] = None
-
-
-@dataclass
-class EmailResponse:
-    unique_id: Optional[str]
-    supplier_id: Optional[str]
-    supplier_email: Optional[str]
-    from_address: Optional[str]
-    message_id: Optional[str]
-    subject: Optional[str]
-    body: str
-    received_at: datetime
-    body_text: Optional[str] = None
-    body_html: Optional[str] = None
-    in_reply_to: Sequence[str] = field(default_factory=tuple)
-    references: Sequence[str] = field(default_factory=tuple)
-    workflow_id: Optional[str] = None
-    rfq_id: Optional[str] = None
-    headers: Dict[str, Sequence[str]] = field(default_factory=dict)
-    attachments: Sequence[Dict[str, Any]] = field(default_factory=tuple)
-    tables: Sequence[Dict[str, Any]] = field(default_factory=tuple)
-    round_number: Optional[int] = None
-
-
-@dataclass
-class WorkflowTracker:
-    workflow_id: str
-    dispatched_count: int = 0
-    responded_count: int = 0
-    expected_responses: int = 0
-    email_records: Dict[str, List[EmailDispatchRecord]] = field(default_factory=dict)
-    matched_responses: Dict[str, EmailResponse] = field(default_factory=dict)
-    response_history: Dict[str, List[EmailResponse]] = field(default_factory=dict)
-    responded_unique_ids: Set[str] = field(default_factory=set)
-    rfq_index: Dict[str, List[str]] = field(default_factory=dict)
-    supplier_unique_map: Dict[str, Set[str]] = field(default_factory=dict)
-    expected_supplier_ids: Set[str] = field(default_factory=set)
-    expected_unique_ids: Set[str] = field(default_factory=set)
-    placeholder_unique_ids: Set[str] = field(default_factory=set)
-    all_dispatched: bool = False
-    all_responded: bool = False
-    last_dispatched_at: Optional[datetime] = None
-    started_at: Optional[datetime] = None
-    last_response_at: Optional[datetime] = None
-    last_capture_at: Optional[datetime] = None
-    timeout_deadline: Optional[datetime] = None
-    round_index: Dict[str, Optional[int]] = field(default_factory=dict)
-    completion_logged: bool = False
-    seen_message_ids: Set[str] = field(default_factory=set)
-    seen_fingerprints: Set[str] = field(default_factory=set)
-    status: str = "initializing"
-
-    def _refresh_dispatch_state(self) -> None:
-        actual_unique_ids = {
-            unique_id for unique_id, records in self.email_records.items() if records
-        }
-        self.dispatched_count = len(actual_unique_ids)
-        if self.expected_unique_ids:
-            self.all_dispatched = self.expected_unique_ids.issubset(actual_unique_ids)
-        else:
-            self.all_dispatched = bool(actual_unique_ids)
-
-    def register_dispatches(self, dispatches: Iterable[EmailDispatchRecord]) -> None:
-        for dispatch in dispatches:
-            bucket = self.email_records.setdefault(dispatch.unique_id, [])
-            if dispatch.unique_id in self.placeholder_unique_ids:
-                self.placeholder_unique_ids.discard(dispatch.unique_id)
-            bucket.append(dispatch)
-            bucket.sort(key=lambda item: item.dispatched_at or datetime.min)
-            supplier_key = dispatch.supplier_id or ""
-            if supplier_key:
-                self.expected_supplier_ids.add(supplier_key)
-                self.supplier_unique_map.setdefault(supplier_key, set()).add(
-                    dispatch.unique_id
-                )
-            self.expected_unique_ids.add(dispatch.unique_id)
-            if dispatch.round_number is not None:
-                self.round_index[dispatch.unique_id] = dispatch.round_number
-            if dispatch.rfq_id:
-                normalised = _normalise_identifier(dispatch.rfq_id)
-                if normalised:
-                    self.rfq_index.setdefault(normalised, []).append(dispatch.unique_id)
-            if dispatch.dispatched_at and (
-                self.last_dispatched_at is None or dispatch.dispatched_at > self.last_dispatched_at
-            ):
-                self.last_dispatched_at = dispatch.dispatched_at
-            if dispatch.dispatched_at and (
-                self.started_at is None or dispatch.dispatched_at < self.started_at
-            ):
-                self.started_at = dispatch.dispatched_at
-        self._refresh_dispatch_state()
-        supplier_total = len(self.expected_supplier_ids)
-        if supplier_total > self.expected_responses:
-            self.expected_responses = supplier_total
-        self.all_responded = self.responded_count >= self.expected_responses > 0
-
-    def register_expected_unique_ids(
-        self,
-        unique_ids: Iterable[str],
-        supplier_index: Optional[Mapping[str, Optional[str]]] = None,
-    ) -> None:
-        supplier_index = supplier_index or {}
-        updated = False
-        for unique_id in unique_ids:
-            uid = str(unique_id).strip()
-            if not uid:
-                continue
-            if uid not in self.expected_unique_ids:
-                self.expected_unique_ids.add(uid)
-                updated = True
-            supplier_hint = supplier_index.get(uid)
-            if supplier_hint:
-                supplier_key = str(supplier_hint).strip()
-                if supplier_key:
-                    self.expected_supplier_ids.add(supplier_key)
-                    self.supplier_unique_map.setdefault(supplier_key, set()).add(uid)
-            if uid not in self.email_records:
-                self.email_records[uid] = []
-                self.placeholder_unique_ids.add(uid)
-        if updated:
-            self.expected_responses = max(
-                self.expected_responses,
-                len(self.expected_unique_ids),
-                len(self.expected_supplier_ids),
-                self.responded_count,
-            )
-        self._refresh_dispatch_state()
-        self.all_responded = self.responded_count >= self.expected_responses > 0
-
-    def record_response(self, unique_id: str, response: EmailResponse) -> None:
-        if unique_id not in self.email_records:
-            return
-
-        history = self.response_history.setdefault(unique_id, [])
-        history.append(response)
-        self.matched_responses[unique_id] = response
-
-        if unique_id not in self.responded_unique_ids:
-            self.responded_unique_ids.add(unique_id)
-            self.responded_count = len(self.responded_unique_ids)
-        else:
-            # keep counts consistent even if new dispatches arrive later
-            self.responded_count = len(self.responded_unique_ids)
-
-        self.last_response_at = response.received_at or self.last_response_at
-        self.all_responded = self.responded_count >= self.expected_responses > 0
-
-    def latest_dispatch(self, unique_id: str) -> Optional[EmailDispatchRecord]:
-        records = self.email_records.get(unique_id)
-        if not records:
-            return None
-        return records[-1]
-
-    def set_expected_responses(self, expected: Optional[int]) -> None:
-        if expected is None:
-            return
-        try:
-            value = int(expected)
-        except Exception:  # pragma: no cover - defensive conversion
-            return
-        if value < 0:
-            value = 0
-        minimum = max(
-            len(self.expected_unique_ids),
-            len(self.expected_supplier_ids),
-        )
-        self.expected_responses = max(value, self.responded_count, minimum)
-        self.all_responded = self.responded_count >= self.expected_responses > 0
-
-    def latest_response(self, unique_id: str) -> Optional[EmailResponse]:
-        """Return the most recent response recorded for a dispatch."""
-        history = self.response_history.get(unique_id)
-        if history:
-            return history[-1]
-        return self.matched_responses.get(unique_id)
-
-    def elapsed_seconds(self, now: Optional[datetime] = None) -> float:
-        """Return elapsed seconds from the first dispatch to ``now``."""
-
-        reference = self.started_at or self.last_dispatched_at
-        if reference is None:
-            return 0.0
-        moment = now or datetime.now(timezone.utc)
-        try:
-            delta = (moment - reference).total_seconds()
-        except Exception:  # pragma: no cover - defensive arithmetic
-            return 0.0
-        return float(delta) if delta >= 0 else 0.0
-
-    def distinct_rounds(self) -> List[int]:
-        rounds = {
-            value
-            for value in self.round_index.values()
-            if isinstance(value, int) and value >= 0
-        }
-        return sorted(rounds)
-
-    def round_for_unique(self, unique_id: Optional[str]) -> Optional[int]:
-        if not unique_id:
-            return None
-        return self.round_index.get(unique_id)
-
-
-def _imap_client(
-    host: str,
-    username: str,
-    password: str,
-    *,
-    port: int = 993,
-    use_ssl: bool = True,
-    login: Optional[str] = None,
-) -> imaplib.IMAP4:
-    if use_ssl:
-        client: imaplib.IMAP4 = imaplib.IMAP4_SSL(host, port)
-    else:  # pragma: no cover - plain IMAP only used in limited environments
-        client = imaplib.IMAP4(host, port)
-    login_name = login or username
-    client.login(login_name, password)
-    return client
-
-
-def _decode_message(raw: bytes) -> EmailMessage:
-    return BytesParser(policy=policy.default).parsebytes(raw)
-
-
-def _extract_thread_ids(message: EmailMessage) -> Dict[str, Sequence[str]]:
-    refs: Sequence[str] = []
-    in_reply: Sequence[str] = []
-    references = message.get_all("References", failobj=[])
-    if references:
-        refs = tuple(
-            ref.strip("<> ")
-            for header in references
-            for ref in header.split()
-            if ref.strip()
-        )
-    reply = message.get_all("In-Reply-To", failobj=[])
-    if reply:
-        in_reply = tuple(ref.strip("<> ") for header in reply for ref in header.split() if ref.strip())
-    return {"references": refs, "in_reply_to": in_reply}
-
-
-def _extract_plain_text(message: EmailMessage) -> Tuple[str, Optional[str], List[Dict[str, Any]]]:
-    plain_text: Optional[str] = None
-    html_text: Optional[str] = None
-    attachments: List[Dict[str, Any]] = []
-    if message.is_multipart():
-        for part in message.walk():
-            ctype = part.get_content_type()
-            disp = (part.get("Content-Disposition") or "").lower()
-            filename = part.get_filename()
-            is_attachment = "attachment" in disp or bool(filename)
-            if is_attachment:
-                payload = part.get_payload(decode=True) or b""
-                size = len(payload) if isinstance(payload, (bytes, bytearray)) else None
-                attachments.append(
-                    {
-                        "filename": filename or "",
-                        "content_type": ctype,
-                        "size": size,
-                    }
-                )
-                continue
-            try:
-                content = part.get_content()
-            except Exception:  # pragma: no cover - defensive
-                continue
-            if content is None:
-                continue
-            if ctype == "text/plain" and plain_text is None:
-                plain_text = str(content).strip()
-            elif ctype == "text/html" and html_text is None:
-                html_text = str(content)
-    else:
-        try:
-            content = message.get_content()
-        except Exception:  # pragma: no cover - defensive
-            content = None
-        if content is not None:
-            if (message.get_content_type() or "").lower() == "text/html":
-                html_text = str(content)
-            else:
-                plain_text = str(content)
-    if plain_text is None and html_text is not None:
-        plain_text = html_text
-    return (plain_text or "", html_text, attachments)
-
-
-class _TableHTMLParser(HTMLParser):
-    def __init__(self) -> None:
-        super().__init__()
-        self.tables: List[Dict[str, Any]] = []
-        self._current: Optional[Dict[str, Any]] = None
-        self._current_row: Optional[List[str]] = None
-        self._current_cell: Optional[str] = None
-        self._header_phase: bool = False
-
-    def handle_starttag(self, tag: str, attrs) -> None:  # type: ignore[override]
-        tag_lower = tag.lower()
-        if tag_lower == "table":
-            self._current = {"headers": [], "rows": []}
-            self._current_row = None
-            self._current_cell = None
-            self._header_phase = True
-        elif tag_lower == "tr" and self._current is not None:
-            self._current_row = []
-        elif tag_lower in {"th", "td"} and self._current is not None:
-            self._current_cell = ""
-            self._header_phase = self._header_phase and tag_lower == "th"
-
-    def handle_data(self, data: str) -> None:  # type: ignore[override]
-        if self._current_cell is not None:
-            self._current_cell += data
-
-    def handle_endtag(self, tag: str) -> None:  # type: ignore[override]
-        tag_lower = tag.lower()
-        if tag_lower in {"th", "td"} and self._current is not None:
-            if self._current_cell is not None:
-                text = self._current_cell.strip()
-                if self._header_phase and tag_lower == "th":
-                    self._current.setdefault("headers", []).append(text)
-                elif self._current_row is not None:
-                    self._current_row.append(text)
-            self._current_cell = None
-        elif tag_lower == "tr" and self._current is not None:
-            if self._current_row:
-                self._current.setdefault("rows", []).append(self._current_row)
-            self._current_row = None
-            self._header_phase = False
-        elif tag_lower == "table" and self._current is not None:
-            if self._current.get("headers") or self._current.get("rows"):
-                self.tables.append(self._current)
-            self._current = None
-            self._current_row = None
-            self._current_cell = None
-            self._header_phase = False
-
-
-def _extract_tables_from_html(html_text: Optional[str]) -> List[Dict[str, Any]]:
-    if not html_text:
-        return []
-    parser = _TableHTMLParser()
-    try:
-        parser.feed(html_text)
-    except Exception:  # pragma: no cover - defensive parsing
-        return []
-    return parser.tables
-
-
-def _parse_email(raw: bytes) -> EmailResponse:
-    message = _decode_message(raw)
-    subject = message.get("Subject")
-    message_id = (message.get("Message-ID") or "").strip("<> ") or None
-    from_address = message.get("From")
-    plain_body, html_body, attachments = _extract_plain_text(message)
-    tables = _extract_tables_from_html(html_body)
-    body = plain_body or html_body or ""
-    header_aliases = (
-        "X-ProcWise-Unique-ID",
-        "X-Procwise-Unique-Id",
-        "X-Procwise-Unique-ID",
-        "X-Procwise-Uid",
-    )
-    header_map = {key: message.get_all(key, failobj=[]) for key in header_aliases}
-    unique_id = extract_unique_id_from_headers(header_map)
-    if not unique_id:
-        for alias in header_aliases:
-            fallback_header = message.get(alias)
-            if fallback_header:
-                unique_id = str(fallback_header).strip()
-                if unique_id:
-                    break
-    body_unique = extract_unique_id_from_body(body)
-    if body_unique and not unique_id:
-        unique_id = body_unique
-    metadata = extract_tracking_metadata(body)
-    supplier_id = metadata.supplier_id if metadata else None
-    if metadata and not unique_id:
-        unique_id = metadata.unique_id
-
-    header_unique_id = (
-        message.get("X-ProcWise-Unique-ID")
-        or message.get("X-Procwise-Unique-Id")
-        or ""
-    ).strip()
-    if header_unique_id and not unique_id:
-        unique_id = header_unique_id
-
-    header_supplier_id = (
-        message.get("X-ProcWise-Supplier-ID")
-        or message.get("X-Procwise-Supplier-Id")
-        or ""
-    ).strip()
-    if header_supplier_id and not supplier_id:
-        supplier_id = header_supplier_id
-
-    workflow_id = metadata.workflow_id if metadata else None
-    header_workflow_id = (
-        message.get("X-ProcWise-Workflow-ID")
-        or message.get("X-Procwise-Workflow-Id")
-        or ""
-    ).strip()
-    if header_workflow_id and not workflow_id:
-        workflow_id = header_workflow_id
-
-    rfq_id = (message.get("X-Procwise-RFQ-ID") or "").strip() or None
-    round_header = (
-        message.get("X-ProcWise-Round")
-        or message.get("X-Procwise-Round")
-        or ""
-    ).strip()
-    round_number: Optional[int] = None
-    if round_header:
-        try:
-            parsed_round = int(round_header)
-        except ValueError:
-            parsed_round = None
-        if parsed_round is not None and parsed_round >= 0:
-            round_number = parsed_round
-
-    date_header = message.get("Date")
-    try:
-        received_at = email.utils.parsedate_to_datetime(date_header) if date_header else None
-    except Exception:  # pragma: no cover - defensive
-        received_at = None
-    received_at = received_at or datetime.now(timezone.utc)
-    if received_at.tzinfo is None:
-        received_at = received_at.replace(tzinfo=timezone.utc)
-
-    thread_ids = _extract_thread_ids(message)
-    header_names = list(dict.fromkeys(message.keys()))
-    raw_headers: Dict[str, Sequence[str]] = {}
-    for header in header_names:
-        values = [
-            str(value).strip()
-            for value in message.get_all(header, failobj=[])
-            if str(value).strip()
-        ]
-        if values:
-            raw_headers[str(header)] = tuple(values)
-
-    return EmailResponse(
-        unique_id=unique_id,
-        supplier_id=supplier_id,
-        supplier_email=None,
-        from_address=from_address,
-        message_id=message_id,
-        subject=subject,
-        body=body,
-        body_text=plain_body or body,
-        body_html=html_body,
-        received_at=received_at,
-        in_reply_to=thread_ids.get("in_reply_to", ()),
-        references=thread_ids.get("references", ()),
-        workflow_id=workflow_id,
-        rfq_id=rfq_id,
-        headers=raw_headers,
-        attachments=tuple(attachments),
-        tables=tuple(tables),
-        round_number=round_number,
-    )
-
-
-def _normalise_thread_header(value) -> Sequence[str]:
-    if value in (None, ""):
-        return tuple()
-    if isinstance(value, (list, tuple, set)):
-        return tuple(str(v).strip("<> ") for v in value if v)
-    return (str(value).strip("<> "),)
-
-
-def _normalise_identifier(value: Optional[str]) -> Optional[str]:
-    if value in (None, ""):
-        return None
-    text = str(value).strip()
-    return text.upper() or None
-
-
-def _normalise_email_address(value: Optional[str]) -> Optional[str]:
-    if value in (None, ""):
-        return None
-    _, address = parseaddr(str(value))
-    address = address.strip().lower()
-    return address or None
-
-
-def _normalise_subject_line(subject: Optional[str]) -> Optional[str]:
-    """Normalise a subject line for deduplication and logging."""
-
-    if not subject:
-        return None
-    value = str(subject).strip()
-    if not value:
-        return None
-    value = re.sub(r"^(?:(?i:(re|fw|fwd))\s*:)+", "", value).strip()
-    value = re.sub(r"\s+", " ", value).strip().lower()
-    return value or None
-
-
-def _subject_similarity(left: Optional[str], right: Optional[str]) -> float:
-    """Compute a similarity ratio between two subject lines."""
-
-    left_norm = _normalise_subject_line(left)
-    right_norm = _normalise_subject_line(right)
-    if not left_norm or not right_norm:
-        return 0.0
-    if left_norm == right_norm:
-        return 1.0
-    try:
-        return SequenceMatcher(None, left_norm, right_norm).ratio()
-    except Exception:  # pragma: no cover - defensive guard
-        return 0.0
-
-
-def _subject_hash(subject: Optional[str]) -> Optional[str]:
-    normalised = _normalise_subject_line(subject)
-    if not normalised:
-        return None
-    return hashlib.sha1(normalised.encode("utf-8")).hexdigest()
-
-
-def _format_message_identifier(value: Optional[str]) -> Optional[str]:
-    if value in (None, ""):
-        return None
-    text = str(value).strip()
-    if not text:
-        return None
-    if text.startswith("[") and text.endswith("]"):
-        try:
-            parsed = json.loads(text)
-        except Exception:
-            parsed = None
-        if isinstance(parsed, (list, tuple)) and parsed:
-            first = parsed[0]
-            if isinstance(first, str):
-                text = first.strip()
-    text = text.strip("<>").strip()
-    if not text:
-        return None
-    return f"<{text}>"
-
-
-def _normalise_message_token(value: Optional[str]) -> Optional[str]:
-    if value in (None, ""):
-        return None
-    text = str(value).strip()
-    if not text:
-        return None
-    if text.startswith("<") and text.endswith(">"):
-        text = text[1:-1]
-    return text.strip() or None
-
-
-def _response_fingerprint(email: EmailResponse) -> Optional[str]:
-    subject_norm = _normalise_subject_line(email.subject) or ""
-    from_norm = _normalise_email_address(email.from_address) or ""
-    received_at = email.received_at or datetime.now(timezone.utc)
-    if received_at.tzinfo is None:
-        received_at = received_at.replace(tzinfo=timezone.utc)
-    bucket = int(received_at.timestamp() // 120)
-    payload = "|".join([subject_norm, from_norm, str(bucket)])
-    if not payload.strip("|"):
-        return None
-    return hashlib.sha256(payload.encode("utf-8")).hexdigest()
-
-
-def _coerce_round_number(value: Optional[object]) -> Optional[int]:
-    if value in (None, "", False):
-        return None
-    try:
-        number = int(value)  # type: ignore[arg-type]
-    except (TypeError, ValueError):
-        return None
-    return number if number >= 0 else None
-
-
-def _coerce_last_uid(value: Optional[object]) -> Optional[int]:
-    if value in (None, "", False):
-        return None
-    try:
-        number = int(value)  # type: ignore[arg-type]
-    except (TypeError, ValueError):
-        return None
-    return number if number >= 0 else None
-
-
-def _coerce_responses(candidate: Optional[object]) -> List[EmailResponse]:
-    if candidate is None:
-        return []
-    if isinstance(candidate, EmailResponse):
-        return [candidate]
-    if isinstance(candidate, list):
-        return [item for item in candidate if isinstance(item, EmailResponse)]
-    if isinstance(candidate, tuple):
-        return [item for item in candidate if isinstance(item, EmailResponse)]
-    if isinstance(candidate, set):
-        return [item for item in candidate if isinstance(item, EmailResponse)]
-    if isinstance(candidate, Iterable):
-        return [item for item in candidate if isinstance(item, EmailResponse)]
-    return []
-
-
-def _normalise_fetch_result(payload: Optional[object]) -> Tuple[List[EmailResponse], Optional[int]]:
-    if payload is None:
-        return [], None
-
-    if isinstance(payload, tuple) and len(payload) == 2:
-        responses = _coerce_responses(payload[0])
-        last_uid = _coerce_last_uid(payload[1])
-        if responses or last_uid is not None:
-            return responses, last_uid
-
-    if isinstance(payload, dict):
-        responses = _coerce_responses(
-            payload.get("responses")
-            or payload.get("emails")
-            or payload.get("messages")
-        )
-        last_uid = _coerce_last_uid(
-            payload.get("last_uid")
-            or payload.get("uid")
-            or payload.get("last_seen_uid")
-            or payload.get("max_uid")
-        )
-        return responses, last_uid
-
-    if isinstance(payload, EmailResponse):
-        return [payload], None
-
-    if isinstance(payload, Iterable):
-        return [item for item in payload if isinstance(item, EmailResponse)], None
-
-    return [], None
-
-
-def _default_fetcher(
-    *,
-    host: str,
-    username: str,
-    password: str,
-    mailbox: str,
-    since: datetime,
-    port: int = 993,
-    use_ssl: bool = True,
-    login: Optional[str] = None,
-    last_seen_uid: Optional[int] = None,
-    backtrack_seconds: int = 180,
-    max_uid_samples: int = 200,
-    workflow_ids: Optional[Sequence[str]] = None,
-    mailbox_filter: Optional[str] = None,
-    **_: object,
-) -> Tuple[List[EmailResponse], Optional[int]]:
-    client = _imap_client(host, username, password, port=port, use_ssl=use_ssl, login=login)
-    try:
-        client.select(mailbox, readonly=True)
-        candidate_priorities: Dict[int, int] = {}
-        workflow_tokens: List[str] = []
-        if workflow_ids:
-            for token in workflow_ids:
-                if token in (None, ""):
-                    continue
-                text = str(token).strip()
-                if text:
-                    workflow_tokens.append(text)
-        mailbox_header = str(mailbox_filter).strip() if mailbox_filter else ""
-
-        def _register_candidate(uid_value: Optional[int], priority: int) -> None:
-            if uid_value in (None, 0):
-                return
-            uid = int(uid_value)
-            if uid <= 0:
-                return
-            existing = candidate_priorities.get(uid)
-            if existing is None or priority < existing:
-                candidate_priorities[uid] = priority
-
-        def _search_uids(priority: int, *terms: str) -> None:
-            search_terms = list(terms)
-            if mailbox_header:
-                search_terms.extend(["HEADER", "X-ProcWise-Mailbox", mailbox_header])
-            typ, data = client.uid("SEARCH", None, *search_terms)
-            if typ != "OK":
-                return
-            payload = data[0] or b""
-            if isinstance(payload, bytes):
-                parts = payload.split()
-            else:  # pragma: no cover - defensive
-                parts = []
-            for part in parts:
-                if not part:
-                    continue
-                if isinstance(part, bytes):
-                    token = part.decode(errors="ignore")
-                else:
-                    token = str(part)
-                if token.isdigit():
-                    _register_candidate(int(token), priority)
-
-        since_aware = since if since.tzinfo else since.replace(tzinfo=timezone.utc)
-        since_floor = since_aware - timedelta(seconds=max(0, backtrack_seconds))
-        since_str = since_floor.strftime("%d-%b-%Y")
-
-        if workflow_tokens:
-            for token in workflow_tokens:
-                _search_uids(
-                    _PRIORITY_RECENT,
-                    "UNSEEN",
-                    "SINCE",
-                    since_str,
-                    "HEADER",
-                    "X-ProcWise-Workflow-ID",
-                    token,
-                )
-        else:
-            _search_uids(_PRIORITY_RECENT, "UNSEEN", "SINCE", since_str)
-
-        if last_seen_uid is not None:
-            _search_uids(_PRIORITY_RECENT, "UID", f"{last_seen_uid + 1}:*")
-
-        if workflow_tokens:
-            for token in workflow_tokens:
-                _search_uids(
-                    _PRIORITY_WORKFLOW,
-                    "SINCE",
-                    since_str,
-                    "HEADER",
-                    "X-ProcWise-Workflow-ID",
-                    token,
-                )
-
-        _search_uids(_PRIORITY_GENERAL, "SINCE", since_str)
-
-        if not candidate_priorities:
-            _search_uids(_PRIORITY_FALLBACK, "ALL")
-
-        if not candidate_priorities:
-            return [], last_seen_uid
-
-        candidate_items = sorted(candidate_priorities.items())
-        if max_uid_samples > 0 and len(candidate_items) > max_uid_samples:
-            pinned = [
-                uid for uid, priority in candidate_items if priority <= _PRIORITY_WORKFLOW
-            ]
-            remaining_capacity = max_uid_samples - len(pinned)
-            if remaining_capacity <= 0:
-                candidate_list = sorted(set(pinned))
-            else:
-                others = [uid for uid, priority in candidate_items if priority > _PRIORITY_WORKFLOW]
-                selected_tail = others[-remaining_capacity:] if remaining_capacity > 0 else []
-                candidate_list = sorted(set(pinned + selected_tail))
-        else:
-            candidate_list = [uid for uid, _ in candidate_items]
-
-        responses: List[EmailResponse] = []
-        max_uid_value = last_seen_uid or 0
-        lower_bound = since_aware - timedelta(seconds=max(backtrack_seconds, 86400))
-
-        for uid_value in candidate_list:
-            typ, payload = client.uid("FETCH", str(uid_value), "(RFC822 INTERNALDATE)")
-            if typ != "OK" or not payload:
-                continue
-
-            raw_bytes: Optional[bytes] = None
-            internal_dt: Optional[datetime] = None
-
-            for part in payload:
-                if not isinstance(part, tuple) or len(part) < 2:
-                    continue
-                meta, content = part[0], part[1]
-                if isinstance(meta, (bytes, bytearray)):
-                    try:
-                        internal_tuple = imaplib.Internaldate2tuple(meta)
-                    except Exception:
-                        internal_tuple = None
-                    if internal_tuple:
-                        timestamp = calendar.timegm(internal_tuple)
-                        internal_dt = datetime.fromtimestamp(timestamp, tz=timezone.utc)
-                if isinstance(content, (bytes, bytearray)):
-                    raw_bytes = bytes(content)
-
-            if raw_bytes is None:
-                continue
-
-            email_response = _parse_email(raw_bytes)
-
-            if internal_dt:
-                email_response.received_at = internal_dt
-            elif email_response.received_at is None:
-                email_response.received_at = datetime.now(timezone.utc)
-
-            received_at = email_response.received_at
-            if received_at and received_at.tzinfo is None:
-                received_at = received_at.replace(tzinfo=timezone.utc)
-                email_response.received_at = received_at
-
-            if (
-                last_seen_uid is None
-                and received_at
-                and received_at < lower_bound
-            ):
-                continue
-
-            responses.append(email_response)
-            if uid_value > max_uid_value:
-                max_uid_value = uid_value
-
-        responses.sort(key=lambda response: response.received_at or since_aware)
-
-        return responses, (max_uid_value if max_uid_value else last_seen_uid)
-    finally:
-        try:
-            client.close()
-        except Exception:
-            pass
-        try:
-            client.logout()
-        except Exception:
-            pass
-
-
-def _score_to_confidence(score: float) -> Decimal:
-    """Convert a floating point score into a quantised confidence value.
-
-    The score produced by the matcher is normalised into the range 0-1 so it can
-    be persisted as a numeric confidence value for downstream processing.  Any
-    unexpected inputs are treated defensively and clamped into range before
-    quantisation to two decimal places.
-    """
-
-    try:
-        if score != score:  # NaN check
-            score = 0.0
-    except Exception:  # pragma: no cover - defensive
-        score = 0.0
-
-    normalised = max(0.0, min(float(score), 1.0))
-    decimal_score = Decimal(str(normalised))
-    return decimal_score.quantize(Decimal("0.01"), rounding=ROUND_HALF_UP)
-
-
-def _calculate_match_score(
-    dispatch: EmailDispatchRecord, email_response: EmailResponse
-) -> Tuple[float, List[str]]:
-    if email_response.unique_id and email_response.unique_id == dispatch.unique_id:
-        return 1.0, ["unique_id"]
-
-    matched_on: List[str] = []
-    score = 0.0
-
-    WORKFLOW_WEIGHT = 0.6
-    UNIQUE_WEIGHT = 0.2
-    SUPPLIER_WEIGHT = 0.1
-    ROUND_WEIGHT = 0.1
-    THREAD_WEIGHT = 0.5
-    EMAIL_WEIGHT = 0.6
-    SUBJECT_WEIGHT = 0.3
-    SUBJECT_SIMILARITY_THRESHOLD = 0.6
-
-    def _normalise(value: Optional[object]) -> Optional[str]:
-        if value in (None, ""):
-            return None
-        return str(value).strip().lower() or None
-
-    header_map = {key.lower(): tuple(value) for key, value in email_response.headers.items()}
-
-    def _collect_header_values(*keys: str) -> List[str]:
-        collected: List[str] = []
-        for key in keys:
-            for entry in header_map.get(key.lower(), ()):  # type: ignore[assignment]
-                text = str(entry).strip()
-                if text:
-                    collected.append(text)
-        return collected
-
-    dispatch_workflow = _normalise(dispatch.workflow_id)
-    workflow_candidates = {
-        value
-        for value in (
-            *(_normalise(email_response.workflow_id),),
-            *(_normalise(candidate) for candidate in _collect_header_values("x-procwise-workflow-id")),
-        )
-        if value is not None
-    }
-    if dispatch_workflow and dispatch_workflow in workflow_candidates:
-        score += WORKFLOW_WEIGHT
-        matched_on.append("workflow_id")
-
-    dispatch_unique = _normalise(dispatch.unique_id)
-    unique_candidates = {
-        value
-        for value in (
-            *(_normalise(email_response.unique_id),),
-            *(
-                _normalise(candidate)
-                for candidate in _collect_header_values(
-                    "x-procwise-unique-id",
-                    "x-procwise-uid",
-                )
-            ),
-        )
-        if value is not None
-    }
-    if dispatch_unique and dispatch_unique in unique_candidates:
-        score += UNIQUE_WEIGHT
-        matched_on.append("unique_id")
-
-    supplier_candidates = {
-        value
-        for value in (
-            _normalise(email_response.supplier_id),
-            *(_normalise(candidate) for candidate in _collect_header_values("x-procwise-supplier-id")),
-        )
-        if value is not None
-    }
-    dispatch_supplier = _normalise(dispatch.supplier_id)
-    if dispatch_supplier and dispatch_supplier in supplier_candidates:
-        score += SUPPLIER_WEIGHT
-        matched_on.append("supplier_id")
-
-    response_email = (
-        _normalise_email_address(email_response.from_address)
-        or _normalise_email_address(email_response.supplier_email)
-    )
-    if response_email:
-        dispatch_email_candidates: Set[str] = set()
-        dispatch_email = _normalise_email_address(dispatch.supplier_email)
-        if dispatch_email:
-            dispatch_email_candidates.add(dispatch_email)
-        for contact in getattr(dispatch, "recipient_emails", ()) or ():
-            normalised = _normalise_email_address(contact)
-            if normalised:
-                dispatch_email_candidates.add(normalised)
-        if dispatch_email_candidates and response_email in dispatch_email_candidates:
-            score += EMAIL_WEIGHT
-            if dispatch_email and response_email == dispatch_email:
-                matched_on.append("supplier_email")
-            else:
-                matched_on.append("recipient_email")
-
-    dispatch_round = _coerce_round_number(dispatch.round_number)
-    response_round = _coerce_round_number(email_response.round_number)
-    if response_round is None:
-        for candidate in _collect_header_values("x-procwise-round"):
-            candidate_round = _coerce_round_number(candidate)
-            if candidate_round is not None:
-                response_round = candidate_round
-                break
-    if (
-        dispatch_round is not None
-        and response_round is not None
-        and dispatch_round == response_round
-    ):
-        score += ROUND_WEIGHT
-        matched_on.append("round")
-
-    subject_similarity = _subject_similarity(dispatch.subject, email_response.subject)
-    if subject_similarity >= SUBJECT_SIMILARITY_THRESHOLD:
-        score += SUBJECT_WEIGHT * subject_similarity
-        matched_on.append("subject_similarity")
-
-    thread_ids: Set[str] = set()
-    for candidate in (
-        *(dispatch.thread_headers.get("references", ())),
-        *(dispatch.thread_headers.get("in_reply_to", ())),
-    ):
-        normalised = _normalise_message_token(candidate)
-        if normalised:
-            thread_ids.add(normalised)
-    dispatch_message_token = _normalise_message_token(dispatch.message_id)
-    if dispatch_message_token:
-        thread_ids.add(dispatch_message_token)
-
-    reply_headers: Set[str] = set()
-    for candidate in (
-        *(email_response.in_reply_to or ()),
-        *(email_response.references or ()),
-    ):
-        normalised = _normalise_message_token(candidate)
-        if normalised:
-            reply_headers.add(normalised)
-    for candidate in _collect_header_values("in-reply-to", "references"):
-        normalised = _normalise_message_token(candidate)
-        if normalised:
-            reply_headers.add(normalised)
-    if dispatch_message_token and dispatch_message_token in reply_headers:
-        score = max(score, 1.0)
-        if "in_reply_to" not in matched_on:
-            matched_on.append("in_reply_to")
-    elif thread_ids & reply_headers:
-        score += THREAD_WEIGHT
-        if "thread_reference" not in matched_on:
-            matched_on.append("thread_reference")
-
-    return min(score, 1.0), matched_on
-
-
-class EmailWatcherV2:
-    """Workflow-aware watcher coordinating dispatch/response tracking."""
->>>>>>> 8ba34a86
 
     def __init__(
         self,
@@ -1207,7 +54,6 @@
         imap_login: Optional[str] = None,
         sleep: Callable[[float], None] = time.sleep,
         now: Callable[[], datetime] = lambda: datetime.now(timezone.utc),
-<<<<<<< HEAD
         lookback_minutes: int = 240,
         max_fetch: Optional[int] = None,
         poll_backoff_factor: Optional[float] = None,
@@ -1285,2700 +131,4 @@
     "mark_interaction_processed",
     "wait_for_responses",
     "_parse_email",
-]
-=======
-        max_total_wait_seconds: Optional[int] = None,
-        response_idle_timeout_seconds: int = 900,
-    ) -> None:
-        self.supplier_agent = supplier_agent
-        self.negotiation_agent = negotiation_agent
-        self.dispatch_wait_seconds = max(0, dispatch_wait_seconds)
-        self.poll_interval_seconds = max(1, poll_interval_seconds)
-        self.max_poll_attempts = max(1, max_poll_attempts)
-        self.match_threshold = match_threshold
-        self._fetcher = email_fetcher
-        self._mailbox = mailbox or "INBOX"
-        self._imap_host = imap_host
-        self._imap_username = imap_username
-        self._imap_password = imap_password
-        self._imap_port = imap_port
-        self._imap_use_ssl = imap_use_ssl
-        self._imap_login = imap_login
-        self._sleep = sleep
-        self._now = now
-        self.response_idle_timeout_seconds = max(1, int(response_idle_timeout_seconds))
-        baseline_timeout = self.poll_interval_seconds * self.max_poll_attempts * 3
-        derived_timeout = max(self.dispatch_wait_seconds, baseline_timeout)
-        if max_total_wait_seconds is not None:
-            try:
-                derived_timeout = max(0, int(max_total_wait_seconds))
-            except Exception:  # pragma: no cover - defensive conversion
-                derived_timeout = max(self.dispatch_wait_seconds, baseline_timeout)
-        self.max_total_wait_seconds = derived_timeout if derived_timeout > 0 else None
-        self._trackers: Dict[str, WorkflowTracker] = {}
-        self._imap_last_seen_uid: Optional[int] = None
-        self._backtrack_window_seconds = 180
-        self.agent_nick = "EmailWatcherV2"
-        self._last_unmatched: List[Dict[str, Any]] = []
-
-        tracking_repo.init_schema()
-        supplier_response_repo.init_schema()
-        try:
-            workflow_lifecycle_repo.init_schema()
-        except Exception:  # pragma: no cover - defensive initialisation
-            logger.debug("Failed to initialise workflow lifecycle schema", exc_info=True)
-
-    def _ensure_tracker(self, workflow_id: str) -> WorkflowTracker:
-        tracker = self._trackers.get(workflow_id)
-        if tracker is not None:
-            return tracker
-        tracker = WorkflowTracker(workflow_id=workflow_id)
-        rows = tracking_repo.load_workflow_rows(workflow_id=workflow_id)
-        if rows:
-            dispatches = [
-                EmailDispatchRecord(
-                    workflow_id=row.workflow_id,
-                    unique_id=row.unique_id,
-                    dispatch_key=row.dispatch_key,
-                    supplier_id=row.supplier_id,
-                    supplier_email=row.supplier_email,
-                    message_id=row.message_id,
-                    subject=row.subject,
-                    thread_headers=row.thread_headers or {},
-                    dispatched_at=row.dispatched_at,
-                )
-                for row in rows
-            ]
-            tracker.register_dispatches(dispatches)
-            matched = [row for row in rows if row.matched]
-            for row in matched:
-                tracker.record_response(
-                    row.unique_id,
-                    EmailResponse(
-                        unique_id=row.unique_id,
-                        supplier_id=row.supplier_id,
-                        supplier_email=row.supplier_email,
-                        from_address=None,
-                        message_id=row.response_message_id,
-                        subject=None,
-                        body="",
-                        received_at=row.responded_at or row.dispatched_at,
-                    ),
-                )
-        self._trackers[workflow_id] = tracker
-        return tracker
-
-    def _state_round_value(self, tracker: WorkflowTracker) -> int:
-        round_number = self._resolve_round(tracker)
-        return round_number if isinstance(round_number, int) else 0
-
-    def _archive_other_rounds(self, tracker: WorkflowTracker) -> None:
-        try:
-            email_watcher_state_repo.archive_other_rounds(
-                tracker.workflow_id, self._state_round_value(tracker)
-            )
-        except Exception:  # pragma: no cover - defensive
-            logger.exception(
-                "Failed to archive watcher state for workflow=%s", tracker.workflow_id
-            )
-
-    def _update_watcher_state(
-        self,
-        tracker: WorkflowTracker,
-        status: str,
-        **extra: Any,
-    ) -> None:
-        payload = {
-            "expected_count": tracker.expected_responses,
-            "responses_received": tracker.responded_count,
-            "pending_suppliers": self._pending_suppliers(tracker),
-            "pending_unique_ids": self._pending_unique_ids(tracker),
-            "last_capture_ts": tracker.last_capture_at,
-            "timeout_deadline": tracker.timeout_deadline,
-        }
-        payload.update(extra)
-        try:
-            email_watcher_state_repo.transition_state(
-                tracker.workflow_id,
-                self._state_round_value(tracker),
-                status=status,
-                **payload,
-            )
-        except Exception:  # pragma: no cover - defensive logging
-            logger.exception(
-                "Failed to persist watcher state for workflow=%s", tracker.workflow_id
-            )
-
-    def register_workflow_dispatch(
-        self,
-        workflow_id: str,
-        dispatches: Sequence[Dict[str, object]],
-    ) -> WorkflowTracker:
-        if not workflow_id:
-            raise ValueError("workflow_id is required to register dispatches")
-
-        tracker = self._ensure_tracker(workflow_id)
-        previous_unique_ids = set(tracker.email_records.keys())
-        records: List[EmailDispatchRecord] = []
-        repo_rows: List[WorkflowDispatchRow] = []
-
-        for payload in dispatches:
-            unique_id = str(payload.get("unique_id") or uuid.uuid4().hex)
-            supplier_id = payload.get("supplier_id")
-            supplier_email = payload.get("supplier_email")
-            message_id = payload.get("message_id")
-            subject = payload.get("subject")
-            dispatched_at = payload.get("dispatched_at")
-            rfq_id = payload.get("rfq_id")
-            round_number = _coerce_round_number(
-                payload.get("round_number")
-                or payload.get("round")
-                or payload.get("round_num")
-            )
-            dispatch_key = str(
-                payload.get("dispatch_key")
-                or payload.get("message_id")
-                or uuid.uuid4().hex
-            )
-            raw_thread_headers = (
-                payload.get("thread_headers") if isinstance(payload.get("thread_headers"), dict) else {}
-            )
-            recipient_emails: List[str] = []
-            raw_recipients = payload.get("recipients")
-            if isinstance(raw_recipients, (list, tuple, set)):
-                for entry in raw_recipients:
-                    if entry in (None, ""):
-                        continue
-                    text = str(entry).strip()
-                    if text:
-                        recipient_emails.append(text)
-            elif isinstance(raw_recipients, str):
-                text = raw_recipients.strip()
-                if text:
-                    recipient_emails.append(text)
-            recipient_emails_tuple: Tuple[str, ...] = tuple(dict.fromkeys(recipient_emails))
-            if isinstance(dispatched_at, datetime):
-                dispatched_dt = dispatched_at if dispatched_at.tzinfo else dispatched_at.replace(tzinfo=timezone.utc)
-            else:
-                dispatched_dt = self._now()
-
-            record = EmailDispatchRecord(
-                workflow_id=workflow_id,
-                unique_id=unique_id,
-                dispatch_key=dispatch_key,
-                supplier_id=str(supplier_id) if supplier_id else None,
-                supplier_email=str(supplier_email) if supplier_email else None,
-                recipient_emails=recipient_emails_tuple,
-                message_id=str(message_id) if message_id else None,
-                subject=str(subject) if subject else None,
-                rfq_id=str(rfq_id) if rfq_id else None,
-                thread_headers={
-                    str(k): _normalise_thread_header(v) for k, v in raw_thread_headers.items()
-                },
-                dispatched_at=dispatched_dt,
-                round_number=round_number,
-            )
-            records.append(record)
-            repo_rows.append(
-                WorkflowDispatchRow(
-                    workflow_id=workflow_id,
-                    unique_id=unique_id,
-                    dispatch_key=dispatch_key,
-                    supplier_id=record.supplier_id,
-                    supplier_email=record.supplier_email,
-                    recipient_emails=list(recipient_emails_tuple) if recipient_emails_tuple else None,
-                    message_id=record.message_id,
-                    subject=record.subject,
-                    dispatched_at=dispatched_dt,
-                    responded_at=None,
-                    response_message_id=None,
-                    matched=False,
-                    thread_headers={
-                        key: list(value) for key, value in record.thread_headers.items()
-                    }
-                    if record.thread_headers
-                    else None,
-                )
-            )
-
-        tracker.register_dispatches(records)
-        tracking_repo.record_dispatches(workflow_id=workflow_id, dispatches=repo_rows)
-        if records:
-            batch_size = len(records)
-            self._register_expected_with_coordinator(tracker)
-            self._log_dispatch_registration(
-                tracker,
-                newly_added=max(0, tracker.expected_responses - len(previous_unique_ids)),
-                batch_size=batch_size,
-            )
-        return tracker
-
-    def _register_expected_with_coordinator(self, tracker: WorkflowTracker) -> None:
-        unique_ids = sorted(
-            set(tracker.email_records.keys()) | tracker.expected_unique_ids
-        )
-        if not unique_ids:
-            return
-        try:
-            coordinator = get_supplier_response_coordinator()
-        except Exception:
-            logger.exception(
-                "Failed to initialise supplier response coordinator for workflow %s",
-                tracker.workflow_id,
-            )
-            return
-        if not coordinator:
-            return
-        try:
-            coordinator.register_expected_responses(
-                tracker.workflow_id,
-                unique_ids,
-                max(len(unique_ids), tracker.expected_responses),
-                round_number=self._resolve_round(tracker),
-            )
-        except Exception:
-            logger.exception(
-                "Failed to register expected responses with coordinator for workflow %s",
-                tracker.workflow_id,
-            )
-
-    def _sync_expected_response_count(self, tracker: WorkflowTracker) -> bool:
-        """Refresh the expected response count from the dispatch repository."""
-
-        confirmed = False
-        draft_unique_ids: Set[str] = set()
-        supplier_index: Dict[str, Optional[str]] = {}
-        try:
-            draft_unique_ids, supplier_index, _ = (
-                draft_rfq_emails_repo.expected_unique_ids_and_last_dispatch(
-                    workflow_id=tracker.workflow_id
-                )
-            )
-        except Exception:
-            logger.exception(
-                "Failed to load drafted email expectations for workflow=%s",
-                tracker.workflow_id,
-            )
-        if draft_unique_ids:
-            tracker.register_expected_unique_ids(draft_unique_ids, supplier_index)
-
-        expected_from_drafts = len(tracker.expected_unique_ids)
-
-        try:
-            dispatch_total = email_dispatch_repo.count_completed_supplier_dispatches(
-                tracker.workflow_id
-            )
-        except Exception:
-            logger.exception(
-                "Failed to load completed dispatch count for workflow=%s",
-                tracker.workflow_id,
-            )
-            dispatch_total = None
-
-        fallback = max(len(tracker.expected_supplier_ids), tracker.dispatched_count)
-
-        expected_total: Optional[int] = None
-        confirm_total = False
-
-        if dispatch_total is not None:
-            if expected_from_drafts and dispatch_total < expected_from_drafts:
-                expected_total = expected_from_drafts
-            else:
-                expected_total = max(dispatch_total, expected_from_drafts)
-                confirm_total = expected_total > 0
-        elif expected_from_drafts:
-            expected_total = expected_from_drafts
-        else:
-            expected_total = None
-
-        if expected_total is None:
-            if fallback:
-                tracker.set_expected_responses(fallback)
-                if not expected_from_drafts:
-                    confirm_total = True
-        elif expected_total > 0:
-            tracker.set_expected_responses(expected_total)
-            if tracker.dispatched_count >= expected_total:
-                confirm_total = True
-            elif expected_from_drafts and tracker.dispatched_count == 0:
-                confirm_total = True
-        else:
-            # ``count_completed_supplier_dispatches`` filters out ``NULL`` supplier ids,
-            # so workflows that dispatch emails without a supplier identifier (e.g. when
-            # the supplier agent is inactive) report ``0`` even though dispatches exist.
-            # Fall back to the tracker counts in that scenario so the watcher can move
-            # past the dispatch confirmation gate.
-            if fallback:
-                tracker.set_expected_responses(fallback)
-                confirm_total = True
-        if confirm_total:
-            confirmed = True
-        return confirmed
-
-    def _resolve_round(
-        self, tracker: WorkflowTracker, *, unique_id: Optional[str] = None
-    ) -> Optional[int]:
-        if unique_id:
-            return tracker.round_for_unique(unique_id)
-        rounds = tracker.distinct_rounds()
-        if len(rounds) == 1:
-            return rounds[0]
-        return None
-
-    def _log_event(
-        self,
-        event: str,
-        tracker: WorkflowTracker,
-        *,
-        round_override: Optional[int] = None,
-        **fields: Any,
-    ) -> None:
-        payload: Dict[str, Any] = {"event": event, "workflow_id": tracker.workflow_id}
-        round_value = round_override
-        if round_value is None:
-            round_value = self._resolve_round(tracker)
-        if round_value is not None:
-            payload["round"] = round_value
-
-        def _serialise(value: Any) -> Any:
-            if isinstance(value, datetime):
-                moment = value if value.tzinfo else value.replace(tzinfo=timezone.utc)
-                return moment.astimezone(timezone.utc).isoformat()
-            if isinstance(value, set):
-                return sorted(value)
-            return value
-
-        for key, value in fields.items():
-            if value is None:
-                continue
-            payload[key] = _serialise(value)
-
-        try:
-            logger.info(json.dumps(payload))
-        except TypeError:
-            safe_payload = {key: str(val) for key, val in payload.items()}
-            logger.info(json.dumps(safe_payload))
-
-    def _pending_unique_ids(self, tracker: WorkflowTracker) -> List[str]:
-        known_unique_ids = set(tracker.email_records.keys()) | set(
-            tracker.expected_unique_ids
-        )
-        return sorted(
-            uid for uid in known_unique_ids if uid not in tracker.responded_unique_ids
-        )
-
-    def _pending_suppliers(
-        self, tracker: WorkflowTracker, pending_unique: Optional[Iterable[str]] = None
-    ) -> List[str]:
-        unique_ids = list(pending_unique) if pending_unique is not None else self._pending_unique_ids(tracker)
-        seen: Set[str] = set()
-        pending_suppliers: List[str] = []
-        for uid in unique_ids:
-            dispatch = tracker.latest_dispatch(uid)
-            supplier_id = dispatch.supplier_id if dispatch else None
-            if not supplier_id:
-                continue
-            if supplier_id in seen:
-                continue
-            seen.add(supplier_id)
-            pending_suppliers.append(supplier_id)
-        remaining = max(0, tracker.expected_responses - tracker.responded_count)
-        if remaining and len(pending_suppliers) < remaining:
-            for supplier_id in sorted(tracker.expected_supplier_ids):
-                if supplier_id in seen:
-                    continue
-                unique_set = tracker.supplier_unique_map.get(supplier_id) or set()
-                if unique_set and all(
-                    uid in tracker.responded_unique_ids for uid in unique_set
-                ):
-                    continue
-                seen.add(supplier_id)
-                pending_suppliers.append(supplier_id)
-                if len(pending_suppliers) >= remaining:
-                    break
-        return pending_suppliers
-
-    def _update_idle_deadline(self, tracker: WorkflowTracker, capture_time: datetime) -> None:
-        moment = capture_time if capture_time.tzinfo else capture_time.replace(tzinfo=timezone.utc)
-        tracker.last_capture_at = moment
-        tracker.timeout_deadline = moment + timedelta(seconds=self.response_idle_timeout_seconds)
-
-    def _emit_timeout_event(
-        self,
-        tracker: WorkflowTracker,
-        *,
-        round_number: Optional[int],
-        pending_suppliers: Sequence[str],
-    ) -> None:
-        try:
-            bus = get_event_bus()
-        except Exception:
-            bus = None
-        payload = {
-            "workflow_id": tracker.workflow_id,
-            "round": round_number,
-            "pending_suppliers": list(pending_suppliers),
-            "expected_count": tracker.expected_responses,
-            "responses_received": tracker.responded_count,
-        }
-        if bus is not None:
-            try:
-                bus.publish("responses_timeout", payload)
-                scoped = f"responses_timeout:{tracker.workflow_id}:{round_number}" if round_number is not None else None
-                if scoped:
-                    bus.publish(scoped, payload)
-            except Exception:
-                logger.exception(
-                    "Failed to publish responses_timeout event workflow=%s", tracker.workflow_id
-                )
-        else:
-            logger.debug(
-                "Event bus unavailable when emitting responses_timeout workflow=%s",
-                tracker.workflow_id,
-            )
-
-
-    def _round_fragment(
-        self, tracker: WorkflowTracker, unique_id: Optional[str] = None
-    ) -> str:
-        if unique_id:
-            round_number = tracker.round_for_unique(unique_id)
-            if round_number is not None:
-                return f" round={round_number}"
-            return ""
-        rounds = tracker.distinct_rounds()
-        if rounds:
-            joined = ",".join(str(value) for value in rounds)
-            return f" rounds={joined}"
-        return ""
-
-    def _log_dispatch_registration(
-        self,
-        tracker: WorkflowTracker,
-        *,
-        newly_added: int,
-        batch_size: int,
-    ) -> None:
-        elapsed = tracker.elapsed_seconds(self._now())
-        round_fragment = self._round_fragment(tracker)
-        logger.info(
-            "EmailWatcher registered dispatch batch workflow=%s%s batch_size=%d new_unique=%d "
-            "expected_total=%d responded=%d elapsed=%.1fs",
-            tracker.workflow_id,
-            round_fragment,
-            batch_size,
-            newly_added,
-            tracker.expected_responses,
-            tracker.responded_count,
-            elapsed,
-        )
-
-    def _fetch_emails(
-        self,
-        since: datetime,
-        *,
-        workflow_ids: Optional[Sequence[str]] = None,
-        mailbox_filter: Optional[str] = None,
-    ) -> List[EmailResponse]:
-        payload: Optional[object]
-
-        workflow_filters: List[str] = []
-        if workflow_ids:
-            for value in workflow_ids:
-                if value in (None, ""):
-                    continue
-                text = str(value).strip()
-                if text:
-                    workflow_filters.append(text)
-        mailbox_filter_value = str(mailbox_filter).strip() if mailbox_filter else ""
-
-        if self._fetcher:
-            fetch_kwargs = {
-                "since": since,
-                "last_seen_uid": self._imap_last_seen_uid,
-                "backtrack_seconds": self._backtrack_window_seconds,
-            }
-            if workflow_filters:
-                fetch_kwargs["workflow_ids"] = list(dict.fromkeys(workflow_filters))
-            if mailbox_filter_value:
-                fetch_kwargs["mailbox_filter"] = mailbox_filter_value
-            try:
-                payload = self._fetcher(**fetch_kwargs)
-            except TypeError:
-                fetch_kwargs.pop("last_seen_uid", None)
-                fetch_kwargs.pop("backtrack_seconds", None)
-                try:
-                    payload = self._fetcher(**fetch_kwargs)
-                except TypeError:
-                    fallback_kwargs = {"since": since}
-                    try:
-                        payload = self._fetcher(**fallback_kwargs)
-                    except TypeError:
-                        payload = self._fetcher(since)
-        else:
-            if not all([self._imap_host, self._imap_username, self._imap_password]):
-                raise RuntimeError("IMAP credentials must be supplied when no custom fetcher is provided")
-
-            payload = _default_fetcher(
-                host=self._imap_host,
-                username=self._imap_username,
-                password=self._imap_password,
-                mailbox=self._mailbox,
-                since=since,
-                port=self._imap_port or 993,
-                use_ssl=True if self._imap_use_ssl is None else self._imap_use_ssl,
-                login=self._imap_login,
-                last_seen_uid=self._imap_last_seen_uid,
-                backtrack_seconds=self._backtrack_window_seconds,
-                workflow_ids=list(dict.fromkeys(workflow_filters)) or None,
-                mailbox_filter=mailbox_filter_value or None,
-            )
-
-        responses, last_uid = _normalise_fetch_result(payload)
-        if last_uid is not None:
-            if self._imap_last_seen_uid is None or last_uid > self._imap_last_seen_uid:
-                self._imap_last_seen_uid = last_uid
-        return responses
-
-    def _match_responses(
-        self, tracker: WorkflowTracker, responses: Iterable[EmailResponse]
-    ) -> List[SupplierResponseRow]:
-        matched_rows: List[SupplierResponseRow] = []
-        threshold = max(self.match_threshold, 0.75)
-        supplier_interaction_repo.init_schema()
-        for email in responses:
-            message_id_raw = email.message_id or ""
-            message_id = message_id_raw.strip()
-            fingerprint = _response_fingerprint(email)
-            if message_id and message_id in tracker.seen_message_ids:
-                logger.debug(
-                    "EmailWatcher deduped message_id workflow=%s message_id=%s",
-                    tracker.workflow_id,
-                    message_id,
-                )
-                continue
-            if (
-                fingerprint
-                and not message_id
-                and fingerprint in tracker.seen_fingerprints
-            ):
-                logger.debug(
-                    "EmailWatcher deduped fingerprint workflow=%s fingerprint=%s",
-                    tracker.workflow_id,
-                    fingerprint,
-                )
-                continue
-            header_presence_map = {key.lower(): value for key, value in email.headers.items()}
-
-            def _has_header_value(entries: Optional[object]) -> bool:
-                if entries in (None, ""):
-                    return False
-                if isinstance(entries, (list, tuple, set)):
-                    return any(str(item).strip() for item in entries if item is not None)
-                return bool(str(entries).strip())
-
-            workflow_header_present = bool(email.workflow_id) or _has_header_value(
-                header_presence_map.get("x-procwise-workflow-id")
-            )
-            unique_header_present = bool(email.unique_id) or _has_header_value(
-                header_presence_map.get("x-procwise-unique-id")
-            )
-            supplier_header_present = bool(email.supplier_id) or _has_header_value(
-                header_presence_map.get("x-procwise-supplier-id")
-            )
-            round_header_present = (
-                email.round_number is not None
-                or _has_header_value(header_presence_map.get("x-procwise-round"))
-            )
-            def _merge_reasons(existing: List[str], *reasons: str) -> List[str]:
-                ordered = list(existing)
-                for reason in reasons:
-                    if not reason:
-                        continue
-                    if reason not in ordered:
-                        ordered.append(reason)
-                return ordered
-            matched_id: Optional[str] = None
-            best_score = 0.0
-            best_dispatch: Optional[EmailDispatchRecord] = None
-            best_reasons: List[str] = []
-            match_details: Dict[str, Any] = {}
-            for unique_id, dispatch_list in tracker.email_records.items():
-                if not dispatch_list:
-                    continue
-                dispatch = dispatch_list[-1]
-                if unique_id in tracker.matched_responses:
-                    continue
-                score, reasons = _calculate_match_score(dispatch, email)
-                if score > best_score:
-                    matched_id = unique_id
-                    best_score = score
-                    best_dispatch = dispatch
-                    best_reasons = _merge_reasons([], *reasons)
-                    match_details = {"matcher": "header_score"}
-            if (not matched_id or best_score < self.match_threshold) and email.supplier_id:
-                supplier_matches = [
-                    uid
-                    for uid, dispatch_list in tracker.email_records.items()
-                    if uid not in tracker.matched_responses
-                    and dispatch_list
-                    and dispatch_list[-1].supplier_id
-                    and dispatch_list[-1].supplier_id == email.supplier_id
-                ]
-                if len(supplier_matches) == 1:
-                    matched_id = supplier_matches[0]
-                    best_score = max(best_score, self.match_threshold)
-                    best_dispatch = tracker.latest_dispatch(matched_id)
-                    best_reasons = _merge_reasons(best_reasons, "supplier_id")
-                    match_details.setdefault("supplier_match_candidates", len(supplier_matches))
-            if (not matched_id or best_score < self.match_threshold) and email.rfq_id:
-                normalised_rfq = _normalise_identifier(email.rfq_id)
-                if normalised_rfq:
-                    rfq_candidates = [
-                        uid
-                        for uid, dispatch_list in tracker.email_records.items()
-                        if uid not in tracker.matched_responses
-                        and dispatch_list
-                        and dispatch_list[-1].rfq_id
-                        and _normalise_identifier(dispatch_list[-1].rfq_id)
-                        == normalised_rfq
-                    ]
-                    if len(rfq_candidates) == 1:
-                        matched_id = rfq_candidates[0]
-                        best_score = max(best_score, self.match_threshold)
-                        best_dispatch = tracker.latest_dispatch(matched_id)
-                        best_reasons = _merge_reasons(best_reasons, "rfq")
-                    match_details.setdefault("rfq_match_candidates", len(rfq_candidates))
-
-            if (
-                (not matched_id or best_score < self.match_threshold)
-                and email.workflow_id
-                and email.unique_id
-            ):
-                normalised_workflow = _normalise_identifier(email.workflow_id)
-                tracker_workflow = _normalise_identifier(tracker.workflow_id)
-                if normalised_workflow and tracker_workflow and normalised_workflow == tracker_workflow:
-                    placeholder_dispatch = tracker.latest_dispatch(email.unique_id)
-                    if placeholder_dispatch is None:
-                        dispatched_at = email.received_at or self._now()
-                        if dispatched_at.tzinfo is None:
-                            dispatched_at = dispatched_at.replace(tzinfo=timezone.utc)
-                        placeholder_dispatch = EmailDispatchRecord(
-                            workflow_id=tracker.workflow_id,
-                            unique_id=email.unique_id,
-                            dispatch_key=email.message_id or email.unique_id or uuid.uuid4().hex,
-                            supplier_id=email.supplier_id,
-                            supplier_email=email.supplier_email
-                            or _normalise_email_address(email.from_address),
-                            message_id=None,
-                            subject=email.subject,
-                            rfq_id=email.rfq_id,
-                            thread_headers={
-                                "in_reply_to": tuple(email.in_reply_to or ()),
-                                "references": tuple(email.references or ()),
-                            },
-                            dispatched_at=dispatched_at,
-                            round_number=email.round_number,
-                        )
-                        tracker.register_dispatches([placeholder_dispatch])
-                        try:
-                            tracking_repo.record_dispatches(
-                                workflow_id=tracker.workflow_id,
-                                dispatches=[
-                                    WorkflowDispatchRow(
-                                        workflow_id=tracker.workflow_id,
-                                        unique_id=email.unique_id,
-                                        dispatch_key=placeholder_dispatch.dispatch_key,
-                                        supplier_id=placeholder_dispatch.supplier_id,
-                                        supplier_email=placeholder_dispatch.supplier_email,
-                                        message_id=None,
-                                        subject=placeholder_dispatch.subject,
-                                        dispatched_at=dispatched_at,
-                                        thread_headers=placeholder_dispatch.thread_headers,
-                                    )
-                                ],
-                            )
-                        except Exception:
-                            logger.exception(
-                                "Failed to persist placeholder dispatch for workflow=%s unique_id=%s",
-                                tracker.workflow_id,
-                                email.unique_id,
-                            )
-                    if placeholder_dispatch:
-                        score, reasons = _calculate_match_score(
-                            placeholder_dispatch, email
-                        )
-                        if score >= self.match_threshold:
-                            matched_id = placeholder_dispatch.unique_id
-                            best_dispatch = placeholder_dispatch
-                            best_score = score
-                            best_reasons = _merge_reasons(best_reasons, *reasons)
-                            match_details["matcher"] = "placeholder"
-
-            if (
-                (not matched_id or best_score < self.match_threshold)
-                and email.received_at
-            ):
-                candidates: List[Tuple[str, EmailDispatchRecord]] = []
-                for uid, dispatch_list in tracker.email_records.items():
-                    if uid in tracker.matched_responses:
-                        continue
-                    if not dispatch_list:
-                        continue
-                    dispatch_candidate = dispatch_list[-1]
-                    dispatched_at = dispatch_candidate.dispatched_at
-                    if not dispatched_at:
-                        continue
-                    candidates.append((uid, dispatch_candidate))
-                if candidates:
-                    def _time_distance(item: Tuple[str, EmailDispatchRecord]) -> float:
-                        dispatch_time = item[1].dispatched_at
-                        received_at = email.received_at
-                        if dispatch_time is None or received_at is None:
-                            return float("inf")
-                        if dispatch_time.tzinfo is None:
-                            dispatch_dt = dispatch_time.replace(tzinfo=timezone.utc)
-                        else:
-                            dispatch_dt = dispatch_time
-                        if received_at.tzinfo is None:
-                            received_dt = received_at.replace(tzinfo=timezone.utc)
-                        else:
-                            received_dt = received_at
-                        return abs((received_dt - dispatch_dt).total_seconds())
-
-                    candidates.sort(key=_time_distance)
-                    candidate_uid, candidate_dispatch = candidates[0]
-                    time_delta_seconds = _time_distance((candidate_uid, candidate_dispatch))
-                    subject_similarity = _subject_similarity(
-                        candidate_dispatch.subject,
-                        email.subject,
-                    )
-                    match_details.setdefault("temporal_candidate_count", len(candidates))
-                    match_details.update(
-                        {
-                            "temporal_delta_seconds": time_delta_seconds,
-                            "subject_similarity": round(subject_similarity, 3),
-                        }
-                    )
-                    if subject_similarity >= 0.7:
-                        matched_id = candidate_uid
-                        best_dispatch = candidate_dispatch
-                        best_score = max(best_score, threshold)
-                        best_reasons = _merge_reasons(
-                            best_reasons,
-                            "temporal_proximity",
-                            "subject_similarity",
-                        )
-                        match_details["matcher"] = "temporal_subject"
-
-            remaining_unresponded = [
-                uid
-                for uid in tracker.email_records.keys()
-                if uid not in tracker.responded_unique_ids
-            ]
-            if not matched_id and len(remaining_unresponded) == 1:
-                remaining_uid = remaining_unresponded[0]
-                matched_id = remaining_uid
-                logger.debug(
-                    "Defaulting response assignment for workflow=%s to remaining unique_id=%s",
-                    tracker.workflow_id,
-                    matched_id,
-                )
-                best_score = max(best_score, threshold)
-                best_dispatch = tracker.latest_dispatch(matched_id)
-
-            if matched_id and best_score >= threshold:
-                criteria_str = ", ".join(best_reasons) if best_reasons else "n/a"
-                try:
-                    detail_payload = json.dumps(match_details, sort_keys=True)
-                except TypeError:
-                    detail_payload = str(match_details)
-                logger.info(
-                    "MATCH SUCCESS: workflow=%s unique_id=%s score=%.2f criteria=[%s] details=%s",
-                    tracker.workflow_id,
-                    matched_id,
-                    best_score,
-                    criteria_str,
-                    detail_payload,
-                )
-                if best_dispatch is None:
-                    best_dispatch = tracker.latest_dispatch(matched_id)
-                if best_dispatch is None:
-                    logger.warning(
-                        "Matched response for workflow=%s unique_id=%s but no dispatch record found",
-                        tracker.workflow_id,
-                        matched_id,
-                    )
-                    continue
-                outbound_data = supplier_interaction_repo.lookup_outbound(matched_id)
-                if outbound_data is None and email.unique_id and email.unique_id != matched_id:
-                    outbound_data = supplier_interaction_repo.lookup_outbound(email.unique_id)
-                outbound: Optional[SupplierInteractionRow] = None
-                if outbound_data is not None:
-                    outbound = SupplierInteractionRow(
-                        workflow_id=outbound_data.get("workflow_id"),
-                        unique_id=outbound_data.get("unique_id"),
-                        supplier_id=outbound_data.get("supplier_id"),
-                        supplier_email=outbound_data.get("supplier_email"),
-                        round_number=int(outbound_data.get("round_number") or 1),
-                        direction=str(outbound_data.get("direction") or "outbound"),
-                        interaction_type=str(
-                            outbound_data.get("interaction_type") or "initial"
-                        ),
-                        status=str(outbound_data.get("status") or "pending"),
-                        subject=outbound_data.get("subject"),
-                        body=outbound_data.get("body"),
-                        message_id=outbound_data.get("message_id"),
-                        in_reply_to=outbound_data.get("in_reply_to"),
-                        references=outbound_data.get("references"),
-                        rfq_id=outbound_data.get("rfq_id"),
-                        received_at=outbound_data.get("received_at"),
-                        processed_at=outbound_data.get("processed_at"),
-                        metadata=outbound_data.get("metadata"),
-                    )
-                if outbound is None:
-                    logger.warning(
-                        "services.email_watcher_v2 missing outbound row agent=%s workflow=%s unique_id=%s",
-                        self.agent_nick,
-                        tracker.workflow_id,
-                        matched_id,
-                    )
-                tracker.record_response(matched_id, email)
-                elapsed = tracker.elapsed_seconds(email.received_at)
-                tracker.seen_message_ids.add(message_id)
-                if not message_id and fingerprint:
-                    tracker.seen_fingerprints.add(fingerprint)
-                capture_time = self._now()
-                self._update_idle_deadline(tracker, capture_time)
-                pending_suppliers_after = self._pending_suppliers(tracker)
-                logger.info(
-                    "EmailWatcher captured supplier response workflow=%s%s responded=%d/%d elapsed=%.1fs matched_on=%s best_score=%.2f",
-                    tracker.workflow_id,
-                    self._round_fragment(tracker, matched_id),
-                    tracker.responded_count,
-                    tracker.expected_responses,
-                    elapsed,
-                    best_reasons,
-                    best_score,
-                )
-                supplier_id_value = email.supplier_id or best_dispatch.supplier_id
-                self._log_event(
-                    "response_captured",
-                    tracker,
-                    round_override=tracker.round_for_unique(matched_id),
-                    supplier_id=supplier_id_value,
-                    dispatch_id=matched_id,
-                    message_id=email.message_id,
-                    score=round(best_score, 4),
-                    matched_on=list(best_reasons),
-                    responded=tracker.responded_count,
-                    expected=tracker.expected_responses,
-                    pending_suppliers=pending_suppliers_after,
-                    status=tracker.status,
-                    elapsed_s=round(tracker.elapsed_seconds(self._now()), 2),
-                )
-                tracking_repo.mark_response(
-                    workflow_id=tracker.workflow_id,
-                    unique_id=matched_id,
-                    responded_at=email.received_at,
-                    response_message_id=email.message_id,
-                )
-                supplier_email = (
-                    email.supplier_email
-                    or _normalise_email_address(email.from_address)
-                    or (outbound.supplier_email if outbound else None)
-                    or best_dispatch.supplier_email
-                )
-                supplier_id = supplier_id_value or (outbound.supplier_id if outbound else None)
-                metadata_payload: Dict[str, Any] = {
-                    "agent": self.agent_nick,
-                    "matched_on": best_reasons,
-                }
-                if email.received_at:
-                    received_ts = (
-                        email.received_at
-                        if email.received_at.tzinfo
-                        else email.received_at.replace(tzinfo=timezone.utc)
-                    )
-                    metadata_payload["received_at"] = received_ts.isoformat()
-                if best_dispatch.dispatched_at:
-                    dispatch_ts = (
-                        best_dispatch.dispatched_at
-                        if best_dispatch.dispatched_at.tzinfo
-                        else best_dispatch.dispatched_at.replace(tzinfo=timezone.utc)
-                    )
-                    metadata_payload.setdefault("dispatched_at", dispatch_ts.isoformat())
-                if outbound is not None:
-                    supplier_interaction_repo.record_inbound_response(
-                        outbound=outbound,
-                        message_id=email.message_id or uuid.uuid4().hex,
-                        subject=email.subject,
-                        body=email.body,
-                        from_address=email.from_address,
-                        received_at=email.received_at,
-                        in_reply_to=email.in_reply_to,
-                        references=email.references,
-                        rfq_id=email.rfq_id,
-                        metadata=metadata_payload,
-                    )
-                original_message_id_value = _format_message_identifier(
-                    best_dispatch.message_id
-                )
-                if not original_message_id_value:
-                    thread_candidates = list(email.in_reply_to) + list(email.references)
-                    for thread_id in thread_candidates:
-                        formatted = _format_message_identifier(thread_id)
-                        if formatted:
-                            original_message_id_value = formatted
-                            break
-                response_time: Optional[Decimal] = None
-                if best_dispatch.dispatched_at and email.received_at:
-                    try:
-                        delta_seconds = (email.received_at - best_dispatch.dispatched_at).total_seconds()
-                        if delta_seconds >= 0:
-                            response_time = Decimal(str(delta_seconds))
-                    except Exception:  # pragma: no cover - defensive conversion
-                        response_time = None
-                structured = extract_structured_fields(email)
-                matched_decimal = _score_to_confidence(best_score)
-                plain_text = email.body_text or email.body
-                response_row = SupplierResponseRow(
-                    workflow_id=tracker.workflow_id,
-                    unique_id=matched_id,
-                    supplier_id=supplier_id,
-                    supplier_email=supplier_email,
-                    rfq_id=email.rfq_id or best_dispatch.rfq_id,
-                    response_text=plain_text or "",
-                    response_body=email.body_html or plain_text or "",
-                    received_time=email.received_at,
-                    response_time=response_time,
-                    response_message_id=email.message_id,
-                    response_subject=email.subject,
-                    response_from=email.from_address,
-                    round_number=tracker.round_for_unique(matched_id),
-                    original_message_id=original_message_id_value,
-                    original_subject=best_dispatch.subject,
-                    match_confidence=matched_decimal,
-                    match_score=matched_decimal,
-                    match_evidence=best_reasons,
-                    matched_on=best_reasons,
-                    raw_headers=email.headers,
-                    body_html=email.body_html,
-                    in_reply_to=list(email.in_reply_to),
-                    references=list(email.references),
-                    price=structured.get("price"),
-                    currency=structured.get("currency"),
-                    lead_time=structured.get("lead_time_days"),
-                    payment_terms=structured.get("payment_terms"),
-                    warranty=structured.get("warranty"),
-                    validity=structured.get("validity"),
-                    exceptions=structured.get("exceptions"),
-                    attachments=structured.get("attachments"),
-                    tables=structured.get("tables"),
-                    processed=False,
-                )
-                supplier_response_repo.insert_response(response_row)
-                matched_rows.append(response_row)
-            else:
-                reasons = best_reasons or ["insufficient-evidence"]
-                if message_id:
-                    tracker.seen_message_ids.add(message_id)
-                if not message_id and fingerprint:
-                    tracker.seen_fingerprints.add(fingerprint)
-                header_summary = {
-                    "workflow": workflow_header_present,
-                    "unique": unique_header_present,
-                    "supplier": supplier_header_present,
-                    "round": round_header_present,
-                }
-                attempted_unique = email.unique_id or "n/a"
-                attempted_supplier = email.supplier_id or "n/a"
-                attempted_threads = len(email.references) + len(email.in_reply_to)
-                logger.warning(
-                    "MATCH FAILED: workflow=%s email_from=%s best_score=%.2f threshold=%.2f attempted=[unique_id=%s, supplier=%s, thread_ids=%d] matched_on=%s headers=%s",
-                    tracker.workflow_id,
-                    email.from_address or email.supplier_email or "unknown",
-                    best_score,
-                    self.match_threshold,
-                    attempted_unique,
-                    attempted_supplier,
-                    attempted_threads,
-                    reasons,
-                    header_summary,
-                )
-        return matched_rows
-
-    def wait_and_collect_responses(self, workflow_id: str) -> Dict[str, object]:
-        tracker = self._ensure_tracker(workflow_id)
-        self._archive_other_rounds(tracker)
-        initial_confirmed = self._sync_expected_response_count(tracker)
-        if tracker.dispatched_count == 0 and not tracker.expected_unique_ids:
-            self._update_watcher_state(
-                tracker,
-                "completed",
-                reason="no_dispatches",
-                responses_received=0,
-                expected_count=0,
-            )
-            return {
-                "workflow_id": workflow_id,
-                "complete": True,
-                "dispatched_count": 0,
-                "responded_count": 0,
-                "matched_responses": {},
-            }
-
-        lifecycle = workflow_lifecycle_repo.get_lifecycle(workflow_id) or {}
-        supplier_status = (lifecycle.get("supplier_agent_status") or "").strip().lower()
-        allowed_statuses = {"awaiting_responses", "running", "started", "active"}
-        if supplier_status and supplier_status not in allowed_statuses:
-            logger.info(
-                "EmailWatcher deferring start until SupplierInteractionAgent is active workflow=%s status=%s",
-                workflow_id,
-                supplier_status or "unknown",
-            )
-            self._update_watcher_state(
-                tracker,
-                "none",
-                reason="supplier_agent_inactive",
-            )
-            return {
-                "workflow_id": workflow_id,
-                "complete": False,
-                "dispatched_count": tracker.dispatched_count,
-                "responded_count": tracker.responded_count,
-                "matched_responses": {},
-                "expected_responses": tracker.expected_responses,
-                "workflow_status": "awaiting_supplier_activation",
-                "timeout_reached": False,
-                "reason": "supplier_agent_inactive",
-            }
-
-        negotiation_status = (lifecycle.get("negotiation_status") or "").strip().lower()
-        if negotiation_status in {"completed", "finalized"}:
-            pending_unique_ids = self._pending_unique_ids(tracker)
-            pending_suppliers = self._pending_suppliers(tracker, pending_unique_ids)
-            outstanding_responses = bool(pending_unique_ids) or (
-                tracker.expected_responses > 0
-                and tracker.responded_count < tracker.expected_responses
-            )
-            if outstanding_responses:
-                logger.warning(
-                    "EmailWatcher negotiation already completed with outstanding responses workflow=%s status=%s expected=%d responded=%d pending_suppliers=%s",
-                    workflow_id,
-                    negotiation_status,
-                    tracker.expected_responses,
-                    tracker.responded_count,
-                    ",".join(pending_suppliers) or "-",
-                )
-                self._update_watcher_state(
-                    tracker,
-                    "awaiting_responses",
-                    reason="negotiation_completed_pending_responses",
-                    pending_unique_ids=pending_unique_ids,
-                    pending_suppliers=pending_suppliers,
-                )
-                return {
-                    "workflow_id": workflow_id,
-                    "complete": False,
-                    "dispatched_count": tracker.dispatched_count,
-                    "responded_count": tracker.responded_count,
-                    "matched_responses": tracker.matched_responses,
-                    "response_history": tracker.response_history,
-                    "expected_responses": tracker.expected_responses,
-                    "workflow_status": "negotiation_completed_pending_responses",
-                    "timeout_reached": False,
-                    "pending_unique_ids": pending_unique_ids,
-                    "pending_suppliers": pending_suppliers,
-                    "reason": "negotiation_completed_pending_responses",
-                }
-
-            logger.info(
-                "EmailWatcher skipping run because negotiation already completed workflow=%s status=%s",
-                workflow_id,
-                negotiation_status,
-            )
-            self._update_watcher_state(
-                tracker,
-                "completed",
-                reason="negotiation_completed",
-            )
-            return {
-                "workflow_id": workflow_id,
-                "complete": True,
-                "dispatched_count": tracker.dispatched_count,
-                "responded_count": tracker.responded_count,
-                "matched_responses": tracker.matched_responses,
-                "expected_responses": tracker.expected_responses,
-                "response_history": tracker.response_history,
-                "workflow_status": "negotiation_completed",
-                "timeout_reached": False,
-                "reason": "negotiation_completed",
-            }
-
-        watcher_started = False
-        watcher_start_at: Optional[datetime] = None
-        timeout_reached = False
-        negotiation_stop = False
-        stop_reason: Optional[str] = None
-        last_pending_unique: List[str] = []
-        last_pending_suppliers: List[str] = []
-        final_status: Optional[str] = None
-
-        try:
-            watcher_start_at = self._now()
-            self._update_idle_deadline(tracker, watcher_start_at)
-            expected_confirmed = initial_confirmed
-            if not expected_confirmed:
-                expected_confirmed = self._sync_expected_response_count(tracker)
-            pending_unique_ids = self._pending_unique_ids(tracker)
-            pending_suppliers = self._pending_suppliers(tracker, pending_unique_ids)
-            tracker.status = "initializing"
-            self._update_watcher_state(
-                tracker,
-                "initializing",
-                start_ts=watcher_start_at,
-                last_capture_ts=watcher_start_at,
-                timeout_deadline=tracker.timeout_deadline,
-                uid_cursor=self._imap_last_seen_uid,
-                pending_unique_ids=pending_unique_ids,
-                pending_suppliers=pending_suppliers,
-            )
-            workflow_lifecycle_repo.record_watcher_event(
-                workflow_id,
-                "watcher_started",
-                expected_responses=tracker.expected_responses,
-                received_responses=tracker.responded_count,
-                metadata={"supplier_status": supplier_status} if supplier_status else None,
-            )
-            watcher_started = True
-
-            self._log_event(
-                "watcher_started",
-                tracker,
-                start_ts=watcher_start_at,
-                expected=tracker.expected_responses,
-                responded=tracker.responded_count,
-                pending_suppliers=pending_suppliers,
-                status=tracker.status,
-                elapsed_s=0.0,
-                uid_cursor=self._imap_last_seen_uid,
-            )
-
-            if not expected_confirmed:
-                stop_reason = "awaiting_dispatch_confirmation"
-                final_status = "initializing"
-                last_pending_unique = list(pending_unique_ids)
-                last_pending_suppliers = list(pending_suppliers)
-                return {
-                    "workflow_id": workflow_id,
-                    "complete": False,
-                    "dispatched_count": tracker.dispatched_count,
-                    "responded_count": tracker.responded_count,
-                    "matched_responses": tracker.matched_responses,
-                    "expected_responses": tracker.expected_responses,
-                    "workflow_status": "awaiting_dispatch_confirmation",
-                    "timeout_reached": False,
-                    "pending_unique_ids": list(pending_unique_ids),
-                    "pending_suppliers": list(pending_suppliers),
-                }
-
-            tracker.status = "active"
-            last_pending_unique = list(pending_unique_ids)
-            last_pending_suppliers = list(pending_suppliers)
-            self._update_watcher_state(
-                tracker,
-                "active",
-                pending_unique_ids=last_pending_unique,
-                pending_suppliers=last_pending_suppliers,
-                heartbeat_ts=watcher_start_at,
-            )
-            workflow_lifecycle_repo.record_watcher_event(
-                workflow_id,
-                "watcher_active",
-                expected_responses=tracker.expected_responses,
-                received_responses=tracker.responded_count,
-            )
-
-            if tracker.last_dispatched_at:
-                target = tracker.last_dispatched_at + timedelta(seconds=self.dispatch_wait_seconds)
-                now = self._now()
-                if target > now:
-                    wait_time = (target - now).total_seconds()
-                    logger.info(
-                        "Waiting %.1f seconds before polling IMAP for workflow %s",
-                        wait_time,
-                        workflow_id,
-                    )
-                    self._sleep(wait_time)
-
-            base_sleep = float(self.poll_interval_seconds)
-            adaptive_sleep = base_sleep
-            idle_attempts = 0
-            error_backoff = base_sleep
-            error_backoff_cap = max(base_sleep, 300.0)
-            poll_started_at = watcher_start_at or self._now()
-            baseline_since = tracker.last_dispatched_at or (poll_started_at - timedelta(hours=4))
-            since_cursor = tracker.last_response_at or baseline_since
-            if since_cursor.tzinfo is None:
-                since_cursor = since_cursor.replace(tzinfo=timezone.utc)
-            if baseline_since.tzinfo is None:
-                baseline_since = baseline_since.replace(tzinfo=timezone.utc)
-            if since_cursor < baseline_since:
-                since_cursor = baseline_since
-
-            while not tracker.all_responded:
-                now = self._now()
-                elapsed = tracker.elapsed_seconds(now)
-                runtime_elapsed = max(0.0, (now - poll_started_at).total_seconds())
-                try:
-                    lifecycle = workflow_lifecycle_repo.get_lifecycle(workflow_id) or {}
-                    negotiation_status = (
-                        lifecycle.get("negotiation_status") or ""
-                    ).strip().lower()
-                except Exception:  # pragma: no cover - defensive lifecycle lookup
-                    negotiation_status = ""
-                if negotiation_status in {"completed", "finalized"}:
-                    logger.info(
-                        "EmailWatcher detected negotiation completion; stopping workflow=%s status=%s",
-                        workflow_id,
-                        negotiation_status,
-                    )
-                    negotiation_stop = True
-                    stop_reason = "negotiation_completed"
-                    break
-                if (
-                    self.max_total_wait_seconds is not None
-                    and runtime_elapsed >= self.max_total_wait_seconds
-                ):
-                    timeout_reached = True
-                    stop_reason = "timeout"
-                    logger.warning(
-                        "EmailWatcher timed out waiting for responses workflow=%s%s expected=%d responded=%d elapsed=%.1fs runtime=%.1fs",
-                        workflow_id,
-                        self._round_fragment(tracker),
-                        tracker.expected_responses,
-                        tracker.responded_count,
-                        elapsed,
-                        runtime_elapsed,
-                    )
-                    break
-
-                try:
-                    responses = self._fetch_emails(
-                        since_cursor,
-                        workflow_ids=[workflow_id],
-                    )
-                except (imaplib.IMAP4.abort, imaplib.IMAP4.error) as exc:
-                    logger.warning(
-                        "EmailWatcher IMAP abort encountered workflow=%s error=%s",
-                        workflow_id,
-                        exc,
-                    )
-                    self._log_event(
-                        "watcher_imap_abort",
-                        tracker,
-                        status=tracker.status,
-                        error=str(exc),
-                    )
-                    self._sleep(base_sleep)
-                    continue
-                matched_rows = self._match_responses(tracker, responses)
-                now_after_poll = self._now()
-                reference_capture = tracker.last_capture_at or watcher_start_at
-                if reference_capture is None:
-                    reference_capture = now_after_poll
-                if reference_capture.tzinfo is None:
-                    reference_capture = reference_capture.replace(tzinfo=timezone.utc)
-                since_last_capture = max(
-                    0.0, (now_after_poll - reference_capture).total_seconds()
-                )
-                pending_unique_ids = self._pending_unique_ids(tracker)
-                pending_suppliers = self._pending_suppliers(tracker, pending_unique_ids)
-                last_pending_unique = pending_unique_ids
-                last_pending_suppliers = pending_suppliers
-                timeout_deadline = tracker.timeout_deadline
-                self._log_event(
-                    "watcher_heartbeat",
-                    tracker,
-                    responded=tracker.responded_count,
-                    expected=tracker.expected_responses,
-                    pending_suppliers=pending_suppliers,
-                    since_last_capture_s=round(since_last_capture, 2),
-                    timeout_deadline=timeout_deadline,
-                    status=tracker.status,
-                    elapsed_s=round(tracker.elapsed_seconds(self._now()), 2),
-                )
-                self._update_watcher_state(
-                    tracker,
-                    "active",
-                    pending_unique_ids=pending_unique_ids,
-                    pending_suppliers=pending_suppliers,
-                    heartbeat_ts=now_after_poll,
-                )
-                if (
-                    tracker.expected_responses > tracker.responded_count
-                    and since_last_capture >= self.response_idle_timeout_seconds
-                ):
-                    timeout_reached = True
-                    stop_reason = "partial_timeout"
-                    tracker.status = "partial_timeout"
-                    self._emit_timeout_event(
-                        tracker,
-                        round_number=self._resolve_round(tracker),
-                        pending_suppliers=pending_suppliers,
-                    )
-                    break
-                if matched_rows:
-                    workflow_lifecycle_repo.record_watcher_event(
-                        workflow_id,
-                        "watcher_active",
-                        expected_responses=tracker.expected_responses,
-                        received_responses=tracker.responded_count,
-                    )
-                    self._process_agents(tracker)
-                cursor_candidate = tracker.last_response_at
-                if cursor_candidate is None and matched_rows:
-                    cursor_candidate = max(
-                        (
-                            row.received_time
-                            for row in matched_rows
-                            if row.received_time is not None
-                        ),
-                        default=None,
-                    )
-                if cursor_candidate is not None and cursor_candidate.tzinfo is None:
-                    cursor_candidate = cursor_candidate.replace(tzinfo=timezone.utc)
-                if cursor_candidate is not None and cursor_candidate > since_cursor:
-                    since_cursor = cursor_candidate
-                if tracker.all_responded:
-                    break
-
-                outstanding = max(0, tracker.expected_responses - tracker.responded_count)
-                if responses or matched_rows:
-                    idle_attempts = 0
-                    adaptive_sleep = base_sleep
-                    idle_snapshot = 0
-                else:
-                    idle_attempts += 1
-                    idle_snapshot = idle_attempts
-                    if idle_attempts >= self.max_poll_attempts:
-                        adaptive_sleep = min(adaptive_sleep * 2, max(base_sleep, 300.0))
-                        logger.info(
-                            "EmailWatcher continuing to monitor workflow=%s%s outstanding=%d runtime=%.1fs next_poll=%.1fs",
-                            workflow_id,
-                            self._round_fragment(tracker),
-                            outstanding,
-                            runtime_elapsed,
-                            adaptive_sleep,
-                        )
-                        idle_attempts = 0
-                        idle_snapshot = 0
-
-                logger.info(
-                    "EmailWatcher poll summary workflow=%s%s expected=%d responded=%d elapsed=%.1fs runtime=%.1fs idle_attempts=%d next_sleep=%.1fs outstanding=%d",
-                    workflow_id,
-                    self._round_fragment(tracker),
-                    tracker.expected_responses,
-                    tracker.responded_count,
-                    elapsed,
-                    runtime_elapsed,
-                    idle_snapshot,
-                    adaptive_sleep,
-                    outstanding,
-                )
-
-                self._sleep(adaptive_sleep)
-
-            if stop_reason is None and tracker.all_responded:
-                stop_reason = "responses_complete"
-
-            negotiation_completed = negotiation_stop
-            outstanding_responses = bool(last_pending_unique) or (
-                tracker.expected_responses > 0
-                and tracker.responded_count < tracker.expected_responses
-            )
-            if negotiation_completed and outstanding_responses:
-                logger.warning(
-                    "EmailWatcher negotiation completed before responses were collected workflow=%s%s expected=%d responded=%d pending_suppliers=%s",
-                    workflow_id,
-                    self._round_fragment(tracker),
-                    tracker.expected_responses,
-                    tracker.responded_count,
-                    ",".join(last_pending_suppliers) or "-",
-                )
-
-            complete = tracker.all_responded or (
-                negotiation_completed and not outstanding_responses
-            )
-            if stop_reason in {"partial_timeout", "timeout"}:
-                workflow_state = "partial_timeout"
-                final_status = "partial_timeout"
-            elif negotiation_completed and not outstanding_responses:
-                workflow_state = "negotiation_completed"
-                final_status = "completed"
-            elif negotiation_completed and outstanding_responses:
-                workflow_state = "negotiation_completed_pending_responses"
-                final_status = "incomplete"
-            elif tracker.all_responded:
-                workflow_state = "responses_complete"
-                final_status = "completed"
-            else:
-                workflow_state = "awaiting_responses"
-                final_status = final_status or "active"
-
-            if negotiation_completed and outstanding_responses:
-                tracker.status = "incomplete"
-            elif negotiation_completed or tracker.all_responded:
-                tracker.status = "completed"
-            elif stop_reason in {"partial_timeout", "timeout"}:
-                tracker.status = "partial_timeout"
-            else:
-                tracker.status = "active"
-            result = {
-                "workflow_id": workflow_id,
-                "complete": complete,
-                "dispatched_count": tracker.dispatched_count,
-                "responded_count": tracker.responded_count,
-                "matched_responses": tracker.matched_responses,
-                "response_history": tracker.response_history,
-                "expected_responses": tracker.expected_responses,
-                "elapsed_seconds": tracker.elapsed_seconds(self._now()),
-                "timeout_reached": timeout_reached,
-                "workflow_status": workflow_state,
-                "pending_unique_ids": list(last_pending_unique),
-                "pending_suppliers": list(last_pending_suppliers),
-            }
-            if tracker.last_capture_at is not None:
-                capture_ts = (
-                    tracker.last_capture_at
-                    if tracker.last_capture_at.tzinfo
-                    else tracker.last_capture_at.replace(tzinfo=timezone.utc)
-                )
-                result["last_capture_ts"] = capture_ts.isoformat()
-            if tracker.timeout_deadline is not None:
-                deadline_ts = (
-                    tracker.timeout_deadline
-                    if tracker.timeout_deadline.tzinfo
-                    else tracker.timeout_deadline.replace(tzinfo=timezone.utc)
-                )
-                result["timeout_deadline"] = deadline_ts.isoformat()
-
-            if not negotiation_completed:
-                self._process_agents(tracker)
-
-            self._update_watcher_state(
-                tracker,
-                tracker.status
-                or final_status
-                or ("partial_timeout" if timeout_reached else "completed"),
-                reason=stop_reason,
-                pending_unique_ids=last_pending_unique,
-                pending_suppliers=last_pending_suppliers,
-            )
-
-            return result
-        except Exception as exc:
-            final_status = "failed"
-            self._update_watcher_state(
-                tracker,
-                "failed",
-                last_error=str(exc),
-                pending_unique_ids=last_pending_unique,
-                pending_suppliers=last_pending_suppliers,
-            )
-            raise
-        finally:
-            if watcher_started:
-                runtime = 0.0
-                if watcher_start_at is not None:
-                    try:
-                        runtime = max(
-                            0.0, (self._now() - watcher_start_at).total_seconds()
-                        )
-                    except Exception:  # pragma: no cover - defensive
-                        runtime = 0.0
-                stop_metadata: Dict[str, Any] = {}
-                if stop_reason:
-                    stop_metadata["stop_reason"] = stop_reason
-                if timeout_reached:
-                    stop_metadata["timeout_reached"] = True
-                if negotiation_stop:
-                    stop_metadata["negotiation_completed"] = True
-                if last_pending_suppliers:
-                    stop_metadata["pending_suppliers"] = list(last_pending_suppliers)
-                if final_status:
-                    stop_metadata["status"] = final_status
-                resolved_status = (
-                    tracker.status
-                    or final_status
-                    or (
-                        "partial_timeout"
-                        if stop_reason in {"partial_timeout", "timeout"}
-                        else "complete"
-                    )
-                )
-                self._log_event(
-                    "watcher_stopped",
-                    tracker,
-                    status=resolved_status,
-                    responded=tracker.responded_count,
-                    expected=tracker.expected_responses,
-                    pending_suppliers=last_pending_suppliers,
-                    elapsed_s=runtime,
-                )
-                workflow_lifecycle_repo.record_watcher_event(
-                    workflow_id,
-                    "watcher_stopped",
-                    expected_responses=tracker.expected_responses,
-                    received_responses=tracker.responded_count,
-                    runtime_seconds=runtime,
-                    metadata=stop_metadata or None,
-                )
-                if stop_reason in {"partial_timeout", "timeout"}:
-                    try:
-                        workflow_email_tracking_repo.reset_workflow(workflow_id)
-                        logger.info(
-                            "EmailWatcher cleared pending dispatch records after %s for workflow=%s",
-                            stop_reason,
-                            workflow_id,
-                        )
-                    except Exception:
-                        logger.exception(
-                            "Failed to clear workflow email tracking rows after timeout for workflow=%s",
-                            workflow_id,
-                        )
-            self._trackers.pop(workflow_id, None)
-
-    def _process_agents(self, tracker: WorkflowTracker) -> None:
-        if not tracker.all_dispatched or not tracker.all_responded:
-            logger.debug(
-                "Skipping agent processing for workflow %s until all dispatches and responses are ready",
-                tracker.workflow_id,
-            )
-            return
-        if not tracker.completion_logged:
-            logger.info(
-                "EmailWatcher responses complete workflow=%s%s expected=%d responded=%d elapsed=%.1fs",
-                tracker.workflow_id,
-                self._round_fragment(tracker),
-                tracker.expected_responses,
-                tracker.responded_count,
-                tracker.elapsed_seconds(self._now()),
-            )
-            tracker.completion_logged = True
-        pending_rows = supplier_response_repo.fetch_pending(workflow_id=tracker.workflow_id)
-        if not pending_rows:
-            return
-
-        if not tracker.all_dispatched:
-            logger.info(
-                "Deferring supplier interaction for workflow %s until all dispatches are recorded",
-                tracker.workflow_id,
-            )
-            return
-
-        processed_ids: List[str] = []
-        ids_from_agent: List[str] = []
-        negotiation_payload: Dict[str, Any] = {}
-        for row in pending_rows:
-            unique_id = row.get("unique_id")
-            latest = tracker.latest_response(unique_id) if unique_id else None
-            supplier_id = row.get("supplier_id") or (latest.supplier_id if latest else None)
-            subject = row.get("response_subject") or (latest.subject if latest else None)
-            message_id = row.get("response_message_id") or (latest.message_id if latest else None)
-            from_address = row.get("response_from") or (latest.from_address if latest else None)
-            body_text = row.get("response_body") or (latest.body if latest else "")
-            workflow_id = latest.workflow_id if latest and latest.workflow_id else tracker.workflow_id
-            rfq_id = latest.rfq_id if latest and latest.rfq_id else None
-            supplier_email = row.get("supplier_email") or (latest.supplier_email if latest else None)
-            history = tracker.response_history.get(unique_id, []) if unique_id else []
-
-            input_payload = {
-                "message": body_text or "",
-                "body": body_text or "",
-                "subject": subject,
-                "message_id": message_id,
-                "from_address": from_address,
-                "workflow_id": workflow_id,
-                "unique_id": unique_id,
-                "supplier_id": supplier_id,
-                "supplier_email": supplier_email,
-                "action": "await_workflow_batch",
-                "workflow_status": "responses_complete",
-            }
-            if rfq_id:
-                input_payload["rfq_id"] = rfq_id
-            if history:
-                input_payload.setdefault(
-                    "response_history",
-                    [
-                        {
-                            "message_id": item.message_id,
-                            "subject": item.subject,
-                            "body": item.body,
-                            "received_at": item.received_at,
-                            "from_address": item.from_address,
-                        }
-                        for item in history
-                    ],
-                )
-
-            expected_ids = list(tracker.email_records.keys())
-            if expected_ids:
-                input_payload.setdefault("expected_unique_ids", expected_ids)
-            dispatch_total = getattr(tracker, "dispatched_count", None)
-            if dispatch_total:
-                input_payload.setdefault("expected_dispatch_count", dispatch_total)
-                input_payload.setdefault("expected_email_count", dispatch_total)
-
-            headers = {
-                "message_id": message_id,
-                "subject": subject,
-                "from": from_address,
-                "workflow_id": workflow_id,
-                "unique_id": unique_id,
-                "supplier_id": supplier_id,
-            }
-            if rfq_id:
-                headers["rfq_id"] = rfq_id
-
-            context = AgentContext(
-                workflow_id=workflow_id,
-                agent_id="EmailWatcherV2",
-                user_id="system",
-                input_data={**input_payload, "email_headers": headers},
-            )
-
-            if self.supplier_agent is None:
-                logger.warning(
-                    "No SupplierInteractionAgent configured for workflow %s; skipping response processing",
-                    tracker.workflow_id,
-                )
-                continue
-
-            try:
-                wait_result: AgentOutput = self.supplier_agent.execute(context)
-            except Exception:
-                logger.exception("SupplierInteractionAgent failed for workflow %s", workflow_id)
-                continue
-
-            batch_ready = bool(wait_result.data.get("batch_ready"))
-            if not batch_ready:
-                logger.info(
-                    "Supplier batch not complete for workflow %s; waiting for remaining responses",
-                    tracker.workflow_id,
-                )
-                return
-
-            responses = wait_result.data.get("supplier_responses") or []
-            expected = wait_result.data.get("expected_responses") or 0
-            collected = wait_result.data.get("collected_responses") or len(responses)
-            if expected and collected != expected:
-                logger.warning(
-                    "Supplier batch size mismatch for workflow %s (expected=%s collected=%s)",
-                    tracker.workflow_id,
-                    expected,
-                    collected,
-                )
-                return
-
-            ids_from_agent = [
-                uid
-                for uid in wait_result.data.get("unique_ids", [])
-                if isinstance(uid, str) and uid
-            ]
-            if not ids_from_agent:
-                ids_from_agent = [
-                    response.get("unique_id")
-                    for response in responses
-                    if isinstance(response, dict) and response.get("unique_id")
-                ]
-            if unique_id and unique_id not in ids_from_agent:
-                ids_from_agent.append(unique_id)
-            processed_ids.extend(ids_from_agent)
-
-            negotiation_payload = dict(wait_result.data)
-            negotiation_payload.setdefault("supplier_responses", responses)
-            negotiation_payload.setdefault("supplier_responses_batch", responses)
-            negotiation_payload.setdefault("supplier_responses_count", len(responses))
-            negotiation_payload.setdefault("negotiation_batch", True)
-            negotiation_payload.setdefault(
-                "batch_metadata",
-                {
-                    "expected": expected,
-                    "collected": collected,
-                    "ready": True,
-                },
-            )
-            negotiation_payload.setdefault("workflow_status", "responses_complete")
-
-        if self.negotiation_agent is not None:
-            try:
-                workflow_lifecycle_repo.record_negotiation_status(
-                    tracker.workflow_id, "started"
-                )
-                neg_context = AgentContext(
-                    workflow_id=tracker.workflow_id,
-                    agent_id="NegotiationAgent",
-                    user_id="system",
-                    input_data=negotiation_payload,
-                )
-                result = self.negotiation_agent.execute(neg_context)
-                status = getattr(result, "status", None)
-                if status == AgentStatus.SUCCESS or status is None:
-                    workflow_lifecycle_repo.record_negotiation_status(
-                        tracker.workflow_id, "completed"
-                    )
-                else:
-                    workflow_lifecycle_repo.record_negotiation_status(
-                        tracker.workflow_id, "failed"
-                    )
-            except Exception:
-                logger.exception("NegotiationAgent failed for workflow %s", tracker.workflow_id)
-                workflow_lifecycle_repo.record_negotiation_status(
-                    tracker.workflow_id, "failed"
-                )
-
-        if ids_from_agent:
-            supplier_response_repo.delete_responses(
-                workflow_id=tracker.workflow_id, unique_ids=ids_from_agent
-            )
-
-        if processed_ids:
-            supplier_response_repo.delete_responses(
-                workflow_id=tracker.workflow_id, unique_ids=processed_ids
-            )
-
-
-def generate_unique_email_id(
-    workflow_id: str,
-    supplier_id: Optional[str],
-    *,
-    round_number: int = 1,
-) -> str:
-    """Generate a unique identifier encoding workflow, supplier, and round."""
-
-    supplier_hint = f"{supplier_id or 'anon'}-r{max(1, round_number)}"
-    return email_tracking.generate_unique_email_id(workflow_id, supplier_hint)
-
-
-def embed_unique_id_in_email_body(body: Optional[str], unique_id: str) -> str:
-    """Expose :func:`utils.email_tracking.embed_unique_id_in_email_body`."""
-
-    return email_tracking.embed_unique_id_in_email_body(body, unique_id)
-
-
-def register_sent_email(
-    agent_nick: str,
-    workflow_id: str,
-    supplier_id: Optional[str],
-    supplier_email: Optional[str],
-    unique_id: str,
-    *,
-    round_number: int = 1,
-    interaction_type: str = "initial",
-    subject: Optional[str] = None,
-    body: Optional[str] = None,
-    message_id: Optional[str] = None,
-    rfq_id: Optional[str] = None,
-    thread_headers: Optional[Dict[str, Iterable[str]]] = None,
-    dispatched_at: Optional[datetime] = None,
-) -> None:
-    """Persist a dispatched email so inbound replies can be reconciled."""
-
-    supplier_interaction_repo.init_schema()
-
-    headers = thread_headers or {}
-    if isinstance(dispatched_at, datetime):
-        dispatched_dt = dispatched_at if dispatched_at.tzinfo else dispatched_at.replace(tzinfo=timezone.utc)
-    else:
-        dispatched_dt = datetime.now(timezone.utc)
-    record = SupplierInteractionRow(
-        workflow_id=workflow_id,
-        unique_id=unique_id,
-        supplier_id=supplier_id,
-        supplier_email=supplier_email,
-        round_number=max(1, round_number),
-        direction="outbound",
-        interaction_type=interaction_type,
-        status="pending",
-        subject=subject,
-        body=body,
-        message_id=message_id,
-        in_reply_to=list(headers.get("in_reply_to", [])) if headers else None,
-        references=list(headers.get("references", [])) if headers else None,
-        rfq_id=rfq_id,
-        processed_at=dispatched_dt,
-        metadata={
-            "agent": agent_nick,
-            "dispatched_at": dispatched_dt.isoformat(),
-        },
-    )
-    supplier_interaction_repo.register_outbound(record)
-
-
-def get_supplier_responses(
-    agent_nick: str,
-    workflow_id: str,
-    *,
-    interaction_type: Optional[str] = None,
-    round_number: Optional[int] = None,
-    status: str = "received",
-) -> List[Dict[str, object]]:
-    """Return inbound supplier responses filtered by status."""
-
-    supplier_interaction_repo.init_schema()
-    rows = supplier_interaction_repo.fetch_by_status(
-        workflow_id=workflow_id,
-        status=status,
-        interaction_type=interaction_type,
-        round_number=round_number,
-    )
-    logger.debug(
-        "Loaded %d supplier interaction rows for workflow=%s status=%s agent=%s",
-        len(rows),
-        workflow_id,
-        status,
-        agent_nick,
-    )
-    return rows
-
-
-def mark_interaction_processed(agent_nick: str, workflow_id: str, unique_id: str) -> None:
-    """Mark a supplier response as processed by downstream agents."""
-
-    if not unique_id:
-        return
-    logger.debug(
-        "Marking supplier interaction processed agent=%s workflow=%s unique_id=%s",
-        agent_nick,
-        workflow_id,
-        unique_id,
-    )
-    supplier_interaction_repo.mark_status(
-        unique_ids=[unique_id],
-        direction="inbound",
-        status="processed",
-        processed_at=datetime.now(timezone.utc),
-    )
-
-
-def wait_for_responses(
-    workflow_id: str,
-    *,
-    round_number: Optional[int] = None,
-    interaction_type: Optional[str] = None,
-    timeout_minutes: int = 60,
-    poll_interval_seconds: int = 30,
-) -> List[Dict[str, object]]:
-    """Block until responses arrive or timeout is reached."""
-
-    deadline = datetime.now(timezone.utc) + timedelta(minutes=max(1, timeout_minutes))
-    while datetime.now(timezone.utc) < deadline:
-        rows = supplier_interaction_repo.fetch_by_status(
-            workflow_id=workflow_id,
-            status="received",
-            round_number=round_number,
-            interaction_type=interaction_type,
-        )
-        if rows:
-            return rows
-        time.sleep(max(1, poll_interval_seconds))
-    return []
-
-
-class ContinuousEmailWatcher:
-    """Background IMAP poller that persists supplier responses immediately."""
-
-    def __init__(
-        self,
-        agent_nick: str,
-        *,
-        poll_interval_seconds: int = 60,
-        email_fetcher: Optional[Callable[..., List[EmailResponse]]] = None,
-        sleep_fn: Callable[[float], None] = time.sleep,
-        now_fn: Callable[[], datetime] = lambda: datetime.now(timezone.utc),
-        poll_jitter_seconds: float = 3.0,
-        match_threshold: float = 0.8,
-        soft_timeout_minutes: Optional[int] = 360,
-        grace_period_minutes: int = 45,
-    ) -> None:
-        self.agent_nick = agent_nick
-        self.poll_interval_seconds = max(1, poll_interval_seconds)
-        self._email_fetcher = email_fetcher
-        self._sleep_fn = sleep_fn
-        self._now_fn = now_fn
-        self.poll_jitter_seconds = poll_jitter_seconds if poll_jitter_seconds >= 0 else 0.0
-        self._last_unmatched: List[Dict[str, Any]] = []
-        self.match_threshold = match_threshold
-        self.soft_timeout_minutes = soft_timeout_minutes if soft_timeout_minutes and soft_timeout_minutes > 0 else None
-        self.grace_period_minutes = max(0, grace_period_minutes)
-        self._dispatch_cache: Dict[str, Dict[str, EmailDispatchRecord]] = {}
-        self._response_coordinator = get_supplier_response_coordinator()
-        tracking_repo.init_schema()
-        supplier_response_repo.init_schema()
-
-    def _fetch(self, **kwargs) -> List[EmailResponse]:
-        if self._email_fetcher is not None:
-            payload = self._email_fetcher(**kwargs)
-        else:
-            payload = _default_fetcher(**kwargs)
-        responses, _ = _normalise_fetch_result(payload)
-        return responses
-
-    def _sleep(self) -> None:
-        try:
-            duration = float(self.poll_interval_seconds)
-            if self.poll_jitter_seconds:
-                duration += random.uniform(0, float(self.poll_jitter_seconds))
-            self._sleep_fn(duration)
-        except Exception:  # pragma: no cover - defensive
-            duration = float(self.poll_interval_seconds)
-            if self.poll_jitter_seconds:
-                duration += random.uniform(0, float(self.poll_jitter_seconds))
-            time.sleep(duration)
-
-    def _row_to_outbound(self, row: Dict[str, Any]) -> SupplierInteractionRow:
-        return SupplierInteractionRow(
-            workflow_id=row["workflow_id"],
-            unique_id=row["unique_id"],
-            supplier_id=row.get("supplier_id"),
-            supplier_email=row.get("supplier_email"),
-            round_number=row.get("round_number", 1),
-            direction="outbound",
-            interaction_type=row.get("interaction_type", "initial"),
-            status=row.get("status", "pending"),
-            subject=row.get("subject"),
-            body=row.get("body"),
-            message_id=row.get("message_id"),
-            in_reply_to=list(row.get("in_reply_to") or []),
-            references=list(row.get("references") or row.get("reference_ids") or []),
-            rfq_id=row.get("rfq_id"),
-            metadata=row.get("metadata"),
-        )
-
-    def _resolve_outbound(
-        self,
-        response: EmailResponse,
-        *,
-        matched_unique_id: Optional[str] = None,
-    ) -> Optional[SupplierInteractionRow]:
-        row: Optional[Dict[str, Any]] = None
-        if matched_unique_id:
-            row = supplier_interaction_repo.lookup_outbound(matched_unique_id)
-
-        if row is None and response.unique_id:
-            row = supplier_interaction_repo.lookup_outbound(response.unique_id)
-
-        if row is None and response.rfq_id:
-            rfq_id = response.rfq_id
-            candidates = supplier_interaction_repo.find_pending_by_rfq(rfq_id)
-            if not candidates and rfq_id.upper() != rfq_id:
-                candidates = supplier_interaction_repo.find_pending_by_rfq(rfq_id.upper())
-            if len(candidates) == 1:
-                row = candidates[0]
-
-        if row is None:
-            return None
-
-        try:
-            return self._row_to_outbound(row)
-        except KeyError:
-            logger.warning(
-                "Malformed outbound interaction row encountered agent=%s row_keys=%s",
-                self.agent_nick,
-                sorted(row.keys()),
-            )
-            return None
-
-    def _response_fingerprint(self, response: EmailResponse) -> Optional[str]:
-        subject_norm = _normalise_subject_line(response.subject) or ""
-        from_norm = _normalise_email_address(response.from_address) or ""
-        received_at = response.received_at or self._now_fn()
-        if received_at.tzinfo is None:
-            received_at = received_at.replace(tzinfo=timezone.utc)
-        timestamp = received_at.astimezone(timezone.utc).replace(microsecond=0).isoformat()
-        payload = "|".join([subject_norm, from_norm, timestamp])
-        if not payload.strip("|"):
-            return None
-        return hashlib.sha1(payload.encode("utf-8")).hexdigest()
-
-    def _build_dispatch_record(
-        self,
-        workflow_id: str,
-        tracking_row: Optional[WorkflowDispatchRow],
-        outbound_row: Optional[Dict[str, Any]],
-    ) -> EmailDispatchRecord:
-        if tracking_row is None and not outbound_row:
-            raise ValueError("dispatch record requires source data")
-        unique_id = (
-            tracking_row.unique_id
-            if tracking_row is not None
-            else str(outbound_row.get("unique_id") or "")
-        )
-        supplier_id = None
-        supplier_email = None
-        message_id = None
-        subject = None
-        dispatched_at = None
-        rfq_id = None
-        round_number = None
-        collected_recipients: List[str] = []
-
-        if outbound_row:
-            supplier_id = outbound_row.get("supplier_id") or supplier_id
-            supplier_email = outbound_row.get("supplier_email") or supplier_email
-            message_id = outbound_row.get("message_id") or message_id
-            subject = outbound_row.get("subject") or subject
-            dispatched_at = outbound_row.get("dispatched_at") or dispatched_at
-            rfq_id = outbound_row.get("rfq_id") or rfq_id
-            round_number = outbound_row.get("round_number")
-            raw_recipients = (
-                outbound_row.get("recipient_emails")
-                or outbound_row.get("recipients")
-                or outbound_row.get("recipient_email")
-            )
-            if isinstance(raw_recipients, (list, tuple, set)):
-                collected_recipients.extend(str(item).strip() for item in raw_recipients if str(item).strip())
-            elif isinstance(raw_recipients, str):
-                text = raw_recipients.strip()
-                if text:
-                    collected_recipients.append(text)
-
-        if tracking_row is not None:
-            supplier_id = tracking_row.supplier_id or supplier_id
-            supplier_email = tracking_row.supplier_email or supplier_email
-            message_id = tracking_row.message_id or message_id
-            subject = tracking_row.subject or subject
-            dispatched_at = tracking_row.dispatched_at or dispatched_at
-            if tracking_row.recipient_emails:
-                collected_recipients.extend(str(item).strip() for item in tracking_row.recipient_emails if str(item).strip())
-
-        if dispatched_at is None:
-            dispatched_at = self._now_fn()
-
-        thread_headers: Dict[str, Sequence[str]] = {}
-        if tracking_row and tracking_row.thread_headers:
-            thread_headers = {
-                key: tuple(value)
-                for key, value in tracking_row.thread_headers.items()
-                if value
-            }
-        elif outbound_row:
-            thread_headers = {
-                "in_reply_to": tuple(outbound_row.get("in_reply_to") or []),
-                "references": tuple(
-                    outbound_row.get("references")
-                    or outbound_row.get("reference_ids")
-                    or []
-                ),
-            }
-
-        dispatch_key: Optional[str] = None
-        if tracking_row and tracking_row.dispatch_key:
-            dispatch_key = str(tracking_row.dispatch_key)
-        elif outbound_row and outbound_row.get("dispatch_key"):
-            dispatch_key = str(outbound_row.get("dispatch_key"))
-        elif message_id:
-            dispatch_key = str(message_id)
-        elif unique_id:
-            dispatch_key = str(unique_id)
-        else:
-            dispatch_key = uuid.uuid4().hex
-
-        if not unique_id:
-            unique_id = str(dispatch_key)
-
-        recipient_set = tuple(dict.fromkeys(email for email in collected_recipients if email))
-
-        return EmailDispatchRecord(
-            workflow_id=workflow_id,
-            unique_id=unique_id,
-            dispatch_key=str(dispatch_key),
-            supplier_id=str(supplier_id) if supplier_id else None,
-            supplier_email=str(supplier_email) if supplier_email else None,
-            recipient_emails=recipient_set,
-            message_id=str(message_id) if message_id else None,
-            subject=str(subject) if subject else None,
-            rfq_id=str(rfq_id) if rfq_id else None,
-            thread_headers={key: tuple(value) for key, value in thread_headers.items() if value},
-            dispatched_at=dispatched_at,
-            round_number=round_number if isinstance(round_number, int) else None,
-        )
-
-    def _build_dispatch_index(
-        self, workflow_id: str, round_number: Optional[int]
-    ) -> Tuple[Dict[str, EmailDispatchRecord], List[WorkflowDispatchRow]]:
-        outbound_rows = self._load_outbound_snapshot(workflow_id, round_number)
-        outbound_map = {
-            row.get("unique_id"): row
-            for row in outbound_rows
-            if row.get("unique_id")
-        }
-        tracking_rows = tracking_repo.load_workflow_rows(workflow_id=workflow_id)
-        index: Dict[str, EmailDispatchRecord] = {}
-        for tracking_row in tracking_rows:
-            unique_id = tracking_row.unique_id
-            outbound_row = outbound_map.get(unique_id)
-            record = self._build_dispatch_record(workflow_id, tracking_row, outbound_row)
-            index[unique_id] = record
-
-        for unique_id, outbound_row in outbound_map.items():
-            if unique_id in index:
-                continue
-            index[unique_id] = self._build_dispatch_record(workflow_id, None, outbound_row)
-
-        self._dispatch_cache[workflow_id] = index
-        return index, tracking_rows
-
-    def run_once(
-        self,
-        workflow_id: str,
-        dispatch_index: Dict[str, EmailDispatchRecord],
-        tracking_rows: Optional[Sequence[WorkflowDispatchRow]] = None,
-    ) -> List[Dict[str, object]]:
-        responses = self._fetch(workflow_id=workflow_id)
-        if not responses:
-            return []
-
-        supplier_interaction_repo.init_schema()
-        stored: List[Dict[str, object]] = []
-        self._last_unmatched = []
-        pending_unique_ids: Set[str] = {
-            unique_id for unique_id in dispatch_index.keys() if unique_id
-        }
-        if tracking_rows:
-            for row in tracking_rows:
-                unique_id = getattr(row, "unique_id", None)
-                if not unique_id:
-                    continue
-                if getattr(row, "matched", False) or getattr(row, "responded_at", None):
-                    pending_unique_ids.discard(unique_id)
-                elif getattr(row, "response_message_id", None):
-                    pending_unique_ids.discard(unique_id)
-        for response in responses:
-            stored_record = self._handle_response(
-                response, dispatch_index, pending_unique_ids
-            )
-            if stored_record:
-                stored.append(stored_record)
-        return stored
-
-    def _handle_response(
-        self,
-        response: EmailResponse,
-        dispatch_index: Dict[str, EmailDispatchRecord],
-        pending_unique_ids: Set[str],
-    ) -> Optional[Dict[str, object]]:
-        matched_unique: Optional[str] = None
-        best_score = 0.0
-        best_reasons: List[str] = []
-        best_dispatch: Optional[EmailDispatchRecord] = None
-        for unique_id, dispatch in dispatch_index.items():
-            if pending_unique_ids and unique_id not in pending_unique_ids:
-                continue
-            score, reasons = _calculate_match_score(dispatch, response)
-            if score > best_score:
-                best_score = score
-                matched_unique = unique_id
-                best_reasons = reasons
-                best_dispatch = dispatch
-
-        fingerprint = self._response_fingerprint(response)
-
-        unmatched = (
-            not matched_unique
-            or best_score < self.match_threshold
-            or best_dispatch is None
-        )
-
-        if unmatched and pending_unique_ids:
-            remaining_pending = [uid for uid in pending_unique_ids]
-            if matched_unique and matched_unique in remaining_pending:
-                remaining_pending = [matched_unique]
-            if len(remaining_pending) == 1:
-                fallback_unique = remaining_pending[0]
-                fallback_dispatch = dispatch_index.get(fallback_unique)
-                if fallback_dispatch is not None:
-                    matched_unique = fallback_unique
-                    best_dispatch = fallback_dispatch
-                    best_score = max(best_score, self.match_threshold)
-                    best_reasons = list({*best_reasons, "sole_pending_dispatch"})
-                    unmatched = False
-
-        if unmatched:
-            subject_norm = _normalise_subject_line(response.subject)
-            logger.warning(
-                "services.email_watcher_v2 unable to match response agent=%s workflow=%s message_id=%s best_score=%.2f matched_on=%s",
-                self.agent_nick,
-                getattr(response, "workflow_id", None),
-                response.message_id,
-                best_score,
-                best_reasons,
-            )
-            self._last_unmatched.append(
-                {
-                    "message_id": response.message_id,
-                    "subject": response.subject,
-                    "subject_normalised": subject_norm,
-                    "subject_hash": _subject_hash(response.subject),
-                    "from_address": response.from_address,
-                    "received_at": response.received_at,
-                    "reason": "low_confidence_match",
-                    "best_score": best_score,
-                    "matched_on": best_reasons,
-                    "fingerprint": fingerprint,
-                }
-            )
-            return None
-
-        outbound = self._resolve_outbound(response, matched_unique_id=matched_unique)
-        if outbound is None:
-            subject_norm = _normalise_subject_line(response.subject)
-            logger.warning(
-                "services.email_watcher_v2 missing outbound row agent=%s workflow=%s unique_id=%s",
-                self.agent_nick,
-                best_dispatch.workflow_id,
-                matched_unique,
-            )
-            self._last_unmatched.append(
-                {
-                    "message_id": response.message_id,
-                    "subject": response.subject,
-                    "subject_normalised": subject_norm,
-                    "subject_hash": _subject_hash(response.subject),
-                    "from_address": response.from_address,
-                    "received_at": response.received_at,
-                    "reason": "no_outbound_record",
-                    "best_score": best_score,
-                    "matched_on": best_reasons,
-                    "fingerprint": fingerprint,
-                }
-            )
-            return None
-
-        if matched_unique:
-            pending_unique_ids.discard(matched_unique)
-
-        metadata_payload: Dict[str, Any] = {"agent": self.agent_nick, "matched_on": best_reasons}
-        if response.received_at:
-            received_ts = (
-                response.received_at
-                if response.received_at.tzinfo
-                else response.received_at.replace(tzinfo=timezone.utc)
-            )
-            metadata_payload["received_at"] = received_ts.isoformat()
-        if best_dispatch and best_dispatch.dispatched_at:
-            dispatch_ts = (
-                best_dispatch.dispatched_at
-                if best_dispatch.dispatched_at.tzinfo
-                else best_dispatch.dispatched_at.replace(tzinfo=timezone.utc)
-            )
-            metadata_payload.setdefault("dispatched_at", dispatch_ts.isoformat())
-
-        supplier_interaction_repo.record_inbound_response(
-            outbound=outbound,
-            message_id=response.message_id or uuid.uuid4().hex,
-            subject=response.subject,
-            body=response.body,
-            from_address=response.from_address,
-            received_at=response.received_at,
-            in_reply_to=response.in_reply_to,
-            references=response.references,
-            rfq_id=response.rfq_id,
-            metadata=metadata_payload,
-        )
-
-        workflow_id = outbound.workflow_id
-        supplier_email = (
-            response.supplier_email
-            or _normalise_email_address(response.from_address)
-            or outbound.supplier_email
-        )
-        supplier_id = response.supplier_id or outbound.supplier_id
-        response_time: Optional[Decimal] = None
-        if best_dispatch.dispatched_at and response.received_at:
-            try:
-                delta_seconds = (
-                    response.received_at - best_dispatch.dispatched_at
-                ).total_seconds()
-                if delta_seconds >= 0:
-                    response_time = Decimal(str(delta_seconds))
-            except Exception:  # pragma: no cover - defensive conversion
-                response_time = None
-
-        tracking_repo.mark_response(
-            workflow_id=workflow_id,
-            unique_id=matched_unique,
-            responded_at=response.received_at,
-            response_message_id=response.message_id,
-        )
-
-        supplier_response_repo.insert_response(
-            SupplierResponseRow(
-                workflow_id=workflow_id,
-                unique_id=matched_unique,
-                supplier_id=supplier_id,
-                supplier_email=supplier_email,
-                rfq_id=response.rfq_id or best_dispatch.rfq_id,
-                response_text=response.body,
-                response_body=response.body_html or response.body,
-                response_message_id=response.message_id,
-                response_subject=response.subject,
-                response_from=response.from_address,
-                received_time=response.received_at,
-                round_number=best_dispatch.round_number,
-                response_time=response_time,
-                original_message_id=best_dispatch.message_id,
-                original_subject=best_dispatch.subject,
-                match_confidence=_score_to_confidence(best_score),
-                match_evidence=best_reasons,
-                raw_headers=response.headers,
-                processed=False,
-            )
-        )
-
-        try:
-            self._response_coordinator.record_response(
-                workflow_id,
-                matched_unique,
-                round_number=best_dispatch.round_number,
-            )
-        except Exception:  # pragma: no cover - defensive
-            logger.exception(
-                "Failed to register supplier response completion workflow=%s unique_id=%s",
-                workflow_id,
-                matched_unique,
-            )
-
-        logger.info(
-            "services.email_watcher_v2 captured supplier response workflow=%s unique_id=%s best_score=%.2f matched_on=%s",
-            workflow_id,
-            matched_unique,
-            best_score,
-            best_reasons,
-        )
-
-        return {
-            "unique_id": matched_unique,
-            "supplier_id": supplier_id,
-            "workflow_id": workflow_id,
-            "status": "received",
-            "subject": response.subject,
-            "message_id": response.message_id,
-            "received_at": response.received_at,
-            "from_address": response.from_address,
-            "subject_normalised": _normalise_subject_line(response.subject),
-            "subject_hash": _subject_hash(response.subject),
-            "match_score": best_score,
-            "matched_on": best_reasons,
-            "fingerprint": fingerprint,
-        }
-
-    def _load_outbound_snapshot(
-        self, workflow_id: str, round_number: Optional[int]
-    ) -> List[Dict[str, Any]]:
-        """Return outbound dispatch rows for the workflow."""
-
-        statuses = ["pending", "sent", "received", "processed"]
-        snapshot: Dict[str, Dict[str, Any]] = {}
-        for status in statuses:
-            rows = supplier_interaction_repo.fetch_by_status(
-                workflow_id=workflow_id,
-                status=status,
-                direction="outbound",
-                round_number=round_number,
-            )
-            for row in rows:
-                snapshot[row["unique_id"]] = row
-        return list(snapshot.values())
-
-    def _load_existing_responses(
-        self, workflow_id: str, round_number: Optional[int]
-    ) -> Dict[str, Dict[str, Any]]:
-        """Return already-recorded inbound responses for the workflow."""
-
-        statuses = ["received", "processed"]
-        existing: Dict[str, Dict[str, Any]] = {}
-        for status in statuses:
-            rows = supplier_interaction_repo.fetch_by_status(
-                workflow_id=workflow_id,
-                status=status,
-                direction="inbound",
-                round_number=round_number,
-            )
-            for row in rows:
-                subject_norm = _normalise_subject_line(row.get("subject"))
-                response_record: Dict[str, Any] = {
-                    "unique_id": row.get("unique_id"),
-                    "supplier_id": row.get("supplier_id"),
-                    "workflow_id": row.get("workflow_id"),
-                    "status": row.get("status", status),
-                    "subject": row.get("subject"),
-                    "message_id": row.get("message_id"),
-                    "received_at": row.get("received_at"),
-                    "from_address": row.get("supplier_email") or row.get("from_address"),
-                    "subject_normalised": subject_norm,
-                    "subject_hash": _subject_hash(row.get("subject")),
-                }
-                unique_id = row.get("unique_id")
-                if unique_id:
-                    existing[unique_id] = response_record
-        return existing
-
-    def run_continuously(
-        self,
-        workflow_id: str,
-        *,
-        round_number: Optional[int] = None,
-        until: Optional[datetime] = None,
-        timeout_minutes: Optional[int] = None,
-    ) -> Dict[str, Any]:
-        collected: Dict[str, Dict[str, object]] = {}
-        unmatched: Dict[str, Dict[str, Any]] = {}
-        seen_message_ids: Set[str] = set()
-        seen_subject_hashes: Set[str] = set()
-        seen_fingerprints: Set[str] = set()
-        start = self._now_fn()
-        state: Dict[str, Any] = {
-            "workflow_id": workflow_id,
-            "round": round_number,
-            "started_at": start,
-            "expected_responses": 0,
-            "responses_received": 0,
-            "pending_suppliers": [],
-            "matched_dispatch_ids": [],
-            "unmatched_inbound": [],
-            "status": "awaiting_dispatch",
-            "late_suppliers": [],
-            "timeout_reason": None,
-            "soft_timeout_triggered": False,
-        }
-
-        existing = self._load_existing_responses(workflow_id, round_number)
-        for uid, record in existing.items():
-            collected[uid] = record
-            msg_id = record.get("message_id")
-            subj_hash = record.get("subject_hash")
-            if msg_id:
-                seen_message_ids.add(msg_id)
-            if subj_hash:
-                seen_subject_hashes.add(subj_hash)
-
-        poll_index = 0
-        registered_expected = 0
-        soft_deadline: Optional[datetime] = None
-        if self.soft_timeout_minutes:
-            soft_deadline = start + timedelta(minutes=self.soft_timeout_minutes)
-        hard_deadline: Optional[datetime] = None
-        if timeout_minutes:
-            hard_deadline = start + timedelta(minutes=timeout_minutes)
-        if until:
-            hard_deadline = (
-                min(hard_deadline, until) if hard_deadline is not None else until
-            )
-
-        while True:
-            poll_index += 1
-            now = self._now_fn()
-            state["last_poll_at"] = now
-            state["elapsed_seconds"] = max(0.0, (now - start).total_seconds())
-
-            dispatch_index, tracking_rows = self._build_dispatch_index(
-                workflow_id, round_number
-            )
-            expected_total = len(tracking_rows) if tracking_rows else len(dispatch_index)
-            if expected_total > state["expected_responses"]:
-                state["expected_responses"] = expected_total
-
-            expected_unique_ids = [
-                row.unique_id for row in tracking_rows if getattr(row, "unique_id", None)
-            ]
-            if not expected_unique_ids and dispatch_index:
-                expected_unique_ids = list(dispatch_index.keys())
-            if expected_total and expected_total != registered_expected:
-                try:
-                    self._response_coordinator.register_expected_responses(
-                        workflow_id,
-                        expected_unique_ids,
-                        expected_total,
-                        round_number=round_number,
-                    )
-                except Exception:  # pragma: no cover - defensive
-                    logger.exception(
-                        "Failed to register expected responses workflow=%s",
-                        workflow_id,
-                    )
-                registered_expected = expected_total
-
-            if tracking_rows:
-                pending_suppliers = sorted(
-                    {
-                        row.supplier_id
-                        or row.supplier_email
-                        or row.unique_id
-                        for row in tracking_rows
-                        if not row.matched and not row.responded_at
-                    }
-                )
-            else:
-                pending_suppliers = sorted(
-                    {
-                        dispatch.supplier_id
-                        or dispatch.supplier_email
-                        or dispatch.unique_id
-                        for dispatch in dispatch_index.values()
-                    }
-                )
-            state["pending_suppliers"] = pending_suppliers
-
-            stored_batch = self.run_once(
-                workflow_id, dispatch_index, tracking_rows
-            )
-            for record in stored_batch:
-                msg_id = record.get("message_id")
-                subj_hash = record.get("subject_hash")
-                fingerprint = record.get("fingerprint")
-                subject_norm = record.get("subject_normalised")
-                if msg_id and msg_id in seen_message_ids:
-                    logger.info(
-                        "services.email_watcher_v2 deduped inbound workflow=%s unique_id=%s action=deduped reason=message_id subject_norm=%s",
-                        workflow_id,
-                        record.get("unique_id"),
-                        subject_norm,
-                    )
-                    continue
-                if (
-                    fingerprint
-                    and not msg_id
-                    and fingerprint in seen_fingerprints
-                ):
-                    logger.info(
-                        "services.email_watcher_v2 deduped inbound workflow=%s unique_id=%s action=deduped reason=fingerprint subject_norm=%s",
-                        workflow_id,
-                        record.get("unique_id"),
-                        subject_norm,
-                    )
-                    continue
-                if subj_hash and subj_hash in seen_subject_hashes:
-                    logger.info(
-                        "services.email_watcher_v2 deduped inbound workflow=%s unique_id=%s action=deduped reason=subject_hash subject_hash=%s subject_norm=%s",
-                        workflow_id,
-                        record.get("unique_id"),
-                        subj_hash,
-                        subject_norm,
-                    )
-                    continue
-                collected[record["unique_id"]] = record
-                if msg_id:
-                    seen_message_ids.add(msg_id)
-                if subj_hash:
-                    seen_subject_hashes.add(subj_hash)
-                if not msg_id and fingerprint:
-                    seen_fingerprints.add(fingerprint)
-
-            for unmatched_record in getattr(self, "_last_unmatched", []):
-                key = (
-                    unmatched_record.get("message_id")
-                    or unmatched_record.get("subject_hash")
-                    or unmatched_record.get("fingerprint")
-                )
-                if not key:
-                    key = uuid.uuid4().hex
-                if key not in unmatched:
-                    unmatched[key] = unmatched_record
-                    logger.info(
-                        "services.email_watcher_v2 unmatched inbound workflow=%s message_id=%s reason=%s subject_norm=%s best_score=%s",
-                        workflow_id,
-                        unmatched_record.get("message_id"),
-                        unmatched_record.get("reason"),
-                        unmatched_record.get("subject_normalised"),
-                        unmatched_record.get("best_score"),
-                    )
-
-            state["responses_received"] = len(collected)
-            state["matched_dispatch_ids"] = sorted(collected.keys())
-            state["unmatched_inbound"] = list(unmatched.values())
-
-            logger.info(
-                "services.email_watcher_v2 poll workflow=%s poll_index=%d expected=%d responded=%d pending=%s elapsed=%.1fs mailbox=%s",
-                workflow_id,
-                poll_index,
-                state["expected_responses"],
-                state["responses_received"],
-                ",".join(state["pending_suppliers"]) or "-",
-                state["elapsed_seconds"],
-                self.agent_nick,
-            )
-
-            expected = state["expected_responses"]
-            responded = state["responses_received"]
-            if expected and responded >= expected:
-                state["status"] = "complete"
-                break
-
-            if (
-                soft_deadline
-                and not state["soft_timeout_triggered"]
-                and now >= soft_deadline
-                and expected
-                and responded < expected
-            ):
-                state["status"] = "soft_timeout"
-                state["timeout_reason"] = "soft"
-                state["soft_timeout_triggered"] = True
-                state["late_suppliers"] = pending_suppliers
-                logger.warning(
-                    "services.email_watcher_v2 soft timeout workflow=%s expected=%d responded=%d pending=%s",
-                    workflow_id,
-                    expected,
-                    responded,
-                    ",".join(pending_suppliers) or "-",
-                )
-                if hard_deadline is None and self.grace_period_minutes:
-                    hard_deadline = now + timedelta(minutes=self.grace_period_minutes)
-
-            if (
-                hard_deadline
-                and now >= hard_deadline
-                and expected
-                and responded < expected
-            ):
-                state["status"] = "timeout"
-                state["timeout_reason"] = "hard"
-                break
-
-            self._sleep()
-
-        state["responses"] = list(collected.values())
-        if state["status"] == "complete":
-            logger.info(
-                "EmailWatcher responses complete workflow=%s expected=%d responded=%d elapsed=%.1fs",
-                workflow_id,
-                state["expected_responses"],
-                state["responses_received"],
-                state.get("elapsed_seconds", 0.0),
-            )
-            try:
-                self._response_coordinator.clear(workflow_id)
-            except Exception:  # pragma: no cover - defensive
-                logger.exception(
-                    "Failed to clear response coordinator for workflow=%s",
-                    workflow_id,
-                )
-        else:
-            if state["status"] == "timeout" and state["responses_received"] < state["expected_responses"]:
-                state["status"] = "partial"
-            logger.warning(
-                "EmailWatcher responses incomplete workflow=%s status=%s expected=%d responded=%d pending=%s",
-                workflow_id,
-                state["status"],
-                state["expected_responses"],
-                state["responses_received"],
-                ",".join(state["pending_suppliers"]) or "-",
-            )
-
-        state.pop("soft_timeout_triggered", None)
-        return state
->>>>>>> 8ba34a86
+]