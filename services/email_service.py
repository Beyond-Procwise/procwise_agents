--- conflicted
+++ resolved
@@ -11,10 +11,6 @@
 import boto3
 from botocore.exceptions import ClientError
 
-<<<<<<< HEAD
-=======
-
->>>>>>> 6e9c88d9
 from utils.gpu import configure_gpu
 
 configure_gpu()
@@ -69,22 +65,13 @@
             self.logger.error("Unable to retrieve SMTP credentials: %s", exc)
             return False
 
-<<<<<<< HEAD
         message_payload = msg.as_string()
 
         try:
             self._deliver_via_smtp(
                 message_payload, sender, recipient_list, smtp_username, smtp_password
             )
-=======
-        try:
-            with smtplib.SMTP(
-                self.settings.ses_smtp_endpoint, self.settings.ses_smtp_port
-            ) as server:
-                server.starttls()
-                server.login(smtp_username, smtp_password)
-                server.sendmail(sender, recipient_list, msg.as_string())
->>>>>>> 6e9c88d9
+
             return True
         except smtplib.SMTPAuthenticationError as auth_exc:
             self.logger.warning(
@@ -120,7 +107,6 @@
             self.logger.error("Email send failed: %s", exc)
             return False
 
-<<<<<<< HEAD
     def _fetch_smtp_credentials(self, *, version_stage: str = "AWSCURRENT") -> Tuple[str, str]:
         """Retrieve SMTP credentials from AWS Secrets Manager.
 
@@ -131,10 +117,7 @@
             ``"AWSCURRENT"`` but can be overridden (e.g. ``"AWSPREVIOUS"``)
             for retry scenarios during credential rotation.
         """
-=======
-    def _fetch_smtp_credentials(self) -> Tuple[str, str]:
-        """Retrieve freshly rotated SMTP credentials from AWS Secrets Manager."""
->>>>>>> 6e9c88d9
+
 
         secret_name = getattr(self.settings, "ses_smtp_secret_name", None)
         if not secret_name:
@@ -144,22 +127,15 @@
 
         client = self._secrets_manager_client(region)
         try:
-<<<<<<< HEAD
             get_kwargs = {"SecretId": secret_name}
             if version_stage:
                 get_kwargs["VersionStage"] = version_stage
             secret_value = client.get_secret_value(**get_kwargs)
-=======
-            secret_value = client.get_secret_value(SecretId=secret_name)
->>>>>>> 6e9c88d9
+
         except ClientError as exc:
             raise RuntimeError(
                 f"Failed to retrieve SES SMTP secret '{secret_name}'"
             ) from exc
-<<<<<<< HEAD
-=======
-
->>>>>>> 6e9c88d9
         secret_string = secret_value.get("SecretString")
         if not secret_string:
             raise ValueError("Secret does not contain a SecretString payload")
@@ -169,7 +145,6 @@
         except json.JSONDecodeError as exc:
             raise ValueError("Secret payload is not valid JSON") from exc
 
-<<<<<<< HEAD
         username = (
             payload.get("SMTP_USERNAME")
             or payload.get("smtp_username")
@@ -212,14 +187,7 @@
             server.ehlo()
             server.login(smtp_username, smtp_password)
             server.sendmail(sender, recipient_list, message_payload)
-=======
-        username = payload.get("SMTP_USERNAME")
-        password = payload.get("SMTP_PASSWORD")
-        if not username or not password:
-            raise ValueError("Secret payload missing SMTP credentials")
-
-        return username, password
->>>>>>> 6e9c88d9
+
 
     def _secrets_manager_client(self, region: str):
         """Create a Secrets Manager client, assuming a role when configured."""
@@ -259,8 +227,4 @@
             aws_access_key_id=access_key,
             aws_secret_access_key=secret_key,
             aws_session_token=session_token,
-<<<<<<< HEAD
-        )
-=======
-        )
->>>>>>> 6e9c88d9
+        )