import json
import logging
import smtplib
from typing import Iterable, List, Optional, Tuple, Union
from email.mime.text import MIMEText
from email.mime.multipart import MIMEMultipart
from email.mime.base import MIMEBase
from email import encoders

import boto3
<<<<<<< HEAD
from botocore.exceptions import ClientError
=======
>>>>>>> 1e9f21ab

from utils.gpu import configure_gpu

configure_gpu()


class EmailService:
    """Service responsible for sending emails via Amazon SES."""

    def __init__(self, agent_nick):
        self.agent_nick = agent_nick
        self.settings = agent_nick.settings
        self.logger = logging.getLogger(__name__)

    def send_email(
        self,
        subject: str,
        body: str,
        recipients: Union[str, Iterable[str]],
        sender: str,
        attachments: Optional[List[Tuple[bytes, str]]] = None,
    ) -> bool:
        """Send an email using SMTP credentials configured in settings.

        Attachments should be provided as a list of ``(content, filename)`` tuples.
        Returns True on success, False otherwise.
        """

        msg = MIMEMultipart()
        msg["Subject"] = subject
        msg["From"] = sender
        if isinstance(recipients, str):
            recipient_list = [recipients]
        else:
            recipient_list = list(recipients)
        msg["To"] = ", ".join(recipient_list)
        msg.attach(MIMEText(body, "html"))

        if attachments:
            for content, filename in attachments:
                part = MIMEBase("application", "octet-stream")
                part.set_payload(content)
                encoders.encode_base64(part)
                part.add_header(
                    "Content-Disposition",
                    f"attachment; filename=\"{filename}\"",
                )
                msg.attach(part)

        try:
            smtp_username, smtp_password = self._fetch_smtp_credentials()
        except Exception as exc:
            self.logger.error("Unable to retrieve SMTP credentials: %s", exc)
            return False

        try:
            with smtplib.SMTP(
                self.settings.ses_smtp_endpoint, self.settings.ses_smtp_port
            ) as server:
                server.starttls()
                server.login(smtp_username, smtp_password)
                server.sendmail(sender, recipient_list, msg.as_string())
            return True
        except Exception as exc:  # pragma: no cover - network/runtime
            self.logger.error("Email send failed: %s", exc)
            return False

    def _fetch_smtp_credentials(self) -> Tuple[str, str]:
        """Retrieve freshly rotated SMTP credentials from AWS Secrets Manager."""

        secret_name = getattr(self.settings, "ses_smtp_secret_name", None)
        if not secret_name:
            raise ValueError("SES SMTP secret name is not configured")

        region = getattr(self.settings, "ses_region", None) or "eu-west-1"

<<<<<<< HEAD
        client = self._secrets_manager_client(region)
        try:
            secret_value = client.get_secret_value(SecretId=secret_name)
        except ClientError as exc:
            raise RuntimeError(
                f"Failed to retrieve SES SMTP secret '{secret_name}'"
            ) from exc
=======
        client = boto3.client("secretsmanager", region_name=region)
        secret_value = client.get_secret_value(SecretId=secret_name)
>>>>>>> 1e9f21ab
        secret_string = secret_value.get("SecretString")
        if not secret_string:
            raise ValueError("Secret does not contain a SecretString payload")

        try:
            payload = json.loads(secret_string)
        except json.JSONDecodeError as exc:
            raise ValueError("Secret payload is not valid JSON") from exc

        username = payload.get("SMTP_USERNAME")
        password = payload.get("SMTP_PASSWORD")
        if not username or not password:
            raise ValueError("Secret payload missing SMTP credentials")

<<<<<<< HEAD
        return username, password

    def _secrets_manager_client(self, region: str):
        """Create a Secrets Manager client, assuming a role when configured."""

        role_arn = getattr(self.settings, "ses_secret_role_arn", None)
        if not role_arn:
            return boto3.client("secretsmanager", region_name=region)

        self.logger.debug(
            "Assuming role %s to access SES SMTP credentials", role_arn
        )
        sts_kwargs = {"region_name": region} if region else {}
        sts_client = boto3.client("sts", **sts_kwargs)
        try:
            response = sts_client.assume_role(
                RoleArn=role_arn,
                RoleSessionName="ProcWiseEmailSecrets",
            )
        except ClientError as exc:
            raise RuntimeError(
                f"Unable to assume role {role_arn} for SES secret access"
            ) from exc

        credentials = response.get("Credentials")
        if not credentials:
            raise ValueError("STS did not return temporary credentials")

        access_key = credentials.get("AccessKeyId")
        secret_key = credentials.get("SecretAccessKey")
        session_token = credentials.get("SessionToken")
        if not all([access_key, secret_key, session_token]):
            raise ValueError("Incomplete credentials received from STS")

        return boto3.client(
            "secretsmanager",
            region_name=region,
            aws_access_key_id=access_key,
            aws_secret_access_key=secret_key,
            aws_session_token=session_token,
        )
=======
        return username, password
>>>>>>> 1e9f21ab
<|MERGE_RESOLUTION|>--- conflicted
+++ resolved
@@ -8,10 +8,8 @@
 from email import encoders
 
 import boto3
-<<<<<<< HEAD
 from botocore.exceptions import ClientError
-=======
->>>>>>> 1e9f21ab
+
 
 from utils.gpu import configure_gpu
 
@@ -88,7 +86,6 @@
 
         region = getattr(self.settings, "ses_region", None) or "eu-west-1"
 
-<<<<<<< HEAD
         client = self._secrets_manager_client(region)
         try:
             secret_value = client.get_secret_value(SecretId=secret_name)
@@ -96,10 +93,7 @@
             raise RuntimeError(
                 f"Failed to retrieve SES SMTP secret '{secret_name}'"
             ) from exc
-=======
-        client = boto3.client("secretsmanager", region_name=region)
-        secret_value = client.get_secret_value(SecretId=secret_name)
->>>>>>> 1e9f21ab
+
         secret_string = secret_value.get("SecretString")
         if not secret_string:
             raise ValueError("Secret does not contain a SecretString payload")
@@ -114,7 +108,6 @@
         if not username or not password:
             raise ValueError("Secret payload missing SMTP credentials")
 
-<<<<<<< HEAD
         return username, password
 
     def _secrets_manager_client(self, region: str):
@@ -156,6 +149,3 @@
             aws_secret_access_key=secret_key,
             aws_session_token=session_token,
         )
-=======
-        return username, password
->>>>>>> 1e9f21ab
