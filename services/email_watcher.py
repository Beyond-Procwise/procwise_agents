--- conflicted
+++ resolved
@@ -1445,7 +1445,6 @@
             if exceeded:
                 status = "timeout" if reason == "timeout" else "max_attempts_exceeded"
                 timeout_reason = reason
-<<<<<<< HEAD
                 if grace_deadline and self._now() < grace_deadline:
                     poll_controller.activate_grace(grace_deadline, reason=reason)
                     timeout_reason = None
@@ -1458,15 +1457,6 @@
                         (self._now() - start_time).total_seconds(),
                     )
                     break
-=======
-                logger.warning(
-                    "Watcher exiting for workflow=%s due to %s after %.1fs",
-                    workflow_id,
-                    reason,
-                    (self._now() - start_time).total_seconds(),
-                )
-                break
->>>>>>> 850e63a1
 
             responses = await self._fetch_emails(since)
             matched_rows = self._match_responses(tracker, responses)
@@ -1506,7 +1496,6 @@
 
             exceeded, reason = poll_controller.check_limits()
             if exceeded:
-<<<<<<< HEAD
                 timeout_reason = reason
                 if grace_deadline and self._now() < grace_deadline:
                     if poll_controller.activate_grace(grace_deadline, reason=reason):
@@ -1523,8 +1512,6 @@
                         )
                         timeout_reason = None
                         continue
-=======
->>>>>>> 850e63a1
                 status = "timeout" if reason == "timeout" else "max_attempts_exceeded"
                 timeout_reason = reason
                 logger.warning(
@@ -1536,26 +1523,8 @@
                 break
 
             if not tracker.all_responded and grace_deadline and self._now() < grace_deadline:
-<<<<<<< HEAD
                 poll_controller.activate_grace(grace_deadline, reason=timeout_reason)
                 timeout_reason = None
-=======
-                if poll_controller.activate_grace(grace_deadline, reason=timeout_reason):
-                    logger.info(
-                        json.dumps(
-                            {
-                                "event": "watcher_grace_period",
-                                "workflow_id": workflow_id,
-                                "grace_until": grace_deadline.isoformat(),
-                                "pending_suppliers": pending_suppliers,
-                                "responses_received": tracker.responded_count,
-                            }
-                        )
-                    )
-                    timeout_reason = None
-                else:
-                    timeout_reason = None
->>>>>>> 850e63a1
 
             delay = poll_controller.next_delay()
             if delay > 0:
