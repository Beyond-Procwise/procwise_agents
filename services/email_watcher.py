from __future__ import annotations

import gzip
import json
import imaplib
import json
import logging
import mimetypes
import re
import time
import unicodedata
import uuid
from urllib.parse import unquote_plus, urlparse
from collections import OrderedDict, defaultdict
from copy import deepcopy
from dataclasses import dataclass, field
from datetime import datetime, timedelta, timezone
from email import policy
from email.parser import BytesParser
from email.header import decode_header, make_header
from email.utils import parseaddr, parsedate_to_datetime
from typing import Callable, Dict, Iterable, List, Optional, Protocol, Sequence, Set, Tuple

import boto3
from botocore.config import Config
from botocore.exceptions import ClientError

try:  # pragma: no cover - optional dependency during tests
    from psycopg2 import errors as psycopg2_errors
except Exception:  # pragma: no cover - psycopg2 may be unavailable in tests
    psycopg2_errors = None  # type: ignore[assignment]

from agents.base_agent import AgentContext, AgentOutput, AgentStatus
from agents.negotiation_agent import NegotiationAgent
from agents.supplier_interaction_agent import SupplierInteractionAgent
from services.email_dispatch_chain_store import mark_response as mark_dispatch_response
from services.email_thread_store import (
    ensure_thread_table,
    lookup_rfq_from_threads,
    sanitise_thread_table_name,
)
from utils.email_markers import (
    extract_marker_token,
    extract_rfq_id,
    extract_run_id,
    split_hidden_marker,
)
from utils.gpu import configure_gpu


logger = logging.getLogger(__name__)

_DASH_CLASS = r"[-\u2010\u2011\u2012\u2013\u2014\u2015\u2212]"
_ZW_RE = re.compile(r"[\u200B\u200C\u200D\uFEFF\u2060\u200E\u200F]")
_WS_RE = re.compile(r"\s+")


def _norm(value: str) -> str:
    """Normalise textual content for RFQ comparisons."""

    if not value:
        return ""

    text = unicodedata.normalize("NFKC", value)
    text = _ZW_RE.sub("", text)
    text = re.sub(_DASH_CLASS, "-", text)
    text = _WS_RE.sub(" ", text).strip()
    return text


def _canon_id(value: str) -> str:
    return _norm(value).upper()


def _rfq_match_key(value: object) -> Optional[str]:
    """Return the normalised tail used for RFQ comparisons."""

    if value in (None, ""):
        return None

    try:
        canonical = _canon_id(str(value))
    except Exception:
        return None

    if not canonical:
        return None

    tail_source = re.sub(r"[^A-Z0-9]", "", canonical)
    if not tail_source:
        return None

    tail = tail_source[-8:]
    return tail.lower() if tail else None


RFQ_ID_RE = re.compile(r"\bRFQ-\d{8}-[A-Za-z0-9]{8}\b", re.IGNORECASE)
_SIMILARITY_TOKEN_RE = re.compile(r"[A-Za-z0-9]{3,}")


def _extract_similarity_tokens(*values: object, limit: int = 64) -> Set[str]:
    """Return a set of normalised tokens for fuzzy comparisons."""

    tokens: Set[str] = set()
    if limit <= 0:
        limit = 0

    for value in values:
        if value in (None, ""):
            continue
        try:
            text = _norm(str(value))
        except Exception:
            continue
        if not text:
            continue
        lowered = text.lower()
        for match in _SIMILARITY_TOKEN_RE.findall(lowered):
            if not match:
                continue
            if limit and len(tokens) >= limit:
                break
            tokens.add(match)
        if limit and len(tokens) >= limit:
            break
    return tokens


def _extract_email_domain(value: object) -> Optional[str]:
    """Extract a lowercase domain from an email-like value."""

    if value in (None, ""):
        return None
    try:
        text = str(value).strip()
    except Exception:
        return None
    if not text:
        return None
    try:
        _, address = parseaddr(text)
    except Exception:
        address = None
    candidate = address.strip() if address else text
    if "@" not in candidate:
        return None
    domain = candidate.split("@")[-1].strip().lower()
    return domain or None

# Ensure GPU related environment flags are consistently applied even when the
# watcher is used standalone (e.g. in a scheduled job).
configure_gpu()


def _decode_mime_header(value: object) -> str:
    """Decode MIME encoded headers into a display-friendly string."""

    if value in (None, ""):
        return ""
    try:
        text = str(value)
    except Exception:
        return ""

    try:
        header = make_header(decode_header(text))
        return str(header).strip()
    except Exception:
        return text.strip()


class EmailLoader(Protocol):
    """Callable protocol that returns a list of inbound email payloads."""

    def __call__(self, limit: Optional[int] = None) -> List[Dict[str, object]]:
        ...


class EmailWatcherState(Protocol):
    """Protocol describing the persistence mechanism for processed messages."""

    def __contains__(self, message_id: str) -> bool:  # pragma: no cover - protocol
        ...

    def add(self, message_id: str, metadata: Optional[Dict[str, object]] = None) -> None:  # pragma: no cover - protocol
        ...

    def get(self, message_id: str) -> Optional[Dict[str, object]]:  # pragma: no cover - protocol
        ...

    def items(self) -> Iterable[Tuple[str, Dict[str, object]]]:  # pragma: no cover - protocol
        ...


@dataclass
class InMemoryEmailWatcherState:
    """Simple in-memory store of processed message identifiers."""

    _seen: Dict[str, Dict[str, object]] = field(default_factory=dict)

    def __contains__(self, message_id: str) -> bool:
        return message_id in self._seen

    def add(self, message_id: str, metadata: Optional[Dict[str, object]] = None) -> None:
        self._seen[message_id] = metadata or {}

    def get(self, message_id: str) -> Optional[Dict[str, object]]:
        return self._seen.get(message_id)

    def items(self) -> Iterable[Tuple[str, Dict[str, object]]]:
        return list(self._seen.items())


@dataclass
class S3ObjectWatcher:
    """Remember previously observed keys for an S3 prefix."""

    limit: int = 512
    known: "OrderedDict[str, datetime]" = field(default_factory=OrderedDict)
    primed: bool = False

    def is_new(self, key: str) -> bool:
        return bool(key) and key not in self.known

    def mark_known(self, key: str, last_modified: Optional[datetime]) -> None:
        if not key:
            return
        timestamp = last_modified if isinstance(last_modified, datetime) else datetime.now(timezone.utc)
        self.known[key] = timestamp
        self.known.move_to_end(key)
        while self.limit > 0 and len(self.known) > self.limit:
            self.known.popitem(last=False)


def _strip_html(value: str) -> str:
    """Convert HTML content to a whitespace normalised string."""

    if not value:
        return ""

    # Preserve hidden RFQ annotations injected as HTML comments so that
    # downstream RFQ pattern matching still works even when the supplier
    # replies without keeping the identifier in the visible text.
    comment_matches = re.findall(
        r"<!--\s*(?:RFQ-ID\s*:\s*|PROCWISE:RFQ_ID=)([A-Za-z0-9_-]+)\s*-->",
        value,
        flags=re.IGNORECASE,
    )

    # Basic tag removal keeps the implementation lightweight without
    # introducing heavy dependencies such as BeautifulSoup for tests.
    cleaned = re.sub(
        r"<\s*(script|style).*?>.*?<\s*/\s*\1\s*>",
        " ",
        value,
        flags=re.I | re.S,
    )
    cleaned = re.sub(r"<!--.*?-->", " ", cleaned, flags=re.S)
    cleaned = re.sub(r"<[^>]+>", " ", cleaned)
    cleaned = re.sub(r"\s+", " ", cleaned)

    if comment_matches:
        # Prepend extracted identifiers to ensure they survive whitespace
        # normalisation and can be detected by the RFQ regex.
        return " ".join(comment_matches + [cleaned.strip()]).strip()

    return cleaned.strip()


class SESEmailWatcher:
    """Poll and process inbound supplier RFQ responses."""

    def __init__(
        self,
        agent_nick,
        *,
        supplier_agent: Optional[SupplierInteractionAgent] = None,
        negotiation_agent: Optional[NegotiationAgent] = None,
        metadata_provider: Optional[Callable[[str], Dict[str, object]]] = None,
        message_loader: Optional[EmailLoader] = None,
        state_store: Optional[EmailWatcherState] = None,
        enable_negotiation: bool = True,
        response_poll_seconds: Optional[int] = None,
    ) -> None:
        self.agent_nick = agent_nick
        self.settings = agent_nick.settings
        self.supplier_agent = supplier_agent or agent_nick.agents.get("supplier_interaction")
        if self.supplier_agent is None:
            self.supplier_agent = SupplierInteractionAgent(agent_nick)
        self.enable_negotiation = enable_negotiation
        if enable_negotiation:
            self.negotiation_agent = negotiation_agent or agent_nick.agents.get(
                "NegotiationAgent"
            )
            if self.negotiation_agent is None:
                self.negotiation_agent = NegotiationAgent(agent_nick)
        else:
            self.negotiation_agent = None
        self.metadata_provider = metadata_provider
        self.state_store = state_store or InMemoryEmailWatcherState()
        self._custom_loader = message_loader
        self.mailbox_address = (
            getattr(self.settings, "supplier_mailbox", None)
            or getattr(self.settings, "imap_user", None)
            or "supplierconnect@procwise.co.uk"
        )
        poll_interval = response_poll_seconds
        if poll_interval is None:
            poll_interval = getattr(
                self.settings, "email_response_poll_seconds", 60
            )
        try:
            poll_interval = int(poll_interval)
        except Exception:
            poll_interval = 60

        self._poll_window_minutes = self._coerce_int(
            getattr(self.settings, "email_watch_window_minutes", 10),
            default=10,
            minimum=1,
        )
        sleep_default = self._coerce_int(
            getattr(self.settings, "email_match_poll_sleep_seconds", 60),
            default=60,
            minimum=1,
        )
        self._match_poll_sleep_seconds = max(1, sleep_default)

        self.poll_interval_seconds = max(1, poll_interval)
        if self.poll_interval_seconds < self._match_poll_sleep_seconds:
            self.poll_interval_seconds = self._match_poll_sleep_seconds

        endpoint = getattr(self.settings, "ses_smtp_endpoint", "")
        self.region = getattr(self.settings, "ses_region", None) or self._parse_region(endpoint)

        default_bucket = "procwisemvp"
        default_prefix = "emails/"

        uri_bucket: Optional[str] = None
        uri_prefix: Optional[str] = None
        inbound_s3_uri = getattr(self.settings, "ses_inbound_s3_uri", None)
        if inbound_s3_uri:
            try:
                uri_bucket, uri_prefix = self._parse_s3_uri(inbound_s3_uri)
            except ValueError:
                logger.warning(
                    "Invalid SES inbound S3 URI %r; falling back to default bucket and prefix",
                    inbound_s3_uri,
                )

        configured_bucket = getattr(self.settings, "ses_inbound_bucket", None)
        if configured_bucket and uri_bucket and configured_bucket != uri_bucket:
            logger.warning(
                "SES inbound bucket %s overrides bucket %s derived from S3 URI",
                configured_bucket,
                uri_bucket,
            )

        bucket_candidates = [
            configured_bucket,
            uri_bucket,
            getattr(self.settings, "s3_bucket_name", None),
            default_bucket,
        ]
        configured_prefix = getattr(self.settings, "ses_inbound_prefix", None)
        self.bucket, prefix_value = self._resolve_bucket_and_prefix(
            bucket_candidates,
            configured_prefix=configured_prefix,
            uri_prefix=uri_prefix,
            default_bucket=default_bucket,
            default_prefix=default_prefix,
        )

        self._prefixes = [self._ensure_trailing_slash(prefix_value)]

        # Ensure supporting negotiation tables exist so metadata lookups do
        # not fail on freshly provisioned databases.  The statements are safe
        # to run repeatedly thanks to ``IF NOT EXISTS`` guards.
        self._ensure_negotiation_tables()
        self._ensure_processed_registry_table()
        self._ensure_draft_rfq_email_constraints()
        self._ensure_email_watcher_watermarks_table()

        self._validate_inbound_configuration(prefix_value)

        self._thread_table_name = sanitise_thread_table_name(
            getattr(self.settings, "email_thread_table", None),
            logger=logger,
        )
        self._thread_table_ready = False

        # Prefer reusing the orchestrator's S3 client so we respect any
        # endpoint overrides or credential sources initialised during startup.
        shared_client = getattr(agent_nick, "s3_client", None)
        self._s3_client = shared_client if shared_client is not None else None
        self._s3_role_arn = (
            getattr(self.settings, "ses_inbound_role_arn", None)
            or getattr(self.settings, "ses_secret_role_arn", None)
        )
        if self._s3_role_arn:
            # When a dedicated role is configured we assume it lazily on the
            # first request to guarantee the mailbox bucket permissions are in
            # place even if a shared client exists without the required rights.
            self._s3_client = None

        self._assumed_credentials: Optional[Dict[str, str]] = None
        self._assumed_credentials_expiry: Optional[datetime] = None
        self._s3_watch_history_limit = self._coerce_int(
            getattr(self.settings, "email_s3_watch_history_limit", 512),
            default=512,
            minimum=10,
        )
        self._s3_prefix_watchers: Dict[str, S3ObjectWatcher] = {}
        self._processed_cache_limit = self._coerce_int(
            getattr(self.settings, "email_processed_cache_limit", 200),
            default=200,
            minimum=1,
        )
        self._processed_cache: OrderedDict[str, Dict[str, object]] = OrderedDict()
        self._completed_targets: Set[str] = set()
        self._rfq_run_counts: Dict[str, int] = {}
        self._rfq_index_hits: Dict[str, str] = {}
        self._rfq_tail_cache: Dict[str, List[Dict[str, object]]] = {}
        self._workflow_rfq_index: Dict[str, Set[str]] = defaultdict(set)
        self._rfq_workflow_index: Dict[str, Set[str]] = defaultdict(set)
        self._workflow_expected_counts: Dict[str, int] = {}
        self._workflow_processed_counts: Dict[str, int] = {}
        self._workflow_negotiation_jobs: Dict[str, List[Dict[str, object]]] = defaultdict(list)
        self._action_payload_cache: Dict[str, Dict[str, object]] = {}
        self._last_watermark_ts: Optional[datetime] = None
        self._last_watermark_key: str = ""
        self._load_watermark()
        self._match_poll_attempts = self._coerce_int(
            getattr(self.settings, "email_match_poll_attempts", 3),
            default=3,
            minimum=0,
        )
        self._match_poll_timeout_seconds = max(
            0,
            self._coerce_int(
                getattr(self.settings, "email_match_poll_timeout_seconds", 300),
                default=300,
                minimum=0,
            ),
        )
        self._imap_fallback_attempts = self._coerce_int(
            getattr(self.settings, "email_s3_imap_fallback_attempts", 3),
            default=3,
            minimum=1,
        )
        self._consecutive_empty_s3_batches = 0
        self._require_new_s3_objects = False
        self._dispatch_wait_seconds = max(
            0,
            self._coerce_int(
                getattr(self.settings, "email_inbound_initial_wait_seconds", 60),
                default=60,
                minimum=0,
            ),
        )
        self._last_dispatch_notified_at: Optional[float] = None
        self._last_dispatch_wait_acknowledged: Optional[float] = None
        self._dispatch_expectations: Dict[str, "_DispatchExpectation"] = {}
        self._completed_dispatch_actions: Set[str] = set()
        self._workflow_dispatch_actions: Dict[str, str] = {}

        logger.info(
            "Initialised email watcher for mailbox %s using %s (poll_interval=%ss)",
            self.mailbox_address,
            self._format_bucket_prefixes(),
            self.poll_interval_seconds,
        )

    # ------------------------------------------------------------------
    # Public API
    # ------------------------------------------------------------------
    def poll_once(
        self,
        limit: Optional[int] = None,
        *,
        match_filters: Optional[Dict[str, object]] = None,
    ) -> List[Dict[str, object]]:
        """Process a single batch of inbound emails."""

        filters: Dict[str, object] = dict(match_filters) if match_filters else {}
        results: List[Dict[str, object]] = []
        target_rfq_normalised: Optional[str] = None
        if filters:
            target_rfq_normalised = self._normalise_rfq_value(filters.get("rfq_id"))
        run_count = 0
        if target_rfq_normalised:
            run_count = self._rfq_run_counts.get(target_rfq_normalised, 0) + 1
            self._rfq_run_counts[target_rfq_normalised] = run_count
            if run_count > 1 and target_rfq_normalised in self._completed_targets:
                logger.info(
                    "RFQ %s requested again for mailbox %s (run %s); resetting completion state",
                    target_rfq_normalised,
                    self.mailbox_address,
                    run_count,
                )
                self._completed_targets.discard(target_rfq_normalised)
            hit = self._lookup_rfq_hit_pg(target_rfq_normalised)
            if hit:
                cached_key = self._rfq_index_hits.get(target_rfq_normalised)
                if cached_key and cached_key == hit["key"]:
                    logger.info(
                        "RFQ %s index entry %s already surfaced on a prior run (run %s); continuing with S3 scan",
                        target_rfq_normalised,
                        cached_key,
                        run_count or 1,
                    )
                else:
                    self._rfq_index_hits[target_rfq_normalised] = hit["key"]
                    results.append(
                        {
                            "rfq_id": hit["rfq_id"],
                            "supplier_id": None,
                            "message_id": None,
                            "subject": None,
                            "from_address": None,
                            "message_body": None,
                            "target_price": None,
                            "negotiation_triggered": False,
                            "supplier_status": None,
                            "negotiation_status": None,
                            "supplier_output": None,
                            "negotiation_output": None,
                            "canonical_s3_key": hit["key"],
                            "matched_via": "index",
                        }
                    )
                    logger.info(
                        "RFQ %s matched via index at %s — skipping S3 scan for mailbox %s",
                        target_rfq_normalised,
                        hit["processed_at"],
                        self.mailbox_address,
                    )
                    return results

        logger.info(
            "Scanning %s for new supplier responses (limit=%s)",
            self._format_bucket_prefixes(),
            limit if limit is not None else "unbounded",
        )

        previous_new_flag = self._require_new_s3_objects
        previous_watermark = (self._last_watermark_ts, self._last_watermark_key)
        self._require_new_s3_objects = bool(filters)

        try:
            prefixes = self._derive_prefixes_for_filters(filters)
            effective_limit = self._coerce_limit(limit)

            match_found = False

            if target_rfq_normalised and target_rfq_normalised in self._completed_targets:
                logger.info(
                    "RFQ %s already processed for mailbox %s; skipping poll",
                    target_rfq_normalised,
                    self.mailbox_address,
                )
                return []

            dispatch_expectation, dispatch_completed = self._respect_post_dispatch_wait(
                filters
            )
            if dispatch_expectation is not None and self._custom_loader is None:
                try:
                    self._acknowledge_recent_dispatch(dispatch_expectation, dispatch_completed)
                except Exception:
                    logger.exception(
                        "Failed to reconcile dispatched emails for action=%s",
                        dispatch_expectation.action_id,
                    )

            attempts = 0
            poll_deadline: Optional[float] = None
            if target_rfq_normalised:
                unlimited_attempts = self._match_poll_attempts <= 0
                max_attempts = self._match_poll_attempts if self._match_poll_attempts > 0 else 0
                if self._match_poll_timeout_seconds > 0:
                    poll_deadline = time.time() + self._match_poll_timeout_seconds
            else:
                unlimited_attempts = False
                max_attempts = 1
                poll_deadline = None
            total_candidates = 0
            total_processed = 0


            while True:
                attempts += 1
                try:
                    loader_empty = False
                    if self._custom_loader is not None:
                        messages = self._custom_loader(limit)
                        candidate_batch = list(messages)
                        logger.info(
                            "Retrieved %d candidate message(s) from loader for mailbox %s",
                            len(candidate_batch),
                            self.mailbox_address,
                        )
                        loader_empty = len(candidate_batch) == 0
                        for message in candidate_batch:
                            last_modified_hint = message.get("_last_modified")
                            if isinstance(last_modified_hint, datetime):
                                self._update_watermark(last_modified_hint, str(message.get("id") or ""))
                            total_candidates += 1
                            matched, should_stop, rfq_matched, was_processed = self._process_candidate_message(
                                message,
                                match_filters=filters,
                                target_rfq_normalised=target_rfq_normalised,
                                results=results,
                                effective_limit=effective_limit,
                            )
                            if was_processed:
                                total_processed += 1
                            if matched:
                                match_found = True
                            if should_stop:
                                if not match_found:
                                    match_found = True
                                break

                    if self._custom_loader is None or loader_empty:
                        processed_batch: List[Dict[str, object]] = []

                        def _on_message(
                            parsed: Dict[str, object],
                            last_modified: Optional[datetime] = None,
                        ) -> bool:
                            nonlocal total_processed, total_candidates, match_found
                            total_candidates += 1
                            processed_batch.append(parsed)
                            matched, should_stop, rfq_matched, was_processed = self._process_candidate_message(
                                parsed,
                                match_filters=filters,
                                target_rfq_normalised=target_rfq_normalised,
                                results=results,
                                effective_limit=effective_limit,
                            )
                            if last_modified is not None:
                                self._update_watermark(last_modified, str(parsed.get("id") or ""))
                            if was_processed:
                                total_processed += 1
                            if matched:
                                match_found = True
                            return should_stop


                        messages = self._load_messages(
                            limit,
                            mark_seen=True,
                            prefixes=prefixes,
                            on_message=_on_message,
                        )
                        batch_count = len(processed_batch) if filters else len(messages)
                        logger.info(
                            "Retrieved %d candidate message(s) from S3 for mailbox %s",
                            batch_count,
                            self.mailbox_address,
                        )
                        if not filters:
                            for message in messages:
                                last_modified_hint = message.get("_last_modified")
                                if isinstance(last_modified_hint, datetime):
                                    self._update_watermark(last_modified_hint, str(message.get("id") or ""))
                                total_candidates += 1
                                matched, should_stop, rfq_matched, was_processed = self._process_candidate_message(
                                    message,
                                    match_filters=filters,
                                    target_rfq_normalised=target_rfq_normalised,
                                    results=results,
                                    effective_limit=effective_limit,
                                )
                                if was_processed:
                                    total_processed += 1
                                if matched:
                                    match_found = True
                                if should_stop:
                                    break
                except Exception:  # pragma: no cover - network/runtime
                    logger.exception("Failed to load inbound SES messages")
                    break

                if match_found:
                    break

                if not target_rfq_normalised:
                    break

                if not unlimited_attempts and max_attempts > 0 and attempts >= max_attempts:
                    logger.debug(
                        "RFQ %s not found in mailbox %s on attempt %d/%s; reached polling limit",
                        target_rfq_normalised,
                        self.mailbox_address,
                        attempts,
                        max_attempts,
                    )
                    break

                if poll_deadline is not None and time.time() >= poll_deadline:
                    logger.debug(
                        "RFQ %s not found in mailbox %s within %.1fs; reached polling deadline",
                        target_rfq_normalised,
                        self.mailbox_address,
                        self._match_poll_timeout_seconds,
                    )
                    break

                logger.debug(
                    "RFQ %s not found in mailbox %s on attempt %d/%s; waiting %.1fs before retrying",
                    target_rfq_normalised,
                    self.mailbox_address,
                    attempts,
                    max_attempts if max_attempts > 0 else "inf",
                    self.poll_interval_seconds,
                )
                if self.poll_interval_seconds >= 0:
                    sleep_for = self.poll_interval_seconds
                else:
                    sleep_for = self._match_poll_sleep_seconds
                if poll_deadline is not None:
                    remaining = poll_deadline - time.time()
                    if remaining <= 0:
                        break
                    sleep_for = min(sleep_for, max(0.0, remaining))
                if sleep_for > 0:
                    time.sleep(sleep_for)

            if target_rfq_normalised and match_found:
                self._completed_targets.add(target_rfq_normalised)
                if results:
                    match_key = results[-1].get("message_id")
                else:
                    match_key = None
                logger.info(
                    "RFQ %s matched at %s — stopping watcher for mailbox %s",
                    target_rfq_normalised,
                    match_key or "<unknown>",
                    self.mailbox_address,
                )
                logger.info(
                    "Scan summary for mailbox %s (candidates=%d, processed=%d, matched=True). Watermark=%s",
                    self.mailbox_address,
                    total_candidates,
                    total_processed,
                    self._format_watermark(),
                )
            else:
                logger.info(
                    "Completed scan for mailbox %s (candidates=%d, processed=%d, matched=%s). Watermark=%s",
                    self.mailbox_address,
                    total_candidates,
                    total_processed,
                    match_found,
                    self._format_watermark(),
                )

            return results
        finally:
            if (
                self._last_watermark_ts,
                self._last_watermark_key,
            ) != previous_watermark:
                self._store_watermark()
            self._require_new_s3_objects = previous_new_flag

    def _process_candidate_message(
        self,
        message: Dict[str, object],
        *,
        match_filters: Dict[str, object],
        target_rfq_normalised: Optional[str],
        results: List[Dict[str, object]],
        effective_limit: Optional[int],
    ) -> Tuple[bool, bool, bool, bool]:
        if not isinstance(message, dict):
            return False, False, False, False

        bucket_hint = message.get("_bucket") or message.get("bucket")
        if bucket_hint:
            message["_bucket"] = bucket_hint

        s3_key = message.get("id") if isinstance(message.get("id"), str) else message.get("s3_key")
        if (not message.get("body") or not message.get("subject")) and s3_key:
            bucket_for_fetch = bucket_hint or getattr(self, "bucket", None)
            if bucket_for_fetch:
                try:
                    client = self._get_s3_client()
                    download = self._download_object(client, s3_key, bucket=bucket_for_fetch)
                except Exception:
                    logger.exception(
                        "Failed to hydrate SES message %s from bucket %s",
                        s3_key,
                        bucket_for_fetch,
                    )
                    download = None
                if download is not None:
                    raw_bytes, size_bytes = download
                    parsed_payload = self._invoke_parser(
                        self._parse_inbound_object, raw_bytes, s3_key
                    )
                    parsed_payload.setdefault("id", s3_key)
                    parsed_payload.setdefault("s3_key", s3_key)
                    parsed_payload.setdefault("_bucket", bucket_for_fetch)
                    if size_bytes is not None:
                        parsed_payload["_content_length"] = size_bytes
                    for key, value in parsed_payload.items():
                        if key not in message or not message.get(key):
                            message[key] = value
                    if size_bytes is not None and not message.get("_content_length"):
                        message["_content_length"] = size_bytes
                    if not bucket_hint:
                        bucket_hint = bucket_for_fetch
                        message["_bucket"] = bucket_hint

        message_id = str(message.get("id") or uuid.uuid4())
        bucket = bucket_hint or getattr(self, "bucket", None)
        s3_key = message.get("id") if isinstance(message.get("id"), str) else message.get("s3_key")
        etag = message.get("_s3_etag") or message.get("s3_etag")
        size_hint = (
            message.get("_content_length")
            or message.get("size_bytes")
            or message.get("content_length")
        )
        size_bytes: Optional[int]
        size_bytes = None
        if isinstance(size_hint, (int, float)):
            size_bytes = int(size_hint)
        elif isinstance(size_hint, str):
            try:
                size_bytes = int(float(size_hint))
            except (TypeError, ValueError):
                size_bytes = None

        if self.state_store and message_id in self.state_store:
            logger.debug(
                "Skipping previously processed message %s for mailbox %s",
                message_id,
                self.mailbox_address,
            )
            return False, False, False, False

        if self._is_processed_in_registry(bucket, s3_key, etag):
            logger.debug(
                "Skipping S3 object %s (etag=%s) for mailbox %s; already processed",
                s3_key,
                etag,
                self.mailbox_address,
            )
            return False, False, False, False

        try:
            processed, reason = self._process_message(message)
        except Exception:  # pragma: no cover - defensive
            logger.exception("Failed to process SES message %s", message_id)
            processed, reason = None, "processing_error"

        metadata: Dict[str, object]
        processed_payload: Optional[Dict[str, object]] = None
        message_match = False
        rfq_match = False
        was_processed = False

        if processed:
            processed_payload = self._record_processed_payload(message_id, processed)
            dispatch_record = (
                message.get("_dispatch_record")
                if isinstance(message.get("_dispatch_record"), dict)
                else None
            )
            if dispatch_record:
                record_rfq = dispatch_record.get("rfq_id")
                record_supplier = dispatch_record.get("supplier_id")
                if record_rfq and processed_payload.get("rfq_id") is None:
                    processed_payload["rfq_id"] = record_rfq
                    if isinstance(processed, dict) and processed.get("rfq_id") is None:
                        processed["rfq_id"] = record_rfq
                if record_supplier and processed_payload.get("supplier_id") is None:
                    processed_payload["supplier_id"] = record_supplier
                    if isinstance(processed, dict) and processed.get("supplier_id") is None:
                        processed["supplier_id"] = record_supplier
            original_rfq = processed_payload.get("rfq_id") if processed_payload else None
            rfq_extracted = (
                self._normalise_rfq_value(original_rfq) if original_rfq else None
            )
            if target_rfq_normalised:
                rfq_match = rfq_extracted == target_rfq_normalised
            else:
                rfq_match = bool(rfq_extracted)

            if match_filters:
                self._apply_filter_defaults(processed_payload, match_filters)
                message_match = self._matches_filters(processed_payload, match_filters)
            was_processed = True

            canonical_key = self._ensure_s3_mapping(s3_key, processed_payload.get("rfq_id"))
            if canonical_key:
                processed_payload["canonical_s3_key"] = canonical_key
                processed["canonical_s3_key"] = canonical_key
                if target_rfq_normalised:
                    self._rfq_index_hits[target_rfq_normalised] = canonical_key

            log_s3_key = canonical_key or s3_key
            if log_s3_key and not processed_payload.get("s3_key"):
                processed_payload["s3_key"] = log_s3_key
            if etag and not processed_payload.get("etag"):
                processed_payload["etag"] = etag
            if size_bytes is not None and not processed_payload.get("size_bytes"):
                processed_payload["size_bytes"] = size_bytes

            canonical_rfq_full = None
            try:
                if processed_payload.get("rfq_id"):
                    canonical_rfq_full = _canon_id(str(processed_payload.get("rfq_id")))
            except Exception:
                canonical_rfq_full = None
            header_candidate = message.get("rfq_id_header")
            match_source = "unknown"
            header_tail = (
                self._normalise_rfq_value(header_candidate)
                if isinstance(header_candidate, str)
                else None
            )
            if canonical_rfq_full and header_tail and header_tail == rfq_extracted:
                match_source = "header"
            else:
                subject_candidate = (
                    processed_payload.get("subject") or message.get("subject")
                )
                body_candidate = (
                    processed_payload.get("message_body") or message.get("body")
                )
                if (
                    match_source == "unknown"
                    and canonical_rfq_full
                    and subject_candidate
                    and canonical_rfq_full in _norm(str(subject_candidate)).upper()
                ):
                    match_source = "subject"
                if (
                    match_source == "unknown"
                    and canonical_rfq_full
                    and body_candidate
                    and canonical_rfq_full in _norm(str(body_candidate)).upper()
                ):
                    match_source = "body"
            if match_source == "unknown" and dispatch_record:
                record_source = dispatch_record.get("match_source")
                if isinstance(record_source, str) and record_source:
                    match_source = record_source
                else:
                    match_source = "dispatch"
            if match_source == "unknown" and canonical_rfq_full:
                match_source = "body"

            processed_payload["matched_via"] = match_source
            processed_payload.setdefault("mailbox", self.mailbox_address)

            logger.info(
                "rfq_email_processed mailbox=%s rfq_id=%s supplier_id=%s s3_key=%s etag=%s size_bytes=%s price=%s lead_time=%s matched_via=%s",
                self.mailbox_address,
                processed_payload.get("rfq_id"),
                processed_payload.get("supplier_id"),
                log_s3_key,
                etag or "",
                size_bytes if size_bytes is not None else "unknown",
                processed_payload.get("price"),
                processed_payload.get("lead_time"),
                match_source,
            )

            metadata = {
                "rfq_id": processed_payload.get("rfq_id") if processed_payload else None,
                "supplier_id": processed_payload.get("supplier_id") if processed_payload else None,
                "workflow_id": processed_payload.get("workflow_id") if processed_payload else None,
                "related_rfq_ids": processed_payload.get("related_rfq_ids") if processed_payload else None,
                "processed_at": datetime.now(timezone.utc).isoformat(),
                "status": "processed",
                "payload": processed_payload,
            }
            run_identifier = processed_payload.get("dispatch_run_id")
            if run_identifier:
                metadata["dispatch_run_id"] = run_identifier
        else:
            logger.warning(
                "Skipped message %s for mailbox %s: %s",
                message_id,
                self.mailbox_address,
                reason or "unknown",
            )
            metadata = {
                "processed_at": datetime.now(timezone.utc).isoformat(),
                "status": "skipped",
                "reason": reason or "unknown",
            }

        if self.state_store and reason != "processing_error":
            self.state_store.add(message_id, metadata)

        if was_processed and processed_payload:
            rfq_id = processed_payload.get("rfq_id")
            self._record_processed_in_registry(bucket, s3_key, etag, rfq_id)

        matched = bool(message_match)
        should_stop = False

        include_payload = False
        if processed_payload:
            if not match_filters or matched or (target_rfq_normalised and rfq_match):
                include_payload = True

        if include_payload and effective_limit != 0:
            results.append(processed_payload)
            if (
                effective_limit is not None
                and effective_limit != 0
                and len(results) >= effective_limit
            ):
                should_stop = True

        # Stop conditions: either a filter match or an RFQ match should stop polling
        if matched:
            should_stop = True
            logger.debug(
                "Stopping poll once after matching filters for message %s",
                message_id,
            )
        elif rfq_match and not match_filters:
            # Only stop early on bare RFQ matches when no additional filters were supplied.
            should_stop = True
            logger.debug(
                "Stopping poll after RFQ match for message %s with no additional filters",
                message_id,
            )

        return matched, should_stop, bool(rfq_match), was_processed


    def _record_processed_payload(
        self, message_id: str, payload: Dict[str, object]
    ) -> Dict[str, object]:
        """Persist processed payload snapshots for future filter matches."""

        snapshot = deepcopy(payload)
        if "message_id" not in snapshot:
            snapshot["message_id"] = message_id
        self._processed_cache[message_id] = snapshot
        while len(self._processed_cache) > self._processed_cache_limit:
            self._processed_cache.popitem(last=False)
        return deepcopy(snapshot)

    def watch(
        self,
        *,
        interval: Optional[int] = None,
        limit: Optional[int] = None,
        stop_after: Optional[int] = None,
        timeout_seconds: Optional[int] = 900,
    ) -> int:
        """Continuously poll for messages until ``stop_after`` iterations."""

        iterations = 0
        processed_total = 0
        poll_delay = self.poll_interval_seconds if interval is None else max(interval, 1)
        start_time = time.time()
        while True:
            batch = self.poll_once(limit=limit)
            processed_total += len(batch)
            iterations += 1
            logger.info(
                "Email watcher iteration %d processed %d message(s); total processed=%d",
                iterations,
                len(batch),
                processed_total,
            )
            if batch:
                logger.info(
                    "Email watcher exiting after processing %d new message(s) in iteration %d",
                    len(batch),
                    iterations,
                )
                break
            if stop_after is not None and iterations >= stop_after:
                break
            if timeout_seconds is not None and timeout_seconds > 0:
                elapsed = time.time() - start_time
                if elapsed >= timeout_seconds:
                    logger.info(
                        "Email watcher reached timeout after %.1f seconds without new messages",
                        elapsed,
                    )
                    break
            time.sleep(poll_delay)
        return processed_total

    # ------------------------------------------------------------------
    # Internal helpers
    # ------------------------------------------------------------------
    def peek_recent_messages(self, limit: int = 3) -> List[Dict[str, object]]:
        """Return a non-destructive preview of the most recent inbound emails."""

        try:
            limit_int = max(0, int(limit))
        except Exception:
            limit_int = 3

        if limit_int == 0:
            return []

        if self._custom_loader is not None:
            messages = self._custom_loader(limit_int)
        else:
            messages = self._load_messages(limit_int, mark_seen=False, prefixes=None)

        preview: List[Dict[str, object]] = []
        for message in messages[:limit_int]:
            body = str(message.get("body") or "")
            snippet = re.sub(r"\s+", " ", body).strip()
            preview.append(
                {
                    "id": message.get("id"),
                    "subject": message.get("subject"),
                    "from": message.get("from"),
                    "rfq_id": message.get("rfq_id"),
                    "received_at": message.get("received_at"),
                    "snippet": snippet[:160],
                }
            )
        return preview

    # ------------------------------------------------------------------
    # Database bootstrapping helpers
    # ------------------------------------------------------------------
    def _ensure_negotiation_tables(self) -> None:
        get_conn = getattr(self.agent_nick, "get_db_connection", None)
        if not callable(get_conn):
            return

        try:
            with get_conn() as conn:
                with conn.cursor() as cur:
                    cur.execute(
                        """
                        CREATE TABLE IF NOT EXISTS proc.rfq_targets (
                            rfq_id TEXT NOT NULL,
                            supplier_id TEXT,
                            target_price NUMERIC(18, 2),
                            negotiation_round INTEGER NOT NULL DEFAULT 1,
                            notes TEXT,
                            created_on TIMESTAMPTZ NOT NULL DEFAULT NOW(),
                            updated_on TIMESTAMPTZ NOT NULL DEFAULT NOW(),
                            CONSTRAINT rfq_targets_pk PRIMARY KEY (rfq_id, negotiation_round)
                        )
                        """
                    )
                    cur.execute(
                        """
                        CREATE TABLE IF NOT EXISTS proc.negotiation_sessions (
                            rfq_id TEXT NOT NULL,
                            supplier_id TEXT NOT NULL,
                            round INTEGER NOT NULL,
                            counter_offer NUMERIC(18, 2),
                            created_on TIMESTAMPTZ NOT NULL DEFAULT NOW(),
                            CONSTRAINT negotiation_sessions_pk PRIMARY KEY (rfq_id, supplier_id, round)
                        )
                        """
                    )
                    cur.execute(
                        """
                        CREATE INDEX IF NOT EXISTS negotiation_sessions_rfq_supplier_idx
                            ON proc.negotiation_sessions (rfq_id, supplier_id)
                        """
                    )
                    cur.execute(
                        """
                        CREATE TABLE IF NOT EXISTS proc.negotiation_session_state (
                            rfq_id TEXT NOT NULL,
                            supplier_id TEXT NOT NULL,
                            supplier_reply_count INTEGER NOT NULL DEFAULT 0,
                            current_round INTEGER NOT NULL DEFAULT 1,
                            status TEXT NOT NULL DEFAULT 'ACTIVE',
                            awaiting_response BOOLEAN NOT NULL DEFAULT FALSE,
                            last_supplier_msg_id TEXT,
                            last_agent_msg_id TEXT,
                            last_email_sent_at TIMESTAMPTZ,
                            base_subject TEXT,
                            initial_body TEXT,
                            updated_on TIMESTAMPTZ NOT NULL DEFAULT NOW(),
                            CONSTRAINT negotiation_session_state_pk PRIMARY KEY (rfq_id, supplier_id)
                        )
                        """
                    )
                    cur.execute(
                        "ALTER TABLE proc.negotiation_session_state ADD COLUMN IF NOT EXISTS base_subject TEXT"
                    )
                    cur.execute(
                        "ALTER TABLE proc.negotiation_session_state ADD COLUMN IF NOT EXISTS initial_body TEXT"
                    )
                    cur.execute(
                        """
                        CREATE INDEX IF NOT EXISTS negotiation_session_state_status_idx
                            ON proc.negotiation_session_state (status)
                        """
                    )
                conn.commit()
        except Exception:
            logger.exception("Failed to ensure negotiation support tables exist")

    def _load_negotiation_state(
        self, rfq_id: Optional[str], supplier_id: Optional[str]
    ) -> tuple[bool, Optional[str]]:
        if not rfq_id or not supplier_id:
            return False, None
        get_conn = getattr(self.agent_nick, "get_db_connection", None)
        if not callable(get_conn):
            return False, None
        try:
            with get_conn() as conn:
                with conn.cursor() as cur:
                    cur.execute(
                        """
                        SELECT awaiting_response, last_supplier_msg_id
                          FROM proc.negotiation_session_state
                         WHERE rfq_id = %s AND supplier_id = %s
                        """,
                        (rfq_id, supplier_id),
                    )
                    row = cur.fetchone()
                    if not row:
                        return False, None
                    awaiting = bool(row[0])
                    last_msg = row[1] if len(row) > 1 else None
                    if isinstance(last_msg, memoryview):
                        last_msg = last_msg.tobytes()
                    if isinstance(last_msg, (bytes, bytearray)):
                        try:
                            last_msg = last_msg.decode("utf-8", errors="ignore")
                        except Exception:
                            last_msg = str(last_msg)
                    return awaiting, last_msg
        except Exception:
            logger.exception(
                "Failed to load negotiation state for rfq %s supplier %s",
                rfq_id,
                supplier_id,
            )
        return False, None

    def _ensure_processed_registry_table(self) -> None:
        get_conn = getattr(self.agent_nick, "get_db_connection", None)
        if not callable(get_conn):
            return

        try:
            with get_conn() as conn:
                with conn.cursor() as cur:
                    cur.execute(
                        """
                        CREATE TABLE IF NOT EXISTS proc.processed_emails (
                            bucket TEXT NOT NULL,
                            key TEXT NOT NULL,
                            etag TEXT NOT NULL DEFAULT '',
                            rfq_id TEXT,
                            processed_at TIMESTAMPTZ NOT NULL DEFAULT NOW()
                        )
                        """
                    )
                    cur.execute(
                        """
                        ALTER TABLE proc.processed_emails
                            ALTER COLUMN etag SET DEFAULT ''
                        """
                    )
                    cur.execute(
                        """
                        CREATE UNIQUE INDEX IF NOT EXISTS processed_emails_bucket_key_etag_uidx
                            ON proc.processed_emails (bucket, key, etag)
                        """
                    )
                    cur.execute(
                        """
                        CREATE INDEX IF NOT EXISTS processed_emails_rfq_ts_idx
                            ON proc.processed_emails (rfq_id, processed_at DESC)
                        """
                    )
                    cur.execute(
                        """
                        CREATE INDEX IF NOT EXISTS processed_emails_rfq_key_idx
                            ON proc.processed_emails (rfq_id, key)
                        """
                    )
                conn.commit()
        except Exception:
            logger.exception("Failed to ensure processed email registry table exists")

    def _ensure_draft_rfq_email_constraints(self) -> None:
        get_conn = getattr(self.agent_nick, "get_db_connection", None)
        if not callable(get_conn):
            return

        try:
            with get_conn() as conn:
                success = True
                with conn.cursor() as cur:
                    try:
                        cur.execute(
                            """
                            ALTER TABLE proc.draft_rfq_emails
                                ADD CONSTRAINT draft_rfq_emails_rfq_id_uk UNIQUE (rfq_id)
                            """
                        )
                    except Exception as exc:  # pragma: no cover - defensive
                        success = False
                        if psycopg2_errors and isinstance(
                            exc, getattr(psycopg2_errors, "DuplicateObject", ())
                        ):
                            conn.rollback()
                        elif psycopg2_errors and isinstance(
                            exc, getattr(psycopg2_errors, "UniqueViolation", ())
                        ):
                            logger.warning(
                                "Duplicate RFQ identifiers detected while enforcing uniqueness"
                            )
                            conn.rollback()
                        else:
                            conn.rollback()
                            raise
                if success:
                    conn.commit()
        except Exception:
            logger.exception(
                "Failed to ensure unique constraint on proc.draft_rfq_emails"
            )

    def _ensure_email_watcher_watermarks_table(self) -> None:
        get_conn = getattr(self.agent_nick, "get_db_connection", None)
        if not callable(get_conn):
            return

        try:
            with get_conn() as conn:
                with conn.cursor() as cur:
                    cur.execute(
                        """
                        CREATE TABLE IF NOT EXISTS proc.email_watcher_watermarks (
                            mailbox TEXT NOT NULL,
                            prefix  TEXT NOT NULL,
                            ts      TIMESTAMPTZ NOT NULL,
                            key     TEXT NOT NULL,
                            PRIMARY KEY (mailbox, prefix)
                        )
                        """
                    )
                conn.commit()
        except Exception:
            logger.exception("Failed to ensure email watcher watermark table exists")

    def _is_processed_in_registry(
        self,
        bucket: Optional[str],
        key: Optional[str],
        etag: Optional[str],
    ) -> bool:
        if not bucket or not key:
            return False

        get_conn = getattr(self.agent_nick, "get_db_connection", None)
        if not callable(get_conn):
            return False

        try:
            with get_conn() as conn:
                with conn.cursor() as cur:
                    cur.execute(
                        """
                        SELECT 1
                        FROM proc.processed_emails
                        WHERE bucket = %s AND key = %s AND etag = COALESCE(%s, '')
                        LIMIT 1
                        """,
                        (bucket, key, etag or ""),
                    )
                    row = cur.fetchone()
                    return bool(row)
        except Exception:
            logger.exception("Failed to check processed email registry for %s", key)
        return False

    def _lookup_rfq_hit_pg(self, rfq_id_norm: str) -> Optional[Dict[str, str]]:
        tail = self._normalise_rfq_value(rfq_id_norm)
        if not tail:
            return None
        get_conn = getattr(self.agent_nick, "get_db_connection", None)
        if not callable(get_conn):
            return None
        try:
            with get_conn() as conn:
                with conn.cursor() as cur:
                    cur.execute(
                        """
                        SELECT rfq_id, key, processed_at
                        FROM proc.processed_emails
                        WHERE RIGHT(REGEXP_REPLACE(UPPER(rfq_id), '[^A-Z0-9]', '', 'g'), 8) = %s
                        ORDER BY processed_at DESC
                        LIMIT 1
                        """,
                        (tail.upper(),),
                    )
                    row = cur.fetchone()
                    if not row:
                        return None
                    return {
                        "rfq_id": row[0],
                        "key": row[1],
                        "processed_at": row[2].isoformat(),
                    }
        except Exception:
            logger.exception("RFQ index lookup failed for %s", rfq_id_norm)
            return None

    def _load_watermark(self) -> None:
        if not self._prefixes:
            return

        get_conn = getattr(self.agent_nick, "get_db_connection", None)
        if not callable(get_conn):
            return

        prefix = self._prefixes[0]
        try:
            with get_conn() as conn:
                with conn.cursor() as cur:
                    cur.execute(
                        """
                        SELECT ts, key
                        FROM proc.email_watcher_watermarks
                        WHERE mailbox = %s AND prefix = %s
                        """,
                        (self.mailbox_address, prefix),
                    )
                    row = cur.fetchone()
                    if not row:
                        return
                    ts_value, key_value = row
                    self._last_watermark_ts = ts_value
                    self._last_watermark_key = str(key_value or "")
        except Exception:
            logger.exception(
                "Failed to load email watcher watermark for mailbox %s",
                self.mailbox_address,
            )

    def _store_watermark(self) -> None:
        if self._last_watermark_ts is None or not self._prefixes:
            return

        get_conn = getattr(self.agent_nick, "get_db_connection", None)
        if not callable(get_conn):
            return

        prefix = self._prefixes[0]
        try:
            with get_conn() as conn:
                with conn.cursor() as cur:
                    cur.execute(
                        """
                        INSERT INTO proc.email_watcher_watermarks (mailbox, prefix, ts, key)
                        VALUES (%s, %s, %s, %s)
                        ON CONFLICT (mailbox, prefix)
                        DO UPDATE SET ts = EXCLUDED.ts, key = EXCLUDED.key
                        """,
                        (
                            self.mailbox_address,
                            prefix,
                            self._last_watermark_ts,
                            self._last_watermark_key,
                        ),
                    )
                conn.commit()
        except Exception:
            logger.exception(
                "Failed to persist email watcher watermark for mailbox %s",
                self.mailbox_address,
            )

    def _record_processed_in_registry(
        self,
        bucket: Optional[str],
        key: Optional[str],
        etag: Optional[str],
        rfq_id: Optional[str],
    ) -> None:
        if not bucket or not key:
            return

        get_conn = getattr(self.agent_nick, "get_db_connection", None)
        if not callable(get_conn):
            return

        try:
            with get_conn() as conn:
                with conn.cursor() as cur:
                    cur.execute(
                        """
                        INSERT INTO proc.processed_emails (bucket, key, etag, rfq_id, processed_at)
                        VALUES (%s, %s, COALESCE(%s, ''), %s, NOW())
                        ON CONFLICT (bucket, key, etag)
                        DO UPDATE SET rfq_id = EXCLUDED.rfq_id, processed_at = NOW()
                        """,
                        (bucket, key, etag or "", rfq_id),
                    )
                conn.commit()
        except Exception:
            logger.exception("Failed to record processed email %s in registry", key)

    def _process_message(self, message: Dict[str, object]) -> tuple[Optional[Dict[str, object]], Optional[str]]:
        subject = str(message.get("subject", ""))
        body = str(message.get("body", ""))
        subject_normalised = _norm(subject)
        body_normalised = _norm(body)
        from_address = str(message.get("from", ""))
        rfq_candidates: List[str] = []
        tail_supplier_map: Dict[str, Optional[str]] = {}
        raw_rfq = message.get("rfq_id")
        if isinstance(raw_rfq, str) and raw_rfq.strip():
            rfq_candidates.append(raw_rfq)
        elif isinstance(raw_rfq, (list, tuple, set)):
            for entry in raw_rfq:
                if isinstance(entry, str) and entry.strip():
                    rfq_candidates.append(entry)

        extracted_candidates = self._extract_rfq_ids(
            f"{subject_normalised} {body_normalised}",
            raw_subject=subject,
            normalised_subject=subject_normalised,
        )
        rfq_candidates.extend(extracted_candidates)

        metadata_candidates = self._rfq_candidates_from_metadata(message)
        for candidate, supplier_hint in metadata_candidates:
            if candidate not in rfq_candidates:
                rfq_candidates.append(candidate)
            canonical_hint = self._canonical_rfq(candidate)
            if canonical_hint and supplier_hint and canonical_hint not in tail_supplier_map:
                tail_supplier_map[canonical_hint] = supplier_hint

        if not rfq_candidates:
            thread_match = self._resolve_rfq_from_thread_headers(message)
            if thread_match:
                rfq_value, supplier_hint = thread_match
                if rfq_value not in rfq_candidates:
                    rfq_candidates.append(rfq_value)
                if supplier_hint:
                    canonical_hint = self._canonical_rfq(rfq_value)
                    if canonical_hint and canonical_hint not in tail_supplier_map:
                        tail_supplier_map[canonical_hint] = supplier_hint

        canonical_map: Dict[str, str] = {}
        ordered_canonicals: List[str] = []
        for candidate in rfq_candidates:
            canonical = self._canonical_rfq(candidate)
            if not canonical or canonical in canonical_map:
                continue
            canonical_map[canonical] = str(candidate)
            ordered_canonicals.append(canonical)

        if not ordered_canonicals:
            search_text = " ".join(
                value
                for value in (subject_normalised, body_normalised)
                if isinstance(value, str)
            )
            for canonical, resolved_value, supplier_hint in self._resolve_rfq_from_tail_tokens(
                search_text, message
            ):
                if canonical in canonical_map:
                    continue
                canonical_map[canonical] = resolved_value
                ordered_canonicals.append(canonical)
                if supplier_hint and canonical not in tail_supplier_map:
                    tail_supplier_map[canonical] = supplier_hint

        if not ordered_canonicals:
            thread_match = self._resolve_rfq_from_thread_headers(message)
            if thread_match:
                rfq_value, supplier_hint = thread_match
                canonical = self._canonical_rfq(rfq_value)
                if canonical and canonical not in canonical_map:
                    canonical_map[canonical] = rfq_value
                    ordered_canonicals.append(canonical)
                    if supplier_hint and canonical not in tail_supplier_map:
                        tail_supplier_map[canonical] = supplier_hint

        if not ordered_canonicals:
            dispatch_resolution = self._resolve_rfq_from_recent_dispatch(message)
            if dispatch_resolution:
                dispatch_rfq, dispatch_supplier, dispatch_record = dispatch_resolution
                canonical = self._canonical_rfq(dispatch_rfq)
                if canonical:
                    if canonical not in canonical_map:
                        canonical_map[canonical] = dispatch_rfq
                        ordered_canonicals.append(canonical)
                    if dispatch_supplier and canonical not in tail_supplier_map:
                        tail_supplier_map[canonical] = dispatch_supplier
                    if dispatch_record:
                        message["_dispatch_record"] = dispatch_record

        if not ordered_canonicals:
            logger.debug("Skipping email without RFQ identifier: %s", subject)
            return None, "missing_rfq_id"

        primary_canonical = ordered_canonicals[0]
        rfq_id = canonical_map[primary_canonical]
        additional_canonicals = ordered_canonicals[1:]
        additional_rfqs = [canonical_map[c] for c in additional_canonicals]

        if not additional_rfqs and len(rfq_candidates) > 1:
            fallback_values: List[str] = []
            fallback_canonicals: List[str] = []
            for candidate in rfq_candidates:
                canonical = self._canonical_rfq(candidate)
                if not canonical or canonical == primary_canonical:
                    continue
                if canonical in fallback_canonicals:
                    continue
                fallback_canonicals.append(canonical)
                fallback_values.append(canonical_map.get(canonical, str(candidate)))
            if fallback_values:
                additional_rfqs = fallback_values
                additional_canonicals = fallback_canonicals

        metadata = self._load_metadata(rfq_id)
        existing_dispatch_record = (
            message.get("_dispatch_record")
            if isinstance(message.get("_dispatch_record"), dict)
            else None
        )
        canonical_rfq_id = metadata.get("canonical_rfq_id")
        if canonical_rfq_id:
            rfq_id = str(canonical_rfq_id)
        dispatch_record = metadata.get("dispatch_record")
        if isinstance(dispatch_record, dict) and existing_dispatch_record:
            for key in ("match_source", "matched_tokens", "matched_domains"):
                if key in existing_dispatch_record and key not in dispatch_record:
                    dispatch_record[key] = existing_dispatch_record[key]
        supplier_id = metadata.get("supplier_id") or message.get("supplier_id")
        if dispatch_record:
            message["_dispatch_record"] = dispatch_record
            record_supplier = dispatch_record.get("supplier_id")
            if record_supplier:
                supplier_id = record_supplier
                tail_supplier_map.setdefault(primary_canonical, record_supplier)
        if not supplier_id:
            supplier_id = tail_supplier_map.get(primary_canonical)
        target_price = metadata.get("target_price") or message.get("target_price")
        negotiation_round = metadata.get("round") or message.get("round") or 1

        workflow_id = metadata.get("workflow_id")
        dispatch_payload = metadata.get("dispatch_payload")
        action_payload = metadata.get("action_payload")
        if not workflow_id and dispatch_payload:
            workflow_id = self._extract_workflow_id_from_payload(dispatch_payload)
        if not workflow_id:
            if action_payload is None:
                action_id = metadata.get("action_id")
                if not action_id and dispatch_payload:
                    action_id = self._extract_action_id_from_payload(dispatch_payload)
                    if action_id:
                        metadata["action_id"] = action_id
                if action_id:
                    action_payload = self._load_action_output(action_id)
                    if action_payload:
                        metadata["action_payload"] = action_payload
            if action_payload:
                workflow_id = self._extract_workflow_id_from_payload(action_payload)
        if not workflow_id:
            workflow_id = str(uuid.uuid4())
        metadata.setdefault("workflow_id", workflow_id)

        if target_price is not None:
            try:
                target_price = float(target_price)
            except (TypeError, ValueError):
                logger.warning("Invalid target price '%s' for RFQ %s", target_price, rfq_id)
                target_price = None

        message_identifier = message.get("message_id") or message.get("id")
        processed: Dict[str, object] = {"message_id": message_identifier}
        dispatch_run_id = metadata.get("dispatch_run_id") or message.get("dispatch_run_id")
        if dispatch_run_id:
            processed["dispatch_run_id"] = dispatch_run_id
        if message.get("s3_key"):
            processed["s3_key"] = message.get("s3_key")
        if message.get("_bucket"):
            processed["_bucket"] = message.get("_bucket")

        try:
            get_conn = getattr(self.agent_nick, "get_db_connection", None)
            if callable(get_conn) and rfq_id:
                with get_conn() as conn:
                    headers = message.get("headers") if isinstance(message.get("headers"), dict) else {}
                    in_reply_to_candidate = None
                    references_candidate: Optional[Iterable[str] | str] = None
                    if headers:
                        in_reply_to_candidate = headers.get("In-Reply-To") or headers.get("in-reply-to")
                        references_candidate = headers.get("References") or headers.get("references")
                    in_reply_to_value = message.get("in_reply_to") or in_reply_to_candidate
                    references_value = message.get("references") or references_candidate
                    mark_dispatch_response(
                        conn,
                        rfq_id=rfq_id,
                        in_reply_to=in_reply_to_value,
                        references=references_value,
                        response_message_id=message_identifier,
                        response_metadata={
                            "subject": subject,
                            "from_address": from_address,
                        },
                    )
                    conn.commit()
        except Exception:  # pragma: no cover - best effort
            logger.debug(
                "Failed to reconcile dispatch chain for message %s", message_identifier, exc_info=True
            )

        context = AgentContext(
            workflow_id=workflow_id,
            agent_id="supplier_interaction",
            user_id=self.settings.script_user,
            input_data={
                "subject": subject,
                "message": body,
                "supplier_id": supplier_id,
                "rfq_id": rfq_id,
                "from_address": from_address,
                "target_price": target_price,
                "message_id": message_identifier,
                "s3_key": message.get("s3_key"),
            },
        )

        self._register_workflow_mapping(
            context.workflow_id, [primary_canonical, *additional_canonicals]
        )

        interaction_output = self.supplier_agent.execute(context)
        if interaction_output.status != AgentStatus.SUCCESS:
            error_detail = interaction_output.error
            if not error_detail and isinstance(interaction_output.data, dict):
                error_detail = interaction_output.data.get("error")
            logger.error(
                "Supplier interaction failed for RFQ %s via mailbox %s: %s",
                rfq_id,
                self.mailbox_address,
                error_detail or "unknown_error",
            )
            processed.update(
                {
                    "rfq_id": rfq_id,
                    "supplier_id": supplier_id,
                    "subject": subject,
                    "from_address": from_address,
                    "message_body": body,
                    "target_price": target_price,
                    "workflow_id": context.workflow_id,
                    "related_rfq_ids": additional_rfqs,
                    "negotiation_triggered": False,
                    "supplier_status": interaction_output.status.value,
                    "negotiation_status": None,
                    "supplier_output": interaction_output.data,
                    "negotiation_output": None,
                    "error": error_detail,
                }
            )
            return processed, "supplier_interaction_failed"
        negotiation_output: Optional[AgentOutput] = None
        triggered = False
        negotiation_job: Optional[Dict[str, object]] = None

        if (
            self.enable_negotiation
            and target_price is not None
            and interaction_output.status == AgentStatus.SUCCESS
            and "NegotiationAgent" in (interaction_output.next_agents or [])
            and self.negotiation_agent is not None
        ):
            awaiting_state, last_supplier_msg = self._load_negotiation_state(rfq_id, supplier_id)
            message_token = processed.get("message_id")
            message_key = str(message_token) if message_token else None
            last_key = str(last_supplier_msg) if last_supplier_msg else None
            if awaiting_state and (message_key is None or message_key == last_key):
                logger.info(
                    "Negotiation paused for RFQ %s – awaiting supplier response before counter.",
                    rfq_id,
                )
            else:
                current_offer = interaction_output.data.get("price")
                negotiation_context = AgentContext(
                    workflow_id=context.workflow_id,
                    agent_id="NegotiationAgent",
                    user_id=context.user_id,
                    input_data={
                        "supplier": supplier_id,
                        "current_offer": current_offer,
                        "target_price": target_price,
                        "rfq_id": rfq_id,
                        "round": negotiation_round,
                        "message_id": message_token,
                        "from_address": from_address,
                        "supplier_message": interaction_output.data.get("response_text"),
                    },
                    parent_agent=context.agent_id,
                    routing_history=list(context.routing_history),
                )
                negotiation_job = {
                    "context": negotiation_context,
                    "rfq_id": rfq_id,
                    "round": negotiation_round,
                    "supplier_id": supplier_id,
                }

        processed.update(
            {
                "rfq_id": rfq_id,
                "supplier_id": supplier_id,
                "subject": subject,
                "from_address": from_address,
                "message_body": body,
                "price": interaction_output.data.get("price"),
                "lead_time": interaction_output.data.get("lead_time"),
                "target_price": target_price,
                "negotiation_triggered": triggered,
                "supplier_status": interaction_output.status.value,
                "negotiation_status": negotiation_output.status.value if negotiation_output else None,
                "supplier_output": interaction_output.data,
                "negotiation_output": negotiation_output.data if negotiation_output else None,
                "workflow_id": context.workflow_id,
                "related_rfq_ids": additional_rfqs,
            }
        )
        processed.setdefault("negotiation_triggered", False)
        processed.setdefault("negotiation_status", None)
        processed.setdefault("negotiation_output", None)

        triggered, negotiation_output = self._register_processed_response(
            context.workflow_id,
            metadata,
            processed,
            negotiation_job,
        )
        if negotiation_output is not None:
            processed["negotiation_status"] = negotiation_output.status.value
            processed["negotiation_output"] = negotiation_output.data
        if triggered:
            processed["negotiation_triggered"] = True

        self._remember_rfq_tail(rfq_id, supplier_id)
        for extra in additional_rfqs:
            self._remember_rfq_tail(extra, supplier_id)
        return processed, None

    def _load_metadata(self, rfq_id: str) -> Dict[str, object]:
        if self.metadata_provider is not None:
            try:
                data = self.metadata_provider(rfq_id) or {}
                return dict(data)
            except Exception:  # pragma: no cover - defensive
                logger.exception("metadata provider failed for %s", rfq_id)

        details: Dict[str, object] = {}
        resolved_record = self._resolve_rfq_record(rfq_id)
        canonical_rfq_id: Optional[str] = None
        if resolved_record:
            canonical_rfq_id = resolved_record.get("rfq_id")
            if resolved_record.get("supplier_id"):
                details["supplier_id"] = resolved_record["supplier_id"]

        lookup_rfq_id = canonical_rfq_id or rfq_id
        if canonical_rfq_id:
            details["canonical_rfq_id"] = canonical_rfq_id

        self._remember_rfq_tail(lookup_rfq_id, details.get("supplier_id"))
        try:
            with self.agent_nick.get_db_connection() as conn:  # pragma: no cover - network
                with conn.cursor() as cur:
                    cur.execute(
                        """
                        SELECT supplier_id, supplier_name, rfq_id, sent_on, sent, created_on, updated_on, payload
                        FROM proc.draft_rfq_emails
                        WHERE rfq_id = %s
                        ORDER BY updated_on DESC, created_on DESC
                        LIMIT 1
                        """,
                        (lookup_rfq_id,),
                    )
                    row = cur.fetchone()
                    if row:
                        (
                            draft_supplier_id,
                            draft_supplier_name,
                            draft_rfq_id,
                            draft_sent_on,
                            draft_sent_flag,
                            draft_created_on,
                            draft_updated_on,
                            draft_payload,
                        ) = row
                        dispatch_record = {
                            "supplier_id": draft_supplier_id,
                            "supplier_name": draft_supplier_name,
                            "rfq_id": draft_rfq_id,
                            "sent_on": draft_sent_on,
                            "sent": bool(draft_sent_flag),
                            "created_on": draft_created_on,
                            "updated_on": draft_updated_on,
                        }
                        dispatch_payload = self._safe_parse_json(draft_payload)
                        if dispatch_payload:
                            dispatch_record["payload"] = dispatch_payload
                            details["dispatch_payload"] = dispatch_payload
                            run_identifier = (
                                dispatch_payload.get("dispatch_run_id")
                                or dispatch_payload.get("run_id")
                            )
                            if not run_identifier:
                                meta_block = dispatch_payload.get("dispatch_metadata")
                                if isinstance(meta_block, dict):
                                    run_identifier = (
                                        meta_block.get("run_id")
                                        or meta_block.get("dispatch_run_id")
                                        or meta_block.get("dispatch_token")
                                    )
                            if run_identifier:
                                details["dispatch_run_id"] = run_identifier
                                dispatch_record["run_id"] = run_identifier
                            action_identifier = self._extract_action_id_from_payload(
                                dispatch_payload
                            )
                            if action_identifier and not details.get("action_id"):
                                details["action_id"] = action_identifier
                            workflow_hint = self._extract_workflow_id_from_payload(
                                dispatch_payload
                            )
                            if workflow_hint and not details.get("workflow_id"):
                                details["workflow_id"] = workflow_hint
                            expected_hint = self._coerce_int_value(
                                dispatch_payload.get("expected_supplier_count")
                            )
                            if expected_hint is not None:
                                details.setdefault("expected_supplier_count", expected_hint)
                        details["dispatch_record"] = dispatch_record
                        if draft_supplier_name and not details.get("supplier_name"):
                            details["supplier_name"] = draft_supplier_name
                        if draft_supplier_id:
                            if details.get("supplier_id") not in (draft_supplier_id, None):
                                logger.debug(
                                    "Overriding supplier %s with dispatch supplier %s for RFQ %s",
                                    details.get("supplier_id"),
                                    draft_supplier_id,
                                    lookup_rfq_id,
                                )
                            details["supplier_id"] = draft_supplier_id
                        elif "supplier_id" not in details:
                            details["supplier_id"] = None

                    # Attempt to retrieve negotiation targets when the table exists.
                    try:
                        cur.execute(
                            "SELECT target_price, negotiation_round FROM proc.rfq_targets WHERE rfq_id = %s ORDER BY updated_on DESC LIMIT 1",
                            (lookup_rfq_id,),
                        )
                        row = cur.fetchone()
                        if row:
                            if row[0] is not None:
                                details["target_price"] = float(row[0])
                            if len(row) > 1 and row[1] is not None:
                                details["round"] = int(row[1])
                    except Exception as exc:
                        # Reset the transaction so that subsequent queries remain usable even
                        # when the rfq_targets table is absent (older schemas) or another
                        # transient issue occurs.
                        try:
                            conn.rollback()
                        except Exception:  # pragma: no cover - defensive
                            logger.debug("Rollback failed after rfq target lookup for %s", rfq_id)

                        if psycopg2_errors and isinstance(exc, psycopg2_errors.UndefinedTable):
                            logger.debug(
                                "RFQ targets table missing; skipping direct target metadata for %s",
                                rfq_id,
                            )
                        else:
                            logger.exception("Failed to load rfq_targets metadata for %s", rfq_id)

                        # Fallback to any historic negotiation sessions to estimate the round.
                        with conn.cursor() as fallback_cur:
                            fallback_cur.execute(
                                "SELECT COALESCE(MAX(round), 0) + 1 FROM proc.negotiation_sessions WHERE rfq_id = %s",
                                (lookup_rfq_id,),
                            )
                            row = fallback_cur.fetchone()
                            if row and row[0]:
                                details.setdefault("round", int(row[0]))
        except Exception:
            logger.exception("Failed to load RFQ metadata for %s", rfq_id)

        return details

    @staticmethod
    def _safe_parse_json(value: object) -> Optional[Dict[str, object]]:
        if value in (None, ""):
            return None
        if isinstance(value, dict):
            return dict(value)
        if isinstance(value, str):
            try:
                parsed = json.loads(value)
            except Exception:
                logger.debug("Failed to parse JSON payload", exc_info=True)
                return None
            return parsed if isinstance(parsed, dict) else None
        return None

    @staticmethod
    def _coerce_int_value(value: object) -> Optional[int]:
        if isinstance(value, bool):
            return int(value) if value else None
        if isinstance(value, (int, float)):
            candidate = int(value)
            return candidate if candidate >= 0 else None
        if isinstance(value, str):
            text = value.strip()
            if not text:
                return None
            try:
                parsed = float(text)
            except Exception:
                return None
            candidate = int(parsed)
            return candidate if candidate >= 0 else None
        return None

    @staticmethod
    def _extract_action_id_from_payload(
        payload: Optional[Dict[str, object]]
    ) -> Optional[str]:
        if not isinstance(payload, dict):
            return None
        for key in ("action_id", "draft_action_id", "email_action_id"):
            value = payload.get(key)
            if isinstance(value, str) and value.strip():
                return value.strip()
        metadata = payload.get("metadata")
        if isinstance(metadata, dict):
            for key in ("action_id", "draft_action_id", "email_action_id"):
                value = metadata.get(key)
                if isinstance(value, str) and value.strip():
                    return value.strip()
        return None

    @staticmethod
    def _extract_workflow_id_from_payload(
        payload: Optional[Dict[str, object]]
    ) -> Optional[str]:
        if not isinstance(payload, dict):
            return None

        def _collect_candidates(container: Dict[str, object]) -> List[Optional[str]]:
            candidates: List[Optional[str]] = []
            keys = ("workflow_id", "workflowId", "workflow")
            for key in keys:
                candidates.append(container.get(key))
            return candidates

        candidates = _collect_candidates(payload)

        metadata = payload.get("metadata")
        if isinstance(metadata, dict):
            candidates.extend(_collect_candidates(metadata))

        for field in ("input", "input_data", "context", "source_data", "process_details"):
            section = payload.get(field)
            if isinstance(section, dict):
                candidates.extend(_collect_candidates(section))

        drafts = payload.get("drafts")
        if isinstance(drafts, list):
            for draft in drafts:
                if not isinstance(draft, dict):
                    continue
                candidates.extend(_collect_candidates(draft))
                draft_meta = draft.get("metadata")
                if isinstance(draft_meta, dict):
                    candidates.extend(_collect_candidates(draft_meta))

        dispatch_record = payload.get("dispatch_record")
        if isinstance(dispatch_record, dict):
            candidates.extend(_collect_candidates(dispatch_record))

        for candidate in candidates:
            if isinstance(candidate, str):
                text = candidate.strip()
                if text:
                    return text
        return None

    def _load_action_output(self, action_id: Optional[str]) -> Dict[str, object]:
        if not action_id:
            return {}
        cached = self._action_payload_cache.get(action_id)
        if cached is not None:
            return cached

        get_conn = getattr(self.agent_nick, "get_db_connection", None)
        if not callable(get_conn):
            return {}

        try:
            with get_conn() as conn:
                with conn.cursor() as cur:
                    cur.execute(
                        "SELECT process_output FROM proc.action WHERE action_id = %s",
                        (action_id,),
                    )
                    row = cur.fetchone()
        except Exception:
            logger.debug(
                "Failed to load action payload for %s", action_id, exc_info=True
            )
            payload = {}
        else:
            payload = self._safe_parse_json(row[0]) if row and row[0] else {}
            if payload is None:
                payload = {}

        self._action_payload_cache[action_id] = payload
        return payload

    def _derive_expected_supplier_count(
        self,
        metadata: Optional[Dict[str, object]],
        action_payload: Optional[Dict[str, object]] = None,
    ) -> Optional[int]:
        sources: List[Dict[str, object]] = []
        if isinstance(metadata, dict):
            sources.append(metadata)
            dispatch_payload = metadata.get("dispatch_payload")
            if isinstance(dispatch_payload, dict):
                sources.append(dispatch_payload)
                meta_payload = dispatch_payload.get("metadata")
                if isinstance(meta_payload, dict):
                    sources.append(meta_payload)
            dispatch_record = metadata.get("dispatch_record")
            if isinstance(dispatch_record, dict):
                record_payload = dispatch_record.get("payload")
                if isinstance(record_payload, dict):
                    sources.append(record_payload)
        if isinstance(action_payload, dict):
            sources.append(action_payload)
            action_meta = action_payload.get("metadata")
            if isinstance(action_meta, dict):
                sources.append(action_meta)

        for source in sources:
            for key in (
                "expected_supplier_count",
                "expected_suppliers",
                "total_suppliers",
                "supplier_total",
                "supplier_count",
            ):
                candidate = self._coerce_int_value(source.get(key))
                if candidate is not None and candidate > 0:
                    return candidate

        for source in sources:
            drafts = source.get("drafts")
            if isinstance(drafts, list) and drafts:
                suppliers: Set[str] = set()
                for draft in drafts:
                    if not isinstance(draft, dict):
                        continue
                    supplier_id = draft.get("supplier_id")
                    if supplier_id:
                        suppliers.add(str(supplier_id))
                if suppliers:
                    return len(suppliers)
                valid_drafts = [draft for draft in drafts if isinstance(draft, dict)]
                if valid_drafts:
                    return len(valid_drafts)

        return None

    def _ensure_workflow_expectations(
        self,
        workflow_id: Optional[str],
        metadata: Dict[str, object],
        *,
        group_key: Optional[str] = None,
    ) -> Optional[int]:
        workflow_key = self._normalise_workflow_key(workflow_id)
        tracking_key = group_key or workflow_key
        if not tracking_key:
            return None
        action_payload = metadata.get("action_payload")
        if not action_payload:
            action_id = metadata.get("action_id")
            if not action_id:
                dispatch_payload = metadata.get("dispatch_payload")
                action_id = self._extract_action_id_from_payload(dispatch_payload)
                if action_id:
                    metadata["action_id"] = action_id
            if action_id:
                action_payload = self._load_action_output(action_id)
                if action_payload:
                    metadata["action_payload"] = action_payload
                    workflow_hint = self._extract_workflow_id_from_payload(action_payload)
                    if workflow_hint and not metadata.get("workflow_id"):
                        metadata["workflow_id"] = workflow_hint

        existing_expected = self._workflow_expected_counts.get(tracking_key)
        existing_processed = self._workflow_processed_counts.get(tracking_key)
        expected = self._derive_expected_supplier_count(metadata, action_payload)
        if expected is not None:
            if existing_expected != expected:
                self._workflow_expected_counts[tracking_key] = expected
                if existing_processed is None:
                    self._workflow_processed_counts.pop(tracking_key, None)
                else:
                    adjusted = min(existing_processed, expected)
                    if adjusted > 0:
                        self._workflow_processed_counts[tracking_key] = adjusted
                    else:
                        self._workflow_processed_counts.pop(tracking_key, None)
            return expected

        return existing_expected

    def _normalise_workflow_key(self, workflow_id: Optional[str]) -> Optional[str]:
        return self._normalise_filter_value(workflow_id) if workflow_id else None

    def _normalise_group_key(
        self,
        run_id: Optional[object],
        workflow_id: Optional[str],
    ) -> Optional[str]:
        run_candidate = self._normalise_filter_value(run_id) if run_id else None
        if run_candidate:
            return f"run::{run_candidate}"
        workflow_candidate = self._normalise_filter_value(workflow_id) if workflow_id else None
        if workflow_candidate:
            return f"wf::{workflow_candidate}"
        return None

    def _flush_negotiation_jobs(
        self, workflow_key: str, current_processed: Dict[str, object]
    ) -> Tuple[bool, Optional[AgentOutput]]:
        jobs = self._workflow_negotiation_jobs.pop(workflow_key, [])
        self._workflow_processed_counts.pop(workflow_key, None)
        self._workflow_expected_counts.pop(workflow_key, None)
        result: Tuple[bool, Optional[AgentOutput]] = (
            current_processed.get("negotiation_triggered", False),
            None,
        )
        for entry in jobs:
            job = entry.get("job") if isinstance(entry, dict) else None
            processed = entry.get("processed") if isinstance(entry, dict) else None
            if not job or not isinstance(processed, dict):
                continue
            triggered, output = self._execute_negotiation_job(job)
            processed["negotiation_triggered"] = triggered
            processed["negotiation_status"] = (
                output.status.value if output else None
            )
            processed["negotiation_output"] = output.data if output else None
            self._update_processed_snapshot(processed)
            if processed is current_processed:
                result = (triggered, output)
        return result

    def _execute_negotiation_job(
        self, job: Dict[str, object]
    ) -> Tuple[bool, Optional[AgentOutput]]:
        negotiation_agent = self.negotiation_agent
        context = job.get("context")
        if negotiation_agent is None or not isinstance(context, AgentContext):
            return False, None

        negotiation_output = negotiation_agent.execute(context)
        triggered = negotiation_output.status == AgentStatus.SUCCESS
        logger.info(
            "Negotiation triggered for RFQ %s (round %s) via mailbox %s; status=%s",
            job.get("rfq_id"),
            job.get("round"),
            self.mailbox_address,
            negotiation_output.status.value,
        )
        return triggered, negotiation_output

    def _register_processed_response(
        self,
        workflow_id: Optional[str],
        metadata: Dict[str, object],
        processed: Dict[str, object],
        negotiation_job: Optional[Dict[str, object]],
    ) -> Tuple[bool, Optional[AgentOutput]]:
        run_identifier = metadata.get("dispatch_run_id") or processed.get("dispatch_run_id")
        workflow_key = self._normalise_workflow_key(workflow_id)
        group_key = self._normalise_group_key(run_identifier, workflow_id)
        tracking_key = group_key or workflow_key
        default_result: Tuple[bool, Optional[AgentOutput]] = (
            processed.get("negotiation_triggered", False),
            None,
        )

        if tracking_key:
            expected = self._ensure_workflow_expectations(
                workflow_id,
                metadata,
                group_key=group_key,
            )
            if negotiation_job:
                queue = self._workflow_negotiation_jobs.setdefault(tracking_key, [])
                queue.append({"job": negotiation_job, "processed": processed})
            count = self._workflow_processed_counts.get(tracking_key, 0) + 1
            self._workflow_processed_counts[tracking_key] = count
            if expected is None or count >= expected:
                return self._flush_negotiation_jobs(tracking_key, processed)
            return default_result

        if negotiation_job:
            triggered, output = self._execute_negotiation_job(negotiation_job)
            processed["negotiation_triggered"] = triggered
            processed["negotiation_status"] = (
                output.status.value if output else None
            )
            processed["negotiation_output"] = output.data if output else None
            self._update_processed_snapshot(processed)
            return triggered, output

        return default_result

    def _update_processed_snapshot(self, processed: Dict[str, object]) -> None:
        message_id = processed.get("message_id")
        if not isinstance(message_id, str) or not message_id:
            return
        if message_id in self._processed_cache:
            self._processed_cache[message_id] = deepcopy(processed)

    def _get_rfq_candidates_for_tail(self, tail: str) -> List[Dict[str, object]]:
        tail_key = (tail or "").strip().lower()
        if not tail_key:
            return []

        if tail_key in self._rfq_tail_cache:
            return list(self._rfq_tail_cache.get(tail_key, []))

        get_conn = getattr(self.agent_nick, "get_db_connection", None)
        if not callable(get_conn):
            self._rfq_tail_cache[tail_key] = []
            return []

        rows: List[Tuple] = []
        try:
            with get_conn() as conn:
                with conn.cursor() as cur:
                    cur.execute(
                        """
                        SELECT rfq_id, supplier_id
                        FROM proc.draft_rfq_emails
                        WHERE RIGHT(REGEXP_REPLACE(LOWER(rfq_id), '[^a-z0-9]', '', 'g'), 8) = %s
                        ORDER BY updated_on DESC, created_on DESC
                        """,
                        (tail_key,),
                    )
                    fetch_all = getattr(cur, "fetchall", None)
                    if callable(fetch_all):
                        rows = fetch_all()
                    else:  # pragma: no cover - defensive
                        row = cur.fetchone()
                        rows = [row] if row else []
        except Exception:
            logger.exception("Failed to load RFQ records for tail %s", tail_key)
            rows = []

        entries: List[Dict[str, object]] = []
        for row in rows:
            if not row:
                continue
            rfq_value = row[0]
            supplier_value = row[1] if len(row) > 1 else None
            entries.append({"rfq_id": rfq_value, "supplier_id": supplier_value})

        self._rfq_tail_cache[tail_key] = list(entries)
        return entries

    def _resolve_rfq_record(self, rfq_id: str) -> Optional[Dict[str, object]]:
        tail = self._normalise_rfq_value(rfq_id)
        if not tail:
            return None

        candidates = self._get_rfq_candidates_for_tail(tail)
        if not candidates:
            return None

        canonical = _canon_id(rfq_id)
        for entry in candidates:
            stored_id = entry.get("rfq_id")
            if stored_id and _canon_id(str(stored_id)) == canonical:
                return entry

        return candidates[0]

    def _remember_rfq_tail(self, rfq_id: Optional[str], supplier_id: Optional[str]) -> None:
        if not rfq_id:
            return

        tail = self._normalise_rfq_value(rfq_id)
        if not tail:
            return

        entry = {"rfq_id": rfq_id, "supplier_id": supplier_id}
        cached = self._rfq_tail_cache.get(tail)
        if not cached:
            self._rfq_tail_cache[tail] = [entry]
            return

        canonical = _canon_id(rfq_id)
        for idx, existing in enumerate(list(cached)):
            stored_id = existing.get("rfq_id")
            if stored_id and _canon_id(str(stored_id)) == canonical:
                cached[idx] = entry
                break
        else:
            cached.insert(0, entry)
            if len(cached) > 10:
                del cached[10:]

    def _resolve_rfq_from_recent_dispatch(
        self, message: Dict[str, object]
    ) -> Optional[Tuple[str, Optional[str], Optional[Dict[str, object]]]]:
        get_conn = getattr(self.agent_nick, "get_db_connection", None)
        if not callable(get_conn):
            return None

        supplier_candidates: List[str] = []
        supplier_hint = self._normalise_filter_value(message.get("supplier_id"))
        if supplier_hint:
            supplier_candidates.append(supplier_hint)

        email_candidates: List[str] = []
        for key in ("from", "reply_to", "supplier_email"):
            candidate = self._normalise_email(message.get(key))
            if candidate and candidate not in email_candidates:
                email_candidates.append(candidate)

        headers = message.get("headers")
        if isinstance(headers, dict):
            for header_key in (
                "From",
                "from",
                "Reply-To",
                "reply-to",
                "Return-Path",
                "return-path",
            ):
                candidate = self._normalise_email(headers.get(header_key))
                if candidate and candidate not in email_candidates:
                    email_candidates.append(candidate)

        where_clauses: List[str] = []
        params: List[object] = []

        if supplier_candidates:
            where_clauses.append("supplier_id = ANY(%s)")
            params.append(supplier_candidates)

        if email_candidates:
            where_clauses.append("LOWER(COALESCE(recipient_email, '')) = ANY(%s)")
            params.append(email_candidates)

        if where_clauses:
            query = """
                SELECT rfq_id, supplier_id, supplier_name, sent_on, sent, created_on, updated_on
                FROM proc.draft_rfq_emails
                WHERE sent = TRUE AND ({})
                ORDER BY updated_on DESC, created_on DESC
                LIMIT 1
            """.format(" OR ".join(where_clauses))

            try:
                with get_conn() as conn:
                    with conn.cursor() as cur:
                        cur.execute(query, tuple(params))
                        row = cur.fetchone()
            except Exception:
                logger.debug("Failed to resolve RFQ from dispatch history", exc_info=True)
                row = None

            if row:
                (
                    rfq_value,
                    supplier_value,
                    supplier_name,
                    sent_on,
                    sent_flag,
                    created_on,
                    updated_on,
                ) = row

                if rfq_value:
                    dispatch_record = {
                        "rfq_id": rfq_value,
                        "supplier_id": supplier_value,
                        "supplier_name": supplier_name,
                        "sent_on": sent_on,
                        "sent": bool(sent_flag),
                        "created_on": created_on,
                        "updated_on": updated_on,
                        "match_source": "dispatch",
                    }
                    return str(rfq_value), supplier_value, dispatch_record

        return self._resolve_recent_dispatch_by_similarity(message, get_conn)

    def _resolve_recent_dispatch_by_similarity(
        self,
        message: Dict[str, object],
        get_conn: Callable[[], object],
    ) -> Optional[Tuple[str, Optional[str], Optional[Dict[str, object]]]]:
        subject = message.get("subject")
        body = message.get("body")

        body_segment: Optional[str]
        if isinstance(body, str):
            body_segment = body[:2000]
        else:
            body_segment = None

        inbound_tokens = _extract_similarity_tokens(subject, body_segment)
        if not inbound_tokens:
            return None

        inbound_domains: List[str] = []
        for key in ("from", "reply_to", "supplier_email"):
            domain = _extract_email_domain(message.get(key))
            if domain and domain not in inbound_domains:
                inbound_domains.append(domain)

        headers = message.get("headers")
        if isinstance(headers, dict):
            for header_key in ("From", "from", "Reply-To", "reply-to"):
                domain = _extract_email_domain(headers.get(header_key))
                if domain and domain not in inbound_domains:
                    inbound_domains.append(domain)

        query = """
            SELECT rfq_id, supplier_id, supplier_name, sent_on, sent, created_on, updated_on, payload
            FROM proc.draft_rfq_emails
            WHERE sent = TRUE
              AND updated_on >= NOW() - INTERVAL '7 days'
            ORDER BY updated_on DESC, created_on DESC
            LIMIT %s
        """

        rows: List[Tuple] = []
        try:
            with get_conn() as conn:
                with conn.cursor() as cur:
                    cur.execute(query, (25,))
                    fetched = cur.fetchall()
                    if fetched:
                        rows = list(fetched)
        except Exception:
            logger.debug("Failed to load recent RFQ dispatches for similarity", exc_info=True)
            return None

        if not rows:
            return None

        best_row: Optional[Tuple] = None
        best_score = -1.0
        best_overlap: Set[str] = set()
        best_domains: List[str] = []

        min_overlap = 1 if len(inbound_tokens) <= 4 else 2

        for row in rows:
            if not row or not row[0]:
                continue

            candidate_subject = row[7] if len(row) > 7 else None
            candidate_body = row[8] if len(row) > 8 else None
            if isinstance(candidate_body, str):
                candidate_body = candidate_body[:2000]

            candidate_tokens = _extract_similarity_tokens(
                candidate_subject, candidate_body
            )
            if not candidate_tokens:
                continue

            overlap = inbound_tokens & candidate_tokens

            recipient_domain = _extract_email_domain(row[9] if len(row) > 9 else None)
            sender_domain = _extract_email_domain(row[10] if len(row) > 10 else None)
            candidate_domains = [d for d in (recipient_domain, sender_domain) if d]
            domain_match = False
            if inbound_domains and candidate_domains:
                domain_match = any(domain in inbound_domains for domain in candidate_domains)

            if len(overlap) < min_overlap and not domain_match:
                continue

            token_score = len(overlap) / max(len(inbound_tokens), 1)
            domain_bonus = 0.3 if domain_match else 0.0
            score = token_score + domain_bonus

            if score < 0.2:
                continue

            updated_on = row[6] if len(row) > 6 else None

            if score > best_score:
                best_row = row
                best_score = score
                best_overlap = set(overlap)
                best_domains = list(candidate_domains)
            elif score == best_score and best_row is not None:
                current_updated = best_row[6] if len(best_row) > 6 else None
                if isinstance(updated_on, datetime) and isinstance(current_updated, datetime):
                    if updated_on > current_updated:
                        best_row = row
                        best_overlap = set(overlap)
                        best_domains = list(candidate_domains)
                elif updated_on and not current_updated:
                    best_row = row
                    best_overlap = set(overlap)
                    best_domains = list(candidate_domains)

        if not best_row:
            return None

        (
            rfq_value,
            supplier_value,
            supplier_name,
            sent_on,
            sent_flag,
            created_on,
            updated_on,
            payload_json,
        ) = row

        if not rfq_value:
            return None

        dispatch_record = {
            "rfq_id": rfq_value,
            "supplier_id": supplier_value,
            "supplier_name": supplier_name,
            "sent_on": sent_on,
            "sent": bool(sent_flag),
            "created_on": created_on,
            "updated_on": updated_on,
            "match_source": "dispatch_similarity",
            "matched_tokens": sorted(best_overlap),
        }
        payload_doc = self._safe_parse_json(payload_json)
        if payload_doc:
            dispatch_record["payload"] = payload_doc

        return str(rfq_value), supplier_value, dispatch_record

    def _load_messages(
        self,
        limit: Optional[int],
        *,
        mark_seen: bool,
        prefixes: Optional[Sequence[str]] = None,
        on_message: Optional[Callable[[Dict[str, object], Optional[datetime]], bool]] = None,
    ) -> List[Dict[str, object]]:

        if limit is not None:
            try:
                effective_limit = max(int(limit), 0)
            except Exception:
                effective_limit = 0
            if effective_limit == 0:
                return []
        else:
            effective_limit = None

        messages: List[Dict[str, object]] = []
        attempted_s3 = False

        if self.bucket:
            attempted_s3 = True
            messages = self._load_from_s3(
                effective_limit,
                prefixes=prefixes,
                on_message=on_message,
            )
        else:
            logger.warning("S3 bucket not configured; skipping direct poll for mailbox %s", self.mailbox_address)

        if messages:
            self._consecutive_empty_s3_batches = 0
            return messages

        if attempted_s3:
            self._consecutive_empty_s3_batches += 1
        else:
            self._consecutive_empty_s3_batches = 0

        should_fallback_to_imap = not attempted_s3 or (
            self._imap_fallback_attempts > 0
            and self._consecutive_empty_s3_batches >= self._imap_fallback_attempts
        )

        if should_fallback_to_imap and self._imap_configured():
            if attempted_s3 and self._consecutive_empty_s3_batches == self._imap_fallback_attempts:
                logger.info(
                    "No new S3 messages after %d poll(s); falling back to IMAP for mailbox %s",
                    self._imap_fallback_attempts,
                    self.mailbox_address,
                )
            imap_messages = self._load_from_imap(
                effective_limit,
                mark_seen=bool(mark_seen),
                on_message=on_message,
            )
            if imap_messages:
                self._consecutive_empty_s3_batches = 0
                return imap_messages

        return messages

    def _imap_configured(self) -> bool:
        host, user, password, _, _ = self._imap_settings()
        return bool(host and user and password)

    def _imap_settings(self) -> Tuple[
        Optional[str],
        Optional[str],
        Optional[str],
        str,
        str,
    ]:
        host = getattr(self.settings, "imap_host", None)
        user = getattr(self.settings, "imap_user", None)
        password = getattr(self.settings, "imap_password", None)
        mailbox = getattr(self.settings, "imap_mailbox", "INBOX") or "INBOX"
        search_criteria = getattr(self.settings, "imap_search_criteria", "ALL") or "ALL"
        return host, user, password, mailbox, search_criteria

    def _load_from_imap(
        self,
        limit: Optional[int],
        *,
        mark_seen: bool,
        on_message: Optional[Callable[[Dict[str, object], Optional[datetime]], bool]] = None,
    ) -> List[Dict[str, object]]:
        host, user, password, mailbox, search_criteria = self._imap_settings()
        if not host or not user or not password:
            return []

        collected: List[Tuple[Optional[datetime], Dict[str, object]]] = []
        seen_ids: Set[str] = set()

        try:
            with imaplib.IMAP4_SSL(host) as client:
                client.login(user, password)
                status, _ = client.select(mailbox)
                if status != "OK":
                    logger.warning(
                        "IMAP fallback could not select mailbox %s for %s", mailbox, self.mailbox_address
                    )
                    client.logout()
                    return []

                status, data = client.search(None, search_criteria)
                if status != "OK" or not data:
                    client.logout()
                    return []

                raw_ids = data[0].split()
                if not raw_ids:
                    client.logout()
                    return []

                if limit is not None and limit > 0:
                    raw_ids = raw_ids[-limit:]

                fetch_command = "(RFC822)" if mark_seen else "(BODY.PEEK[])"

                for raw_id in reversed(raw_ids):
                    message_id_str = raw_id.decode() if isinstance(raw_id, bytes) else str(raw_id)
                    if message_id_str in seen_ids:
                        continue

                    status, payload = client.fetch(raw_id, fetch_command)
                    if status != "OK" or not payload:
                        continue

                    raw_bytes: Optional[bytes] = None
                    for part in payload:
                        if isinstance(part, tuple) and len(part) >= 2:
                            raw_bytes = part[1]
                            break
                    if raw_bytes is None:
                        continue

                    parsed = self._parse_inbound_object(
                        raw_bytes, key=f"imap/{message_id_str}"
                    )
                    parsed.setdefault("id", f"imap/{message_id_str}")
                    parsed.setdefault("s3_key", f"imap/{message_id_str}")
                    parsed.setdefault(
                        "_bucket", f"imap::{self.mailbox_address or 'unknown'}"
                    )
                    if not parsed.get("message_id"):
                        parsed["message_id"] = parsed.get("id")
                    parsed.setdefault("_source", "imap")
                    timestamp = self._coerce_imap_timestamp(parsed.get("received_at"))
                    if timestamp is None:
                        timestamp = datetime.now(timezone.utc)
                    collected.append((timestamp, parsed))
                    seen_ids.add(message_id_str)

                    if mark_seen:
                        try:
                            client.store(raw_id, "+FLAGS", "(\\Seen)")
                        except Exception:
                            logger.debug(
                                "Failed to set IMAP seen flag for %s", message_id_str, exc_info=True
                            )

                    should_stop = False
                    if on_message is not None:
                        try:
                            should_stop = bool(on_message(parsed, timestamp))
                        except Exception:
                            logger.exception(
                                "on_message callback failed for IMAP message %s", message_id_str
                            )

                    if limit is not None and len(collected) >= limit:
                        break
                    if should_stop:
                        break

                client.logout()
        except Exception:
            logger.exception(
                "IMAP fallback polling failed for mailbox %s", self.mailbox_address
            )
            return []

        if not collected:
            return []

        collected.sort(
            key=lambda item: item[0] or datetime.min.replace(tzinfo=timezone.utc),
            reverse=True,
        )
        return [payload for _, payload in collected]

    @staticmethod
    def _coerce_imap_timestamp(value: object) -> Optional[datetime]:
        if isinstance(value, datetime):
            if value.tzinfo is None:
                return value.replace(tzinfo=timezone.utc)
            return value
        if isinstance(value, str):
            try:
                parsed = parsedate_to_datetime(value)
            except Exception:
                parsed = None
            if parsed is not None and parsed.tzinfo is None:
                parsed = parsed.replace(tzinfo=timezone.utc)
            return parsed
        return None

    @staticmethod
    def _coerce_limit(value: Optional[int]) -> Optional[int]:
        if value is None:
            return None
        try:
            parsed = int(value)
        except Exception:
            return 0
        return parsed if parsed >= 0 else 0

    @staticmethod
    def _normalise_filter_value(value: object) -> Optional[str]:
        if value is None:
            return None
        try:
            text = _norm(str(value))
        except Exception:
            return None
        lowered = text.lower()
        return lowered or None

    @staticmethod
    def _normalise_rfq_value(value: object) -> Optional[str]:
        return _rfq_match_key(value)

    @staticmethod
    def _canonical_rfq(value: object) -> Optional[str]:
        if value in (None, ""):
            return None
        try:
            canonical = _canon_id(str(value))
        except Exception:
            return None
        return canonical or None

    def _register_workflow_mapping(
        self, workflow_id: Optional[str], rfq_canonicals: Iterable[str]
    ) -> None:
        if not rfq_canonicals:
            return

        workflow_key = None
        if workflow_id:
            workflow_key = self._normalise_filter_value(workflow_id)
        for canonical in rfq_canonicals:
            if not canonical:
                continue
            self._rfq_workflow_index.setdefault(canonical, set())
            if workflow_key:
                mapping = self._workflow_rfq_index.setdefault(workflow_key, set())
                mapping.add(canonical)
                self._rfq_workflow_index[canonical].add(workflow_key)

    @staticmethod
    def _normalise_email(value: object) -> Optional[str]:
        if value in (None, ""):
            return None
        try:
            text = str(value).strip()
        except Exception:
            return None
        if not text:
            return None
        try:
            _, address = parseaddr(text)
        except Exception:
            address = None
        if address:
            address = address.strip()
        else:
            # Fallback for strings like "Name <email>" when parseaddr fails
            match = re.search(r"<\s*([^>]+)\s*>", text)
            address = match.group(1).strip() if match else None
        if not address and "@" in text:
            address = text
        return address.lower() if address else None

    def _matches_filters(self, payload: Dict[str, object], filters: Dict[str, object]) -> bool:
        if not filters:
            return False

        payload_supplier = self._normalise_filter_value(payload.get("supplier_id"))
        payload_subject = self._normalise_filter_value(payload.get("subject")) or ""
        payload_sender = self._normalise_filter_value(payload.get("from_address"))
        payload_sender_email = self._normalise_email(payload.get("from_address"))
        payload_message = self._normalise_filter_value(payload.get("message_id")) or self._normalise_filter_value(payload.get("id"))
        payload_workflow = self._normalise_filter_value(payload.get("workflow_id"))
        payload_run_id = self._normalise_filter_value(
            payload.get("dispatch_run_id")
            or payload.get("run_id")
            or payload.get("dispatch_token")
        )

        required_supplier = False
        required_run = False

        def _like(actual: Optional[str], expected_like: object) -> bool:
            needle = self._normalise_filter_value(expected_like)
            if not needle:
                return True
            if actual is None:
                return False

            pattern = re.escape(needle)
            pattern = (
                pattern.replace("%", ".*")
                .replace(r"\%", ".*")
                .replace("_", ".")
                .replace(r"\_", ".")
                .replace(r"\*", ".*")
            )
            regex = re.compile(f"^{pattern}$")
            if regex.fullmatch(actual):
                return True

            if needle and "%" not in needle and "_" not in needle and "*" not in needle:
                return needle in actual

            return False

        for key, expected in filters.items():
            if expected in (None, ""):
                continue
            if key == "supplier_id":
                if payload_supplier != self._normalise_filter_value(expected):
                    return False
                required_supplier = True
            elif key == "supplier_id_like":
                if not _like(payload_supplier, expected):
                    return False
                required_supplier = True
            elif key == "from_address":
                expected_normalised = self._normalise_filter_value(expected)
                expected_email = self._normalise_email(expected)
                candidates = [payload_sender, payload_sender_email]
                expectations = [expected_normalised, expected_email]
                if not any(
                    actual and expected_val and actual == expected_val
                    for actual in candidates
                    for expected_val in expectations
                ):
                    return False
            elif key == "workflow_id":
                expected_workflow = self._normalise_filter_value(expected)
                if not expected_workflow:
                    continue
                if payload_workflow != expected_workflow:
                    return False
            elif key == "from_address_like":
                if not any(
                    _like(candidate, expected)
                    for candidate in (payload_sender, payload_sender_email)
                    if candidate
                ):
                    return False
            elif key == "subject_contains":
                needle = self._normalise_filter_value(expected)
                if needle and needle not in payload_subject:
                    return False
            elif key == "subject_like":
                if not _like(payload_subject, expected):
                    return False
            elif key == "message_id":
                if payload_message != self._normalise_filter_value(expected):
                    return False
            elif key == "message_id_like":
                if not _like(payload_message, expected):
                    return False
<<<<<<< HEAD
            elif key in {"dispatch_run_id", "run_id"}:
                expected_run = self._normalise_filter_value(expected)
                if expected_run and payload_run_id != expected_run:
                    return False
                if expected_run:
                    required_run = True

        if required_supplier and payload_supplier is None:
            return False
        if required_run and payload_run_id is None:
            return False

        return required_supplier or required_run or bool(filters)
=======
            elif key == "dispatch_run_id":
                expected_run = self._normalise_filter_value(expected)
                if expected_run and payload_run_id != expected_run:
                    return False
        return True
>>>>>>> 0d9fd30a

    @staticmethod
    def _apply_filter_defaults(
        payload: Dict[str, object], filters: Dict[str, object]
    ) -> None:
        if not isinstance(payload, dict) or not filters:
            return

        def _should_fill(key: str) -> bool:
            value = payload.get(key)
            if value is None:
                return True
            try:
                return str(value).strip() == ""
            except Exception:
                return False

<<<<<<< HEAD
        for field in ("supplier_id", "from_address", "workflow_id", "dispatch_run_id", "run_id"):
=======
        for field in ("rfq_id", "supplier_id", "from_address", "workflow_id", "dispatch_run_id"):
>>>>>>> 0d9fd30a
            if field in filters and _should_fill(field):
                candidate = filters.get(field)
                if candidate not in (None, ""):
                    payload[field] = candidate

        if "message_id" in filters and _should_fill("message_id"):
            candidate = filters.get("message_id")
            if candidate not in (None, ""):
                payload["message_id"] = candidate

    def _format_bucket_prefixes(
        self, prefixes: Optional[Sequence[str]] = None
    ) -> str:
        bucket = self.bucket or "<unset>"
        active_prefixes = list(prefixes) if prefixes is not None else list(self._prefixes)
        if not active_prefixes:
            active_prefixes = [""]

        entries: List[str] = []
        for raw_prefix in active_prefixes:
            prefix = (raw_prefix or "").lstrip("/")
            if prefix:
                uri = f"s3://{bucket}/{prefix}"
            else:
                uri = f"s3://{bucket}/"
            if not uri.endswith("/"):
                uri = f"{uri}/"
            entries.append(uri)

        return ", ".join(entries)

    def _derive_prefixes_for_filters(
        self, filters: Optional[Dict[str, object]]
    ) -> Optional[List[str]]:
        if not filters or not self._prefixes:
            return None

        rfq_value = filters.get("rfq_id") or filters.get("RFQ_ID")
        if not rfq_value:
            return None

        try:
            rfq_text = str(rfq_value).strip()
        except Exception:
            return None

        if not rfq_text:
            return None

        base_prefix = self._prefixes[0] if self._prefixes else ""
        base = base_prefix.rstrip("/")
        candidate = self._ensure_trailing_slash(f"{base}/{rfq_text.upper()}/ingest") if base else None
        if not candidate:
            return None

        prefixes = [candidate]
        if candidate not in self._prefixes:
            prefixes.append(base_prefix)
        return prefixes

    def record_dispatch_timestamp(self, dispatched_at: Optional[float] = None) -> None:
        """Record the moment an outbound email dispatch completed."""

        timestamp: Optional[float]
        if dispatched_at is None:
            timestamp = time.time()
        else:
            try:
                timestamp = float(dispatched_at)
            except (TypeError, ValueError):
                logger.debug("Ignoring invalid dispatch timestamp %r", dispatched_at)
                return

        if timestamp is None:
            return

        self._last_dispatch_notified_at = timestamp
        try:
            setattr(self.agent_nick, "email_dispatch_last_sent_at", timestamp)
        except Exception:  # pragma: no cover - defensive
            logger.debug("Unable to persist dispatch timestamp on agent context")

    @dataclass
    class _DispatchExpectation:
        action_id: Optional[str]
        workflow_id: Optional[str]
        draft_ids: Tuple[int, ...]
        draft_count: int
        supplier_count: int

    @dataclass
    class _DraftSnapshot:
        id: int
        rfq_id: Optional[str]
        subject: str
        body: str
        dispatch_token: Optional[str]
        run_id: Optional[str] = None
        recipients: Tuple[str, ...] = ()
        subject_norm: str = field(init=False)
        body_norm: str = field(init=False)
        matched_via: str = field(default="unknown")

        def __post_init__(self) -> None:
            comment, remainder = split_hidden_marker(self.body or "")
            cleaned_body = remainder or self.body or ""
            token = extract_marker_token(comment)
            run_identifier = extract_run_id(comment)
            if self.dispatch_token is None and token:
                object.__setattr__(self, "dispatch_token", token)
            if self.run_id is None:
                candidate_run = run_identifier or token or self.dispatch_token
                if candidate_run:
                    object.__setattr__(self, "run_id", candidate_run)
            object.__setattr__(self, "subject_norm", _norm(self.subject or ""))
            object.__setattr__(self, "body_norm", _norm(cleaned_body))

        def normalised_recipients(self) -> Set[str]:
            recipients = set()
            for item in self.recipients:
                if not isinstance(item, str):
                    continue
                cleaned = item.strip().lower()
                if cleaned:
                    recipients.add(cleaned)
            return recipients

    @staticmethod
    def _coerce_identifier(value: object) -> Optional[str]:
        if value in (None, ""):
            return None
        try:
            text = str(value).strip()
        except Exception:
            return None
        return text or None

    @staticmethod
    def _coerce_process_output(value: object) -> Optional[Dict[str, object]]:
        if value is None:
            return None
        if isinstance(value, dict):
            return value
        if isinstance(value, (bytes, bytearray)):
            try:
                value = value.decode("utf-8")
            except Exception:
                return None
        if isinstance(value, str):
            try:
                return json.loads(value)
            except Exception:
                logger.debug("Unable to decode process_output JSON", exc_info=True)
                return None
        return None

    def _build_dispatch_expectation(
        self,
        action_id: Optional[str],
        workflow_id: Optional[str],
        drafts: Iterable[object],
    ) -> Optional["_DispatchExpectation"]:
        draft_ids: List[int] = []
        supplier_keys: Set[str] = set()
        draft_count = 0

        for entry in drafts:
            if not isinstance(entry, dict):
                continue
            draft_count += 1
            candidate_id = entry.get("draft_record_id") or entry.get("id")
            try:
                if candidate_id is not None:
                    draft_ids.append(int(candidate_id))
            except Exception:
                logger.debug("Ignoring non-numeric draft identifier: %r", candidate_id)
            supplier = entry.get("supplier_id")
            supplier_key = self._coerce_identifier(supplier)
            if supplier_key:
                supplier_keys.add(supplier_key.lower())

        if draft_count == 0:
            return None

        return self._DispatchExpectation(
            action_id=action_id,
            workflow_id=workflow_id,
            draft_ids=tuple(sorted(set(draft_ids))),
            draft_count=draft_count,
            supplier_count=len(supplier_keys),
        )

    def _load_dispatch_expectation(
        self,
        action_id: Optional[str],
        workflow_id: Optional[str],
    ) -> Optional["_DispatchExpectation"]:
        get_conn = getattr(self.agent_nick, "get_db_connection", None)
        if not callable(get_conn):
            return None

        rows: List[Tuple[object, object]] = []
        try:
            with get_conn() as conn:
                with conn.cursor() as cur:
                    if action_id:
                        cur.execute(
                            """
                            SELECT action_id, process_output
                            FROM proc.action
                            WHERE action_id = %s
                            """,
                            (action_id,),
                        )
                        row = cur.fetchone()
                        if row:
                            rows.append(row)
                    else:
                        cur.execute(
                            """
                            SELECT action_id, process_output
                            FROM proc.action
                            WHERE agent_type = %s
                            ORDER BY action_date DESC
                            LIMIT 20
                            """,
                            ("EmailDraftingAgent",),
                        )
                        rows.extend(cur.fetchall() or [])
        except Exception:
            logger.exception(
                "Failed to load dispatch expectation for action=%s workflow=%s",
                action_id,
                workflow_id,
            )
            return None

        workflow_key = self._normalise_filter_value(workflow_id)
        for row_action_id, payload in rows:
            output = self._coerce_process_output(payload)
            if not isinstance(output, dict):
                continue
            candidate_workflow = self._coerce_identifier(output.get("workflow_id"))
            if workflow_key and candidate_workflow:
                if self._normalise_filter_value(candidate_workflow) != workflow_key:
                    continue
            elif workflow_key and not action_id:
                # Without an explicit action identifier prefer matching workflow metadata
                continue

            drafts = output.get("drafts") if isinstance(output.get("drafts"), list) else []
            expectation = self._build_dispatch_expectation(
                self._coerce_identifier(row_action_id),
                candidate_workflow or workflow_id,
                drafts,
            )
            if expectation is not None:
                return expectation

        return None

    def _resolve_dispatch_expectation(
        self, filters: Optional[Dict[str, object]]
    ) -> Optional["_DispatchExpectation"]:
        if not filters:
            return None

        workflow_candidate = self._coerce_identifier(filters.get("workflow_id"))
        run_candidate = self._coerce_identifier(
            filters.get("dispatch_run_id") or filters.get("run_id")
        )
        workflow_key = self._normalise_filter_value(workflow_candidate) if workflow_candidate else None
        group_key = self._normalise_group_key(run_candidate, workflow_candidate)
        action_candidate: Optional[str] = None
        for key in ("action_id", "draft_action_id", "email_action_id"):
            candidate = self._coerce_identifier(filters.get(key)) if filters else None
            if candidate:
                action_candidate = candidate
                break

        mapping_key = group_key or workflow_key
        if mapping_key and action_candidate:
            self._workflow_dispatch_actions[mapping_key] = action_candidate
        elif mapping_key and mapping_key in self._workflow_dispatch_actions:
            action_candidate = self._workflow_dispatch_actions[mapping_key]

        if not action_candidate and not (workflow_candidate or run_candidate):
            return None

        if action_candidate and action_candidate in self._completed_dispatch_actions:
            return None

        if action_candidate and action_candidate in self._dispatch_expectations:
            return self._dispatch_expectations[action_candidate]

        expectation = self._load_dispatch_expectation(action_candidate, workflow_candidate)
        if expectation and expectation.action_id:
            self._dispatch_expectations[expectation.action_id] = expectation
            if expectation.workflow_id:
                mapped_key = self._normalise_filter_value(expectation.workflow_id)
                if mapped_key:
                    self._workflow_dispatch_actions[mapped_key] = expectation.action_id
        return expectation

    def _count_sent_drafts(self, expectation: "_DispatchExpectation") -> Optional[int]:
        get_conn = getattr(self.agent_nick, "get_db_connection", None)
        if not callable(get_conn):
            return None
        try:
            with get_conn() as conn:
                with conn.cursor() as cur:
                    if expectation.draft_ids:
                        cur.execute(
                            """
                            SELECT COUNT(*)
                            FROM proc.draft_rfq_emails
                            WHERE sent = TRUE AND id = ANY(%s)
                            """,
                            (list(expectation.draft_ids),),
                        )
                    elif expectation.action_id:
                        cur.execute(
                            """
                            SELECT COUNT(*)
                            FROM proc.draft_rfq_emails
                            WHERE sent = TRUE AND payload::jsonb ->> 'action_id' = %s
                            """,
                            (expectation.action_id,),
                        )
                    else:
                        return None
                    row = cur.fetchone()
                    if not row:
                        return 0
                    return int(row[0])
        except Exception:
            logger.exception(
                "Failed to count sent drafts for action=%s",
                expectation.action_id,
            )
            return None

    def _wait_for_dispatch_completion(
        self, expectation: "_DispatchExpectation"
    ) -> bool:
        if expectation.draft_count <= 0:
            return True

        timeout = max(self._dispatch_wait_seconds, expectation.draft_count * 60)
        timeout = min(timeout, 300)
        base_interval = self._dispatch_wait_seconds if self._dispatch_wait_seconds > 0 else 5.0
        poll_interval = max(1.0, min(10.0, float(base_interval)))
        deadline = time.time() + timeout

        while True:
            sent_count = self._count_sent_drafts(expectation)
            if sent_count is None:
                return False
            if sent_count >= expectation.draft_count:
                logger.info(
                    "Detected %d/%d dispatched RFQ emails for action=%s (workflow=%s); proceeding with inbound poll",
                    sent_count,
                    expectation.draft_count,
                    expectation.action_id,
                    expectation.workflow_id,
                )
                return True

            now = time.time()
            if now >= deadline:
                logger.warning(
                    "Timed out waiting for %d dispatched RFQ emails (current=%d) for action=%s",
                    expectation.draft_count,
                    sent_count,
                    expectation.action_id,
                )
                return False

            sleep_for = min(poll_interval, max(0.5, deadline - now))
            logger.debug(
                "Waiting %.1fs for dispatched RFQ emails (current=%d/%d, action=%s)",
                sleep_for,
                sent_count,
                expectation.draft_count,
                expectation.action_id,
            )
            time.sleep(sleep_for)

    def _acknowledge_recent_dispatch(
        self,
        expectation: "_DispatchExpectation",
        completed: bool,
    ) -> None:
        expected_count = max(0, expectation.draft_count)
        if expected_count == 0:
            return

        messages: List[Dict[str, object]] = []
        try:
            messages = self._load_from_s3(
                expected_count,
                prefixes=self._prefixes,
                newest_first=True,
            )
        except Exception:
            logger.exception(
                "Failed to load recent dispatch copies for action=%s",
                expectation.action_id,
            )
            return

        if not messages:
            return

        drafts = self._fetch_recent_dispatched_drafts(expectation, expected_count)
        if not drafts:
            return

        unmatched: List[SESEmailWatcher._DraftSnapshot] = list(drafts)
        for message in messages:
            if not unmatched:
                break
            match = self._match_dispatched_message(message, unmatched)
            if match is None:
                continue
            unmatched.remove(match)
            message_id = str(message.get("id") or "")
            if not message_id:
                continue
            metadata = {
                "status": "dispatch_copy",
                "draft_id": match.id,
                "rfq_id": match.rfq_id,
                "run_id": match.run_id,
                "matched_via": match.matched_via,
                "dispatch_completed": completed,
            }
            if self.state_store is not None:
                self.state_store.add(message_id, metadata)
            last_modified = message.get("_last_modified")
            if isinstance(last_modified, datetime):
                self._update_watermark(last_modified, message_id)
            prefix_hint = message.get("_prefix")
            if isinstance(prefix_hint, str):
                watcher = self._s3_prefix_watchers.get(prefix_hint)
                if watcher is not None:
                    watcher.mark_known(message_id, last_modified if isinstance(last_modified, datetime) else None)
            logger.debug(
                "Recorded dispatched email copy %s for draft_id=%s (matched_via=%s)",
                message_id,
                match.id,
                match.matched_via,
            )

    def _fetch_recent_dispatched_drafts(
        self,
        expectation: "_DispatchExpectation",
        limit: int,
    ) -> List["_DraftSnapshot"]:
        get_conn = getattr(self.agent_nick, "get_db_connection", None)
        if not callable(get_conn):
            return []

        query: str
        params: Tuple[object, ...]
        if expectation.draft_ids:
            query = (
                """
                SELECT id, rfq_id, subject, body, payload
                FROM proc.draft_rfq_emails
                WHERE id = ANY(%s)
                ORDER BY COALESCE(sent_on, updated_on) DESC, updated_on DESC, created_on DESC
                LIMIT %s
                """
            )
            params = (list(expectation.draft_ids), limit)
        else:
            query = (
                """
                SELECT id, rfq_id, subject, body, payload
                FROM proc.draft_rfq_emails
                WHERE sent = TRUE
                ORDER BY COALESCE(sent_on, updated_on) DESC, updated_on DESC, created_on DESC
                LIMIT %s
                """
            )
            params = (limit,)

        try:
            with get_conn() as conn:
                with conn.cursor() as cur:
                    cur.execute(query, params)
                    rows = cur.fetchall() or []
        except Exception:
            logger.exception(
                "Failed to fetch dispatched draft rows for action=%s",
                expectation.action_id,
            )
            return []

        snapshots: List[SESEmailWatcher._DraftSnapshot] = []
        for row in rows:
            if not row:
                continue
            draft_id = row[0]
            rfq_id = row[1]
            subject = row[2] or ""
            body = row[3] or ""
            payload_doc = self._safe_parse_json(row[4]) if len(row) > 4 else None

            dispatch_token: Optional[str] = None
            run_id: Optional[str] = None
            recipients: Tuple[str, ...] = ()
            if isinstance(payload_doc, dict):
                dispatch_meta = payload_doc.get("dispatch_metadata")
                if isinstance(dispatch_meta, dict):
                    dispatch_token = dispatch_meta.get("dispatch_token") or dispatch_meta.get("token")
                    run_id = (
                        dispatch_meta.get("run_id")
                        or dispatch_meta.get("dispatch_run_id")
                        or run_id
                    )
                meta_field = payload_doc.get("metadata")
                if isinstance(meta_field, dict):
                    if not dispatch_token:
                        dispatch_token = meta_field.get("dispatch_token")
                    if run_id is None:
                        run_id = meta_field.get("run_id")
                payload_subject = payload_doc.get("subject")
                payload_body = payload_doc.get("body") or payload_doc.get("negotiation_message")
                if not subject and isinstance(payload_subject, str):
                    subject = payload_subject
                if isinstance(payload_body, str) and payload_body.strip():
                    body = payload_body
                recipients_field = payload_doc.get("recipients")
                if isinstance(recipients_field, (list, tuple)):
                    recipients = tuple(
                        str(item).strip()
                        for item in recipients_field
                        if isinstance(item, str) and item.strip()
                    )

            if run_id is None and dispatch_token:
                run_id = dispatch_token

            try:
                draft_id_int = int(draft_id)
            except Exception:
                logger.debug("Ignoring draft with non-numeric id: %r", draft_id)
                continue

            snapshots.append(
                self._DraftSnapshot(
                    id=draft_id_int,
                    rfq_id=str(rfq_id) if rfq_id is not None else None,
                    subject=str(subject),
                    body=str(body),
                    dispatch_token=dispatch_token,
                    run_id=run_id,
                    recipients=recipients,
                )
            )

        return snapshots

    def _match_dispatched_message(
        self,
        message: Dict[str, object],
        drafts: List["_DraftSnapshot"],
    ) -> Optional["_DraftSnapshot"]:
        if not drafts:
            return None

        body = str(message.get("body") or "")
        comment, remainder = split_hidden_marker(body)
        token = extract_marker_token(comment)
        run_identifier = extract_run_id(comment)
        subject_norm = _norm(str(message.get("subject") or ""))
        body_norm = _norm(remainder or body)

        # 1) Match by run identifier / dispatch token
        identifier = run_identifier or token
        if identifier:
            for draft in drafts:
                candidate = draft.run_id or draft.dispatch_token
                if candidate and identifier == candidate:
                    object.__setattr__(draft, "matched_via", "dispatch_token")
                    return draft

        # 2) Match by normalised subject/body
        for draft in drafts:
            if draft.subject_norm and subject_norm:
                if subject_norm == draft.subject_norm:
                    object.__setattr__(draft, "matched_via", "subject")
                    return draft
            if draft.body_norm and body_norm and draft.body_norm == body_norm:
                object.__setattr__(draft, "matched_via", "body")
                return draft
            if draft.body_norm and body_norm and (
                draft.body_norm in body_norm or body_norm in draft.body_norm
            ):
                object.__setattr__(draft, "matched_via", "body_contains")
                return draft

        return None

    def _respect_post_dispatch_wait(
        self, filters: Optional[Dict[str, object]] = None
    ) -> Tuple[Optional["_DispatchExpectation"], bool]:
        if self._dispatch_wait_seconds <= 0:
            return None, False

        candidate_time: Optional[float] = self._last_dispatch_notified_at
        agent_time = getattr(self.agent_nick, "email_dispatch_last_sent_at", None)
        if isinstance(agent_time, (int, float)):
            agent_value = float(agent_time)
            candidate_time = agent_value if candidate_time is None else max(candidate_time, agent_value)

        if candidate_time is None:
            return None, False

        if (
            self._last_dispatch_wait_acknowledged is not None
            and candidate_time <= self._last_dispatch_wait_acknowledged
        ):
            return None, False

        expectation = self._resolve_dispatch_expectation(filters)
        completed = False
        if expectation is not None and expectation.draft_count > 0:
            completed = self._wait_for_dispatch_completion(expectation)
            if expectation.action_id:
                self._dispatch_expectations.pop(expectation.action_id, None)
                self._completed_dispatch_actions.add(expectation.action_id)
                if not completed:
                    logger.debug(
                        "Dispatch count check for action=%s ended without reaching target",
                        expectation.action_id,
                    )
            self._last_dispatch_wait_acknowledged = candidate_time
            return expectation, completed

        now = time.time()
        elapsed = now - candidate_time
        remaining = self._dispatch_wait_seconds - elapsed
        if remaining > 0:
            pause_seconds = min(remaining, 5.0)
            logger.debug(
                "Short pause %.1fs after email dispatch (remaining %.1fs; target=%s, mailbox=%s)",
                pause_seconds,
                max(remaining - pause_seconds, 0.0),
                self._format_bucket_prefixes(),
                self.mailbox_address,
            )
            time.sleep(pause_seconds)

        self._last_dispatch_wait_acknowledged = candidate_time
        return expectation, False

    def _scan_recent_s3_objects(
        self,
        client,
        prefixes: Sequence[str],
        *,
        watermark_ts: Optional[datetime],
        watermark_key: str,
        enforce_window: bool = True,
    ) -> List[Tuple[str, str, Optional[datetime], Optional[str]]]:
        object_refs: List[Tuple[str, str, Optional[datetime], Optional[str]]] = []
        newest_seen: Optional[datetime] = None
        now = datetime.now(timezone.utc)
        window_start = now - timedelta(minutes=self._poll_window_minutes)
        paginator = client.get_paginator("list_objects_v2")

        for prefix in prefixes:
            for page in paginator.paginate(Bucket=self.bucket, Prefix=prefix):
                contents = page.get("Contents", [])
                if not contents:
                    continue

                for obj in contents:
                    key = obj.get("Key")
                    if not key:
                        continue
                    if key.endswith("/") or "AMAZON_SES_SETUP_NOTIFICATION" in key:
                        continue
                    if "/ingest/" in key:
                        continue

                    last_modified_raw = obj.get("LastModified")
                    if isinstance(last_modified_raw, datetime):
                        if last_modified_raw.tzinfo is None:
                            last_modified = last_modified_raw.replace(tzinfo=timezone.utc)
                        else:
                            last_modified = last_modified_raw.astimezone(timezone.utc)
                    else:
                        last_modified = None

                    if last_modified is not None:
                        if newest_seen is None or last_modified > newest_seen:
                            newest_seen = last_modified
                        if enforce_window and last_modified < window_start:
                            continue
                    else:
                        # Unable to determine age; skip to avoid processing stale data.
                        if enforce_window:
                            continue

                    if not self._is_newer_than_watermark(
                        last_modified, key, watermark_ts, watermark_key
                    ):
                        continue

                    etag_value = obj.get("ETag") if isinstance(obj.get("ETag"), str) else None
                    object_refs.append((prefix, key, last_modified, etag_value))

        if not object_refs:
            if enforce_window and (newest_seen is None or newest_seen < window_start):
                newest_text = newest_seen.isoformat() if newest_seen else "<none>"
                sleep_hint = (
                    self.poll_interval_seconds
                    if self.poll_interval_seconds >= 0
                    else self._match_poll_sleep_seconds
                )
                logger.info(
                    "Newest key older than %dm window (newest=%s). Sleeping %ss.",
                    self._poll_window_minutes,
                    newest_text,
                    sleep_hint,
                )
            return []

        tz_aware_min = datetime.min.replace(tzinfo=timezone.utc)
        object_refs.sort(
            key=lambda item: ((item[2] or tz_aware_min), item[1]),
            reverse=True,
        )

        self._log_s3_preview(client, object_refs[: min(3, len(object_refs))])
        return object_refs

    def _log_s3_preview(
        self,
        client,
        preview_refs: Sequence[Tuple[str, str, Optional[datetime], Optional[str]]],
    ) -> None:
        if not preview_refs:
            return

        bucket_name = self.bucket
        if not bucket_name:
            return

        for _, key, _, _ in preview_refs:
            try:
                response = client.get_object(
                    Bucket=bucket_name,
                    Key=key,
                    Range="bytes=0-4095",
                )
            except ClientError as exc:
                error_code = exc.response.get("Error", {}).get("Code") if hasattr(exc, "response") else None
                if error_code in ("InvalidRange", "NotImplemented"):
                    response = client.get_object(Bucket=bucket_name, Key=key)
                else:
                    logger.debug("Preview fetch failed for %s: %s", key, exc)
                    continue
            except Exception:
                logger.exception("Preview fetch failed for %s", key)
                continue

            try:
                blob = response["Body"].read()
            except Exception:
                logger.debug("Unable to read preview body for %s", key)
                continue

            headers = self._parse_email_headers(blob)
            subject = headers.get("subject") or ""
            recipient = headers.get("to") or ""
            logger.debug(
                "%s | Subject: %s | To: %s",
                key,
                subject or "<unknown>",
                recipient or "<unknown>",
            )

    @staticmethod
    def _parse_email_headers(raw_bytes: bytes) -> Dict[str, str]:
        if not raw_bytes:
            return {}

        try:
            parser = BytesParser(policy=policy.default)
            message = parser.parsebytes(raw_bytes, headersonly=True)
        except Exception:
            return {}

        return {
            "subject": _decode_mime_header(message.get("Subject")),
            "to": _decode_mime_header(message.get("To")),
        }

    def _peek_recent_s3_messages(
        self,
        limit: Optional[int] = None,
        *,
        prefixes: Optional[Sequence[str]] = None,
        parser: Optional[Callable[[bytes], Dict[str, object]]] = None,
        newest_first: bool = True,
    ) -> List[Dict[str, object]]:
        if not self.bucket:
            logger.warning("SES inbound bucket not configured; skipping poll")
            return []

        active_prefixes = list(prefixes) if prefixes is not None else list(self._prefixes)
        if not active_prefixes:
            return []

        for prefix in active_prefixes:
            if prefix not in self._s3_prefix_watchers:
                self._s3_prefix_watchers[prefix] = S3ObjectWatcher(
                    limit=self._s3_watch_history_limit
                )

        client = self._get_s3_client()
        parser_fn = parser or self._parse_inbound_object

        object_refs = self._scan_recent_s3_objects(
            client,
            active_prefixes,
            watermark_ts=self._last_watermark_ts,
            watermark_key=self._last_watermark_key,
            enforce_window=True,
        )

        if not object_refs:
            return []

        collected: List[Tuple[Optional[datetime], Dict[str, object]]] = []
        seen_keys: Set[str] = set()

        for prefix, key, last_modified, etag in object_refs:
            if key in seen_keys:
                continue

            download = self._download_object(client, key, bucket=self.bucket)
            if download is None:
                continue
            raw, size_bytes = download

            parsed = self._invoke_parser(parser_fn, raw, key)
            parsed["id"] = key
            parsed["s3_key"] = key
            parsed["_s3_etag"] = etag
            parsed["_last_modified"] = last_modified
            parsed["_prefix"] = prefix
            if size_bytes is not None:
                parsed["_content_length"] = size_bytes
            collected.append((last_modified, parsed))
            seen_keys.add(key)

            if limit is not None and len(collected) >= limit:
                break

        if limit is not None and len(collected) >= limit:
            logger.debug(
                "Reached dispatch peek limit (%s) for mailbox %s",
                limit,
                self.mailbox_address,
            )

        collected.sort(key=lambda item: item[0] or datetime.min, reverse=newest_first)
        return [payload for _, payload in collected]

    def _load_from_s3(
        self,
        limit: Optional[int] = None,
        *,
        prefixes: Optional[Sequence[str]] = None,
        parser: Optional[Callable[[bytes], Dict[str, object]]] = None,
        newest_first: bool = True,
        on_message: Optional[Callable[[Dict[str, object], Optional[datetime]], bool]] = None,
    ) -> List[Dict[str, object]]:
        if not self.bucket:
            logger.warning("SES inbound bucket not configured; skipping poll")
            return []

        client = self._get_s3_client()
        logger.debug(
            "Listing inbound emails from %s for mailbox %s",
            self._format_bucket_prefixes(prefixes),
            self.mailbox_address,
        )
        collected: List[Tuple[Optional[datetime], Dict[str, object]]] = []
        seen_keys: Set[str] = set()

        active_prefixes = list(prefixes) if prefixes is not None else list(self._prefixes)
        parser_fn = parser or self._parse_inbound_object

        bypass_known_filters = bool(self._require_new_s3_objects)

        watermark_ts = self._last_watermark_ts
        watermark_key = self._last_watermark_key

        for prefix in active_prefixes:
            if prefix not in self._s3_prefix_watchers:
                self._s3_prefix_watchers[prefix] = S3ObjectWatcher(
                    limit=self._s3_watch_history_limit
                )

        enforce_recent_window = False
        if watermark_ts is None:
            enforce_recent_window = all(
                self._s3_prefix_watchers[prefix].primed
                or bool(self._s3_prefix_watchers[prefix].known)
                for prefix in active_prefixes
            )

        object_refs = self._scan_recent_s3_objects(
            client,
            active_prefixes,
            watermark_ts=watermark_ts,
            watermark_key=watermark_key,
            enforce_window=enforce_recent_window,
        )

        if not object_refs:
            return []

        processed_prefixes: Dict[str, bool] = {prefix: False for prefix in active_prefixes}

        for prefix, key, last_modified, etag in object_refs:
            if key in seen_keys:
                continue

            watcher = self._s3_prefix_watchers[prefix]

            skip_known_checks = not bypass_known_filters or watcher.primed

            if skip_known_checks:
                if self.state_store and key in self.state_store:
                    watcher.mark_known(key, last_modified)
                    continue
                if not watcher.is_new(key):
                    continue

            download = self._download_object(client, key, bucket=self.bucket)
            if download is None:
                continue
            raw, size_bytes = download

            parsed = self._invoke_parser(parser_fn, raw, key)
            parsed["id"] = key
            parsed["s3_key"] = key
            parsed["_s3_etag"] = etag
            parsed["_last_modified"] = last_modified
            parsed["_prefix"] = prefix
            if size_bytes is not None:
                parsed["_content_length"] = size_bytes
            body_text = str(parsed.get("body") or "")
            comment, _body_remainder = split_hidden_marker(body_text)
            token = extract_marker_token(comment)
            run_identifier = extract_run_id(comment) or token
            if run_identifier:
                parsed["dispatch_run_id"] = run_identifier
                parsed.setdefault("dispatch_token", run_identifier)
            if token and "dispatch_token" not in parsed:
                parsed["dispatch_token"] = token
            if comment and "rfq_id" not in parsed:
                rfq_hint = extract_rfq_id(comment)
                if rfq_hint:
                    parsed["rfq_id"] = rfq_hint
            collected.append((last_modified, parsed))
            seen_keys.add(key)
            watcher.mark_known(key, last_modified)
            processed_prefixes[prefix] = True
            logger.debug(
                "Queued message %s for processing from mailbox %s",
                key,
                self.mailbox_address,
            )

            should_stop = False
            if on_message is not None:
                try:
                    should_stop = bool(on_message(parsed, last_modified))
                except Exception:
                    logger.exception("on_message callback failed for %s", key)

            if limit is not None and len(collected) >= limit:
                break

            if should_stop:
                break

        if bypass_known_filters:
            for prefix, processed in processed_prefixes.items():
                if processed:
                    watcher = self._s3_prefix_watchers.get(prefix)
                    if watcher is not None and not watcher.primed:
                        watcher.primed = True

        if limit is not None and len(collected) >= limit:
            logger.debug(
                "Reached processing limit (%s) for mailbox %s",
                limit,
                self.mailbox_address,
            )

        collected.sort(key=lambda item: item[0] or datetime.min, reverse=newest_first)
        messages = [payload for _, payload in collected]
        return messages

    def _is_newer_than_watermark(
        self,
        last_modified: Optional[datetime],
        key: str,
        watermark_ts: Optional[datetime],
        watermark_key: str,
    ) -> bool:
        if last_modified is None:
            return watermark_ts is None
        candidate = last_modified
        if candidate.tzinfo is None:
            candidate = candidate.replace(tzinfo=timezone.utc)
        if watermark_ts is None:
            return True
        reference = watermark_ts
        if reference.tzinfo is None:
            reference = reference.replace(tzinfo=timezone.utc)
        if candidate > reference:
            return True
        if candidate == reference and key > watermark_key:
            return True
        return False

    def _update_watermark(self, last_modified: datetime, key: str) -> None:
        if last_modified.tzinfo is None:
            candidate = last_modified.replace(tzinfo=timezone.utc)
        else:
            candidate = last_modified.astimezone(timezone.utc)

        if self._last_watermark_ts is None:
            self._last_watermark_ts = candidate
            self._last_watermark_key = key
            return

        reference = self._last_watermark_ts
        if reference.tzinfo is None:
            reference = reference.replace(tzinfo=timezone.utc)

        if candidate > reference:
            self._last_watermark_ts = candidate
            self._last_watermark_key = key
        elif candidate == reference and key > self._last_watermark_key:
            self._last_watermark_ts = candidate
            self._last_watermark_key = key

    def _format_watermark(self) -> str:
        if self._last_watermark_ts is None:
            return "<unset>"
        timestamp = self._last_watermark_ts
        if timestamp.tzinfo is None:
            timestamp = timestamp.replace(tzinfo=timezone.utc)
        return f"{timestamp.isoformat()}::{self._last_watermark_key or '<none>'}"

    @staticmethod
    def _invoke_parser(
        parser: Callable[..., Dict[str, object]], raw: bytes, key: Optional[str]
    ) -> Dict[str, object]:
        try:
            return parser(raw, key=key)  # type: ignore[misc]
        except TypeError:
            return parser(raw)

    def _download_object(
        self, client, key: str, *, bucket: Optional[str] = None
    ) -> Optional[Tuple[bytes, Optional[int]]]:
        bucket_name = bucket or self.bucket
        if not bucket_name:
            logger.warning(
                "Attempted to download %s without an S3 bucket configured for mailbox %s",
                key,
                self.mailbox_address,
            )
            return None
        try:
            response = client.get_object(Bucket=bucket_name, Key=key)

            body = response["Body"].read()
            size_value = response.get("ContentLength")
            try:
                size_bytes: Optional[int] = int(size_value) if size_value is not None else None
            except (TypeError, ValueError):
                size_bytes = None
            encoding = str(response.get("ContentEncoding", "") or "").lower()
            key_lower = key.lower()
            if encoding == "gzip" or key_lower.endswith(".gz"):
                try:
                    body = gzip.decompress(body)
                except OSError:
                    logger.warning(
                        "Failed to decompress gzip payload for %s; using raw bytes",
                        key,
                    )
            return body, size_bytes
        except Exception:  # pragma: no cover - network/runtime
            logger.exception(
                "Failed to download SES message %s from bucket %s",
                key,
                bucket_name,
            )
            return None

    def _parse_inbound_object(
        self, raw_bytes: bytes, *, key: Optional[str] = None
    ) -> Dict[str, object]:
        """Parse an inbound S3 object into an email-like payload.

        The watcher historically only consumed raw ``.eml`` payloads written by
        SES.  Some suppliers now upload structured responses (for example PDFs
        or spreadsheets) directly into the monitored prefix.  In those cases we
        still want to kick off downstream processing even though the payload
        does not look like an RFC5322 message.  This helper first attempts to
        parse the object as an email and falls back to a generic file wrapper
        when no meaningful headers or body are present.
        """

        try:
            parsed_email = self._parse_email(raw_bytes)
        except Exception:
            logger.debug(
                "Treating S3 object %s as binary attachment after email parse failure",
                key or "<unknown>",
            )
            return self._build_file_payload(raw_bytes, key=key)

        if self._email_payload_has_content(parsed_email):
            return parsed_email

        logger.debug(
            "Treating S3 object %s as binary attachment due to empty email payload",
            key or "<unknown>",
        )
        return self._build_file_payload(raw_bytes, key=key, base_payload=parsed_email)

    def _parse_email(self, raw_bytes: bytes) -> Dict[str, object]:
        message = BytesParser(policy=policy.default).parsebytes(raw_bytes)
        raw_subject = _decode_mime_header(message.get("subject", ""))
        normalised_subject = _norm(raw_subject)
        from_address = message.get("from", "")
        recipients = message.get_all("to", [])
        body = self._extract_body(message)
        normalised_body = _norm(body)
        header_rfq = message.get("X-Procwise-RFQ-ID") or message.get("X-Procwise-RFQ-Id")
        header_rfq = str(header_rfq).strip() if header_rfq else ""
        rfq_id = header_rfq or self._extract_rfq_id(
            f"{normalised_subject} {normalised_body}",
            raw_subject=raw_subject,
            normalised_subject=normalised_subject,
        )
        attachments = self._extract_attachments(message)
        return {
            "subject": raw_subject,
            "from": from_address,
            "body": body,
            "rfq_id": rfq_id,
            "rfq_id_header": header_rfq or None,
            "received_at": message.get("date"),
            "message_id": message.get("message-id"),
            "recipients": recipients,
            "attachments": attachments,
        }

    @staticmethod
    def _email_payload_has_content(payload: Dict[str, object]) -> bool:
        subject = str(payload.get("subject") or "").strip()
        attachments = payload.get("attachments") or []
        if isinstance(attachments, list) and attachments:
            return True

        from_hint = str(payload.get("from") or "").strip()
        recipients = payload.get("recipients") or []
        message_id = str(payload.get("message_id") or "").strip()

        if subject or from_hint or message_id:
            return True
        if isinstance(recipients, list) and recipients:
            return True

        return False

    def _build_file_payload(
        self,
        raw_bytes: bytes,
        *,
        key: Optional[str] = None,
        base_payload: Optional[Dict[str, object]] = None,
    ) -> Dict[str, object]:
        filename = None
        if key:
            filename = key.rsplit("/", 1)[-1]
        if not filename:
            filename = "inbound-object"

        preview_bytes = raw_bytes[:4096]
        try:
            preview_text = preview_bytes.decode("utf-8", errors="ignore")
        except Exception:
            preview_text = ""

        rfq_sources: List[str] = []
        if key:
            rfq_sources.append(key)
        if base_payload:
            for candidate in (base_payload.get("subject"), base_payload.get("body")):
                if isinstance(candidate, str):
                    rfq_sources.append(candidate)
        if preview_text:
            rfq_sources.append(preview_text)

        rfq_id: Optional[str] = None
        for source in rfq_sources:
            rfq_id = self._extract_rfq_id(source)
            if rfq_id:
                break

        guessed_type, _ = mimetypes.guess_type(filename)
        attachment = {
            "filename": filename,
            "content_type": guessed_type or "application/octet-stream",
            "content": raw_bytes,
            "size": len(raw_bytes),
            "disposition": "attachment",
        }

        subject = filename
        from_hint = ""
        received_at = None
        message_id = None
        recipients: List[str] = []

        if base_payload:
            subject = base_payload.get("subject") or subject
            from_hint = str(base_payload.get("from") or "")
            received_at = base_payload.get("received_at")
            message_id = base_payload.get("message_id")
            base_recipients = base_payload.get("recipients")
            if isinstance(base_recipients, list):
                recipients = list(base_recipients)

        return {
            "subject": subject,
            "from": from_hint,
            "body": preview_text,
            "rfq_id": rfq_id,
            "received_at": received_at,
            "message_id": message_id,
            "recipients": recipients,
            "attachments": [attachment],
        }

    def _extract_body(self, message) -> str:
        if message.is_multipart():
            for part in message.walk():
                if part.get_content_maintype() == "multipart":
                    continue
                if part.get_content_type() == "text/plain":
                    try:
                        return part.get_content()
                    except Exception:
                        payload = part.get_payload(decode=True) or b""
                        return payload.decode(errors="ignore")
            for part in message.walk():
                if part.get_content_type() == "text/html":
                    try:
                        html = part.get_content()
                    except Exception:
                        html = (part.get_payload(decode=True) or b"").decode(errors="ignore")
                    return _strip_html(html)
        try:
            return message.get_content()
        except Exception:
            payload = message.get_payload(decode=True) or b""
            return payload.decode(errors="ignore")

    def _extract_attachments(self, message) -> List[Dict[str, object]]:
        attachments: List[Dict[str, object]] = []
        for part in message.walk():
            if part.get_content_maintype() == "multipart":
                continue
            disposition = part.get_content_disposition()
            if disposition not in ("attachment", "inline"):
                continue
            filename = part.get_filename()
            try:
                payload = part.get_payload(decode=True) or b""
            except Exception:
                payload = b""
            attachments.append(
                {
                    "filename": filename,
                    "content_type": part.get_content_type(),
                    "content": payload,
                    "size": len(payload),
                    "disposition": disposition,
                }
            )
        return attachments

    def _extract_rfq_ids(
        self,
        text: str,
        *,
        raw_subject: Optional[str] = None,
        normalised_subject: Optional[str] = None,
    ) -> List[str]:
        if not text:
            if raw_subject is not None:
                logger.debug(
                    "RFQ match debug | subj_raw='%s' | subj_norm='%s' | ids=%s",
                    raw_subject[:200],
                    (normalised_subject or _norm(raw_subject))[:200],
                    [],
                )
            return []

        pattern = getattr(self.supplier_agent, "RFQ_PATTERN", None)
        if not pattern:
            pattern = RFQ_ID_RE

        if not hasattr(pattern, "findall"):
            try:
                pattern = re.compile(str(pattern))
            except re.error:
                logger.debug("Invalid RFQ pattern provided; skipping match")
                return None

        normalised_text = _norm(text)

        try:
            raw_matches = pattern.findall(normalised_text)
        except Exception:
            match = pattern.search(normalised_text)
            raw_matches = [match.group(0)] if match else []

        candidates: List[str] = []
        seen: Set[str] = set()

        for raw_match in raw_matches:
            if isinstance(raw_match, tuple):
                candidate = next((part for part in raw_match if part), "")
            else:
                candidate = raw_match
            if not candidate:
                continue
            canonical = _canon_id(candidate)
            if canonical in seen:
                continue
            seen.add(canonical)
            candidates.append(candidate)

        if not candidates:
            loose_matches = re.findall(
                r"RFQ(?:ID)?[:#\s-]*([0-9]{4,8})[-_\s]*([A-Za-z0-9]{4,})",
                normalised_text,
                flags=re.IGNORECASE,
            )
            for date_part, suffix in loose_matches:
                cleaned_suffix = re.sub(r"[^A-Za-z0-9]", "", suffix)
                if not cleaned_suffix:
                    continue
                trimmed_suffix = cleaned_suffix[:8]
                trimmed_date = re.sub(r"[^0-9]", "", date_part)[-8:]
                if len(trimmed_date) != 8 or len(trimmed_suffix) < 4:
                    continue
                candidate = f"RFQ-{trimmed_date}-{trimmed_suffix.upper()}"
                canonical = _canon_id(candidate)
                if canonical in seen:
                    continue
                seen.add(canonical)
                candidates.append(candidate)

        if raw_subject is not None:
            subject_for_log = normalised_subject or _norm(raw_subject)
            logger.debug(
                "RFQ match debug | subj_raw='%s' | subj_norm='%s' | ids=%s",
                raw_subject[:200],
                subject_for_log[:200] if subject_for_log else "",
                candidates,
            )

        return candidates

    def _extract_rfq_id(
        self,
        text: str,
        *,
        raw_subject: Optional[str] = None,
        normalised_subject: Optional[str] = None,
    ) -> Optional[str]:
        matches = self._extract_rfq_ids(
            text,
            raw_subject=raw_subject,
            normalised_subject=normalised_subject,
        )
        return matches[0] if matches else None

    def _rfq_candidates_from_metadata(
        self, message: Dict[str, object]
    ) -> List[Tuple[str, Optional[str]]]:
        candidates: List[Tuple[str, Optional[str]]] = []
        supplier_hint = message.get("supplier_id")
        keys = (
            "s3_key",
            "id",
            "message_id",
            "object_key",
            "receipt_handle",
        )
        for key in keys:
            value = message.get(key)
            if not isinstance(value, str) or not value:
                continue
            for match in RFQ_ID_RE.findall(value):
                if isinstance(match, tuple):
                    rfq_value = next((part for part in match if part), "")
                else:
                    rfq_value = match
                if not rfq_value:
                    continue
                candidates.append((rfq_value, supplier_hint if supplier_hint else None))
        return candidates

    def _resolve_rfq_from_tail_tokens(
        self, text: str, message: Dict[str, object]
    ) -> List[Tuple[str, str, Optional[str]]]:
        segments: List[str] = []
        if isinstance(text, str) and text.strip():
            segments.append(text)
        for key in ("s3_key", "id", "message_id"):
            value = message.get(key)
            if isinstance(value, str) and value.strip():
                segments.append(value)
        combined = " ".join(segments)
        if not combined:
            return []

        tails = re.findall(r"\b([A-Za-z0-9]{8})\b", combined)
        if not tails:
            return []

        resolved: List[Tuple[str, str, Optional[str]]] = []
        seen_tails: Set[str] = set()
        for tail in tails:
            tail_key = tail.lower()
            if tail_key in seen_tails:
                continue
            seen_tails.add(tail_key)
            lookup_records = self._get_rfq_candidates_for_tail(tail_key)
            if not lookup_records:
                continue
            for record in lookup_records:
                rfq_value = record.get("rfq_id")
                if not rfq_value:
                    continue
                canonical = self._canonical_rfq(rfq_value)
                if not canonical:
                    continue
                if any(existing[0] == canonical for existing in resolved):
                    continue
                supplier_hint = record.get("supplier_id") if isinstance(record, dict) else None
                resolved.append((canonical, str(rfq_value), supplier_hint))
        return resolved

    def _resolve_rfq_from_thread_headers(
        self, message: Dict[str, object]
    ) -> Optional[Tuple[str, Optional[str]]]:
        identifiers = self._collect_thread_identifiers(message)
        if not identifiers:
            return None

        get_conn = getattr(self.agent_nick, "get_db_connection", None)
        if not callable(get_conn) or not self._thread_table_name:
            return None

        try:
            with get_conn() as conn:
                if not self._ensure_thread_table_ready(conn):
                    return None
                rfq_id = lookup_rfq_from_threads(
                    conn,
                    self._thread_table_name,
                    identifiers,
                    logger=logger,
                )
        except Exception:
            logger.exception(
                "Failed to resolve RFQ from thread headers for mailbox %s", self.mailbox_address
            )
            return None

        if not rfq_id:
            return None

        return str(rfq_id), None

    def _collect_thread_identifiers(self, message: Dict[str, object]) -> List[str]:
        raw_values: List[str] = []

        def _collect(value: object) -> None:
            if value in (None, ""):
                return
            if isinstance(value, (list, tuple, set)):
                for entry in value:
                    _collect(entry)
                return
            try:
                text = str(value)
            except Exception:
                return
            trimmed = text.strip()
            if trimmed:
                raw_values.append(trimmed)

        _collect(message.get("in_reply_to"))
        _collect(message.get("references"))

        headers = message.get("headers")
        if isinstance(headers, dict):
            _collect(headers.get("In-Reply-To") or headers.get("in-reply-to"))
            reference_values = headers.get("References") or headers.get("references")
            _collect(reference_values)

        if not raw_values:
            return []

        message_ids: List[str] = []
        seen: Set[str] = set()
        pattern = re.compile(r"<([^>]+)>")
        for value in raw_values:
            matches = pattern.findall(value)
            if matches:
                for candidate in matches:
                    trimmed = candidate.strip()
                    if not trimmed:
                        continue
                    lowered = trimmed.lower()
                    if lowered in seen:
                        continue
                    seen.add(lowered)
                    message_ids.append(trimmed)
                continue

            trimmed = value.strip()
            if trimmed.startswith("<") and trimmed.endswith(">"):
                trimmed = trimmed[1:-1].strip()
            if not trimmed:
                continue
            lowered = trimmed.lower()
            if lowered in seen:
                continue
            seen.add(lowered)
            message_ids.append(trimmed)

        return message_ids

    def _ensure_thread_table_ready(self, conn) -> bool:
        if self._thread_table_ready:
            return True

        try:
            ensure_thread_table(conn, self._thread_table_name, logger=logger)
            self._thread_table_ready = True
            return True
        except Exception:
            logger.exception(
                "Failed to ensure email thread table %s", self._thread_table_name
            )
            try:
                conn.rollback()
            except Exception:  # pragma: no cover - defensive
                logger.debug("Rollback failed after ensuring thread table")
            return False

    def _ensure_s3_mapping(self, s3_key: Optional[str], rfq_id: Optional[object]) -> Optional[str]:
        if not self.bucket or not s3_key or rfq_id is None:
            return None

        rfq_text = str(rfq_id).strip()
        if not rfq_text:
            return None

        try:
            client = self._get_s3_client()
        except Exception:
            logger.debug("Unable to obtain S3 client for canonical mapping", exc_info=True)
            return None

        if client is None:
            return None

        self._tag_s3_object(client, self.bucket, s3_key, rfq_text)
        return self._copy_to_canonical(client, self.bucket, s3_key, rfq_text)

    def _tag_s3_object(self, client, bucket: str, key: str, rfq_id: str) -> None:
        try:
            client.put_object_tagging(
                Bucket=bucket,
                Key=key,
                Tagging={"TagSet": [{"Key": "rfq-id", "Value": rfq_id}]},
            )
        except ClientError as exc:
            logger.debug("Tagging failed for %s: %s", key, exc)
        except Exception:
            logger.debug("Tagging failed for %s due to unexpected error", key, exc_info=True)

    def _copy_to_canonical(self, client, bucket: str, key: str, rfq_id: str) -> Optional[str]:
        if not key:
            return None

        base_name = key.split("/")[-1]
        prefix_root = self._prefixes[0] if self._prefixes else "emails/"
        normalised_root = prefix_root.rstrip("/")
        if normalised_root:
            canonical_key = f"{normalised_root}/{rfq_id}/ingest/{base_name}"
        else:
            canonical_key = f"{rfq_id}/ingest/{base_name}"

        if canonical_key == key:
            return canonical_key

        try:
            client.copy_object(
                Bucket=bucket,
                CopySource={"Bucket": bucket, "Key": key},
                Key=canonical_key,
                TaggingDirective="REPLACE",
                Tagging=f"rfq-id={rfq_id}",
            )
        except ClientError as exc:
            logger.debug("Copy to canonical failed for %s: %s", key, exc)
            return None
        except Exception:
            logger.debug("Copy to canonical failed for %s due to unexpected error", key, exc_info=True)
            return None

        return canonical_key

    def _get_s3_client(self):
        if self._s3_client is not None:
            return self._s3_client

        shared_client = getattr(self.agent_nick, "s3_client", None)
        if shared_client is not None and self._s3_role_arn is None:
            self._s3_client = shared_client
            return self._s3_client

        client_kwargs = {}
        if self.region:
            client_kwargs["region_name"] = self.region

        max_pool = self._coerce_int(
            getattr(self.settings, "s3_max_pool_connections", 50),
            default=50,
            minimum=1,
        )
        client_kwargs["config"] = Config(
            max_pool_connections=max_pool,
            retries={"max_attempts": 10, "mode": "adaptive"},
            read_timeout=20,
            connect_timeout=5,
        )

        if self._s3_role_arn:
            try:
                self._s3_client = self._s3_client_with_assumed_role(client_kwargs)
                return self._s3_client
            except Exception:  # pragma: no cover - defensive logging
                logger.exception(
                    "Unable to assume role %s for inbound S3 access; falling back to default credentials",
                    self._s3_role_arn,
                )

        self._s3_client = boto3.client("s3", **client_kwargs)
        return self._s3_client

    def _s3_client_with_assumed_role(self, client_kwargs):
        credentials = self._assume_role_credentials()
        return boto3.client("s3", **credentials, **client_kwargs)

    def _assume_role_credentials(self) -> Dict[str, str]:
        if not self._s3_role_arn:
            raise ValueError("No role ARN configured for assumption")

        now = datetime.now(timezone.utc)
        if (
            self._assumed_credentials
            and self._assumed_credentials_expiry
            and self._assumed_credentials_expiry - timedelta(minutes=5) > now
        ):
            return dict(self._assumed_credentials)


        sts_kwargs = {"region_name": self.region} if self.region else {}
        sts_client = boto3.client("sts", **sts_kwargs)
        session_name = f"ProcWiseEmailWatcher-{uuid.uuid4().hex[:8]}"
        response = sts_client.assume_role(
            RoleArn=self._s3_role_arn,
            RoleSessionName=session_name,
        )
        credentials = response.get("Credentials")
        if not credentials:
            raise ValueError("AssumeRole response missing credentials")

        access_key = credentials.get("AccessKeyId")
        secret_key = credentials.get("SecretAccessKey")
        token = credentials.get("SessionToken")
        expiration = credentials.get("Expiration")

        if not all([access_key, secret_key, token]):
            raise ValueError("Incomplete credentials returned from AssumeRole")

        expiry_dt: Optional[datetime] = None
        if isinstance(expiration, datetime):
            if expiration.tzinfo is None:
                expiry_dt = expiration.replace(tzinfo=timezone.utc)
            else:
                expiry_dt = expiration.astimezone(timezone.utc)

        if expiry_dt is None:
            expiry_dt = now + timedelta(hours=1)

        self._assumed_credentials = {
            "aws_access_key_id": access_key,
            "aws_secret_access_key": secret_key,
            "aws_session_token": token,
        }
        self._assumed_credentials_expiry = expiry_dt
        return dict(self._assumed_credentials)

    @staticmethod
    def _parse_region(endpoint: str) -> Optional[str]:
        match = re.search(r"email-smtp\.([a-z0-9-]+)\.amazonaws.com", endpoint)
        if match:
            return match.group(1)
        return None

    @staticmethod
    def _coerce_int(value, *, default: int, minimum: Optional[int] = None) -> int:
        try:
            coerced = int(value)
        except Exception:
            coerced = default
        if minimum is not None:
            coerced = max(coerced, minimum)
        return coerced

    def _validate_inbound_configuration(self, raw_prefix: object) -> None:
        """Emit logging about the active S3 polling configuration."""

        if not self.bucket:
            logger.warning(
                "Email watcher cannot poll for supplier replies because no S3 bucket is configured"
            )
            return

        prefix_summary = self._format_bucket_prefixes()
        logger.info(
            "Email watcher will poll %s for mailbox %s",
            prefix_summary,
            self.mailbox_address,
        )

        if raw_prefix is None:
            logger.info(
                "No custom SES prefix supplied; defaulting to %s",
                prefix_summary,
            )

    @staticmethod
    def _ensure_trailing_slash(value: str) -> str:
        text = (value or "").strip()
        if not text:
            return ""
        return text if text.endswith("/") else f"{text}/"

    def _resolve_bucket_and_prefix(
        self,
        bucket_candidates: Sequence[Optional[str]],
        *,
        configured_prefix: Optional[str],
        uri_prefix: Optional[str],
        default_bucket: str,
        default_prefix: str,
    ) -> Tuple[str, str]:
        default_prefix_normalised = self._ensure_trailing_slash(default_prefix)
        prefix_candidate: Optional[str]
        explicit_prefix_supplied = False

        if configured_prefix is None:
            prefix_candidate = uri_prefix or default_prefix_normalised
        else:
            trimmed = str(configured_prefix).strip()
            if not trimmed:
                prefix_candidate = uri_prefix or default_prefix_normalised
            else:
                normalised_configured = self._ensure_trailing_slash(trimmed)
                if normalised_configured.lower() != default_prefix_normalised.lower():
                    prefix_candidate = normalised_configured
                    explicit_prefix_supplied = True
                else:
                    prefix_candidate = uri_prefix or normalised_configured

        resolved_bucket: Optional[str] = None
        resolved_prefix = str(prefix_candidate or default_prefix_normalised)

        for candidate in bucket_candidates:
            bucket_text = str(candidate).strip() if candidate else ""
            if not bucket_text:
                continue
            bucket_value, derived_prefix = self._split_bucket_candidate(
                bucket_text, default_bucket=default_bucket
            )
            if bucket_value and not resolved_bucket:
                resolved_bucket = bucket_value
            if derived_prefix and not explicit_prefix_supplied:
                resolved_prefix = derived_prefix
            if resolved_bucket:
                break

        if not resolved_bucket:
            resolved_bucket = default_bucket

        resolved_prefix = self._ensure_trailing_slash(resolved_prefix or default_prefix)
        return resolved_bucket, resolved_prefix

    @staticmethod
    def _split_bucket_candidate(
        value: str,
        *,
        default_bucket: str,
    ) -> Tuple[Optional[str], Optional[str]]:
        text = value.strip()
        if not text:
            return None, None
        if text.lower().startswith("s3://"):
            bucket, prefix = SESEmailWatcher._parse_s3_uri(text)
            return bucket, prefix or None
        if "/" in text:
            bucket, suffix = text.split("/", 1)
            return bucket or None, (suffix or None)
        lower_default = default_bucket.lower()
        if lower_default and text.lower().startswith(lower_default) and text.lower() != lower_default:
            suffix = text[len(default_bucket) :].lstrip("-_./")
            if suffix:
                if not suffix.endswith("/"):
                    suffix = f"{suffix}/"
                return default_bucket, suffix
        return text, None

    @staticmethod
    def _parse_s3_uri(uri: str) -> Tuple[str, Optional[str]]:
        """Parse an S3 URI into bucket and prefix components."""

        if not uri:
            raise ValueError("S3 URI must be a non-empty string")

        parsed = urlparse(str(uri).strip())
        if parsed.scheme and parsed.scheme.lower() != "s3":
            raise ValueError(f"Unsupported scheme for S3 URI: {parsed.scheme}")

        bucket = parsed.netloc or parsed.path.split("/", 1)[0]
        if not bucket:
            raise ValueError("S3 URI must include a bucket name")

        prefix = parsed.path[1:] if parsed.path.startswith("/") else parsed.path
        if parsed.netloc and prefix.startswith(bucket):
            # Handle URIs like s3://bucket/bucket/... produced by naive joins.
            prefix = prefix[len(bucket) :].lstrip("/")

        prefix = prefix.strip()
        if prefix and not prefix.endswith("/"):
            prefix = f"{prefix}/"

        return bucket, prefix or None
<|MERGE_RESOLUTION|>--- conflicted
+++ resolved
@@ -3052,7 +3052,6 @@
             elif key == "message_id_like":
                 if not _like(payload_message, expected):
                     return False
-<<<<<<< HEAD
             elif key in {"dispatch_run_id", "run_id"}:
                 expected_run = self._normalise_filter_value(expected)
                 if expected_run and payload_run_id != expected_run:
@@ -3066,13 +3065,6 @@
             return False
 
         return required_supplier or required_run or bool(filters)
-=======
-            elif key == "dispatch_run_id":
-                expected_run = self._normalise_filter_value(expected)
-                if expected_run and payload_run_id != expected_run:
-                    return False
-        return True
->>>>>>> 0d9fd30a
 
     @staticmethod
     def _apply_filter_defaults(
@@ -3090,11 +3082,7 @@
             except Exception:
                 return False
 
-<<<<<<< HEAD
         for field in ("supplier_id", "from_address", "workflow_id", "dispatch_run_id", "run_id"):
-=======
-        for field in ("rfq_id", "supplier_id", "from_address", "workflow_id", "dispatch_run_id"):
->>>>>>> 0d9fd30a
             if field in filters and _should_fill(field):
                 candidate = filters.get(field)
                 if candidate not in (None, ""):
