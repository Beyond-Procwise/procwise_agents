--- conflicted
+++ resolved
@@ -39,16 +39,12 @@
     lookup_rfq_from_threads,
     sanitise_thread_table_name,
 )
-<<<<<<< HEAD
 from utils.email_markers import (
     extract_marker_token,
     extract_rfq_id,
     extract_run_id,
     split_hidden_marker,
 )
-=======
-from utils.email_markers import extract_marker_token, extract_rfq_id, split_hidden_marker
->>>>>>> 4885805b
 from utils.gpu import configure_gpu
 
 
@@ -3179,24 +3175,16 @@
         subject: str
         body: str
         dispatch_token: Optional[str]
-<<<<<<< HEAD
         run_id: Optional[str] = None
         recipients: Tuple[str, ...] = ()
         subject_norm: str = field(init=False)
         body_norm: str = field(init=False)
-=======
-        recipients: Tuple[str, ...] = ()
-        subject_norm: str = field(init=False)
-        body_norm: str = field(init=False)
-        rfq_tail: Optional[str] = field(init=False)
->>>>>>> 4885805b
         matched_via: str = field(default="unknown")
 
         def __post_init__(self) -> None:
             comment, remainder = split_hidden_marker(self.body or "")
             cleaned_body = remainder or self.body or ""
             token = extract_marker_token(comment)
-<<<<<<< HEAD
             run_identifier = extract_run_id(comment)
             if self.dispatch_token is None and token:
                 object.__setattr__(self, "dispatch_token", token)
@@ -3206,13 +3194,6 @@
                     object.__setattr__(self, "run_id", candidate_run)
             object.__setattr__(self, "subject_norm", _norm(self.subject or ""))
             object.__setattr__(self, "body_norm", _norm(cleaned_body))
-=======
-            if self.dispatch_token is None and token:
-                object.__setattr__(self, "dispatch_token", token)
-            object.__setattr__(self, "subject_norm", _norm(self.subject or ""))
-            object.__setattr__(self, "body_norm", _norm(cleaned_body))
-            object.__setattr__(self, "rfq_tail", _rfq_match_key(self.rfq_id))
->>>>>>> 4885805b
 
         def normalised_recipients(self) -> Set[str]:
             recipients = set()
@@ -3491,11 +3472,7 @@
 
         messages: List[Dict[str, object]] = []
         try:
-<<<<<<< HEAD
             messages = self._load_from_s3(
-=======
-            messages = self._peek_recent_s3_messages(
->>>>>>> 4885805b
                 expected_count,
                 prefixes=self._prefixes,
                 newest_first=True,
@@ -3505,7 +3482,6 @@
                 "Failed to load recent dispatch copies for action=%s",
                 expectation.action_id,
             )
-<<<<<<< HEAD
             return
 
         if not messages:
@@ -3515,17 +3491,6 @@
         if not drafts:
             return
 
-=======
-            return
-
-        if not messages:
-            return
-
-        drafts = self._fetch_recent_dispatched_drafts(expectation, expected_count)
-        if not drafts:
-            return
-
->>>>>>> 4885805b
         unmatched: List[SESEmailWatcher._DraftSnapshot] = list(drafts)
         for message in messages:
             if not unmatched:
@@ -3541,10 +3506,7 @@
                 "status": "dispatch_copy",
                 "draft_id": match.id,
                 "rfq_id": match.rfq_id,
-<<<<<<< HEAD
                 "run_id": match.run_id,
-=======
->>>>>>> 4885805b
                 "matched_via": match.matched_via,
                 "dispatch_completed": completed,
             }
@@ -3622,16 +3584,12 @@
             payload_doc = self._safe_parse_json(row[4]) if len(row) > 4 else None
 
             dispatch_token: Optional[str] = None
-<<<<<<< HEAD
             run_id: Optional[str] = None
-=======
->>>>>>> 4885805b
             recipients: Tuple[str, ...] = ()
             if isinstance(payload_doc, dict):
                 dispatch_meta = payload_doc.get("dispatch_metadata")
                 if isinstance(dispatch_meta, dict):
                     dispatch_token = dispatch_meta.get("dispatch_token") or dispatch_meta.get("token")
-<<<<<<< HEAD
                     run_id = (
                         dispatch_meta.get("run_id")
                         or dispatch_meta.get("dispatch_run_id")
@@ -3643,11 +3601,6 @@
                         dispatch_token = meta_field.get("dispatch_token")
                     if run_id is None:
                         run_id = meta_field.get("run_id")
-=======
-                meta_field = payload_doc.get("metadata")
-                if isinstance(meta_field, dict) and not dispatch_token:
-                    dispatch_token = meta_field.get("dispatch_token")
->>>>>>> 4885805b
                 payload_subject = payload_doc.get("subject")
                 payload_body = payload_doc.get("body") or payload_doc.get("negotiation_message")
                 if not subject and isinstance(payload_subject, str):
@@ -3662,12 +3615,9 @@
                         if isinstance(item, str) and item.strip()
                     )
 
-<<<<<<< HEAD
             if run_id is None and dispatch_token:
                 run_id = dispatch_token
 
-=======
->>>>>>> 4885805b
             try:
                 draft_id_int = int(draft_id)
             except Exception:
@@ -3681,10 +3631,7 @@
                     subject=str(subject),
                     body=str(body),
                     dispatch_token=dispatch_token,
-<<<<<<< HEAD
                     run_id=run_id,
-=======
->>>>>>> 4885805b
                     recipients=recipients,
                 )
             )
@@ -3702,7 +3649,6 @@
         body = str(message.get("body") or "")
         comment, remainder = split_hidden_marker(body)
         token = extract_marker_token(comment)
-<<<<<<< HEAD
         run_identifier = extract_run_id(comment)
         subject_norm = _norm(str(message.get("subject") or ""))
         body_norm = _norm(remainder or body)
@@ -3713,17 +3659,6 @@
             for draft in drafts:
                 candidate = draft.run_id or draft.dispatch_token
                 if candidate and identifier == candidate:
-=======
-        rfq_hint = extract_rfq_id(comment)
-        subject_norm = _norm(str(message.get("subject") or ""))
-        body_norm = _norm(remainder or body)
-        rfq_tail = _rfq_match_key(rfq_hint)
-
-        # 1) Match by dispatch token
-        if token:
-            for draft in drafts:
-                if draft.dispatch_token and token == draft.dispatch_token:
->>>>>>> 4885805b
                     object.__setattr__(draft, "matched_via", "dispatch_token")
                     return draft
 
@@ -3742,16 +3677,6 @@
                 object.__setattr__(draft, "matched_via", "body_contains")
                 return draft
 
-<<<<<<< HEAD
-=======
-        # 3) Fallback to RFQ tail alignment if available (optional)
-        if rfq_tail:
-            for draft in drafts:
-                if draft.rfq_tail and draft.rfq_tail == rfq_tail:
-                    object.__setattr__(draft, "matched_via", "rfq_hint")
-                    return draft
-
->>>>>>> 4885805b
         return None
 
     def _respect_post_dispatch_wait(
