--- conflicted
+++ resolved
@@ -234,14 +234,12 @@
         self.metadata_provider = metadata_provider
         self.state_store = state_store or InMemoryEmailWatcherState()
         self._custom_loader = message_loader
-<<<<<<< HEAD
         self.mailbox_address = (
             getattr(self.settings, "supplier_mailbox", None)
             or getattr(self.settings, "imap_user", None)
             or "supplierconnect@procwise.co.uk"
         )
-=======
->>>>>>> eb225eb1
+
         if self._custom_loader is None:
             queue_url = getattr(self.settings, "ses_inbound_queue_url", None)
             if queue_url:
