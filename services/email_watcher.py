from __future__ import annotations

import gzip
import json
import imaplib
import json
import logging
import mimetypes
import re
import time
import unicodedata
import uuid
from urllib.parse import unquote_plus, urlparse
from collections import OrderedDict, defaultdict
from copy import deepcopy
from dataclasses import dataclass, field
from datetime import datetime, timedelta, timezone
from email import policy
from email.parser import BytesParser
from email.header import decode_header, make_header
from email.utils import parseaddr, parsedate_to_datetime
from typing import Callable, Dict, Iterable, List, Optional, Protocol, Sequence, Set, Tuple

import boto3
from botocore.config import Config
from botocore.exceptions import ClientError

try:  # pragma: no cover - optional dependency during tests
    from psycopg2 import errors as psycopg2_errors
except Exception:  # pragma: no cover - psycopg2 may be unavailable in tests
    psycopg2_errors = None  # type: ignore[assignment]

from agents.base_agent import AgentContext, AgentOutput, AgentStatus
from agents.negotiation_agent import NegotiationAgent
from agents.supplier_interaction_agent import SupplierInteractionAgent
from services.email_dispatch_chain_store import mark_response as mark_dispatch_response
from services.email_thread_store import (
    ensure_thread_table,
    lookup_rfq_from_threads,
    sanitise_thread_table_name,
)
from utils.email_markers import (
    extract_marker_token,
    extract_rfq_id,
    extract_run_id,
    split_hidden_marker,
)
from utils.gpu import configure_gpu


logger = logging.getLogger(__name__)

_DASH_CLASS = r"[-\u2010\u2011\u2012\u2013\u2014\u2015\u2212]"
_ZW_RE = re.compile(r"[\u200B\u200C\u200D\uFEFF\u2060\u200E\u200F]")
_WS_RE = re.compile(r"\s+")


def _norm(value: str) -> str:
    """Normalise textual content for RFQ comparisons."""

    if not value:
        return ""

    text = unicodedata.normalize("NFKC", value)
    text = _ZW_RE.sub("", text)
    text = re.sub(_DASH_CLASS, "-", text)
    text = _WS_RE.sub(" ", text).strip()
    return text


def _canon_id(value: str) -> str:
    return _norm(value).upper()


def _rfq_match_key(value: object) -> Optional[str]:
    """Return the normalised tail used for RFQ comparisons."""

    if value in (None, ""):
        return None

    try:
        canonical = _canon_id(str(value))
    except Exception:
        return None

    if not canonical:
        return None

    tail_source = re.sub(r"[^A-Z0-9]", "", canonical)
    if not tail_source:
        return None

    tail = tail_source[-8:]
    return tail.lower() if tail else None


RFQ_ID_RE = re.compile(r"\bRFQ-\d{8}-[A-Za-z0-9]{8}\b", re.IGNORECASE)
_SIMILARITY_TOKEN_RE = re.compile(r"[A-Za-z0-9]{3,}")


def _extract_similarity_tokens(*values: object, limit: int = 64) -> Set[str]:
    """Return a set of normalised tokens for fuzzy comparisons."""

    tokens: Set[str] = set()
    if limit <= 0:
        limit = 0

    for value in values:
        if value in (None, ""):
            continue
        try:
            text = _norm(str(value))
        except Exception:
            continue
        if not text:
            continue
        lowered = text.lower()
        for match in _SIMILARITY_TOKEN_RE.findall(lowered):
            if not match:
                continue
            if limit and len(tokens) >= limit:
                break
            tokens.add(match)
        if limit and len(tokens) >= limit:
            break
    return tokens


def _extract_email_domain(value: object) -> Optional[str]:
    """Extract a lowercase domain from an email-like value."""

    if value in (None, ""):
        return None
    try:
        text = str(value).strip()
    except Exception:
        return None
    if not text:
        return None
    try:
        _, address = parseaddr(text)
    except Exception:
        address = None
    candidate = address.strip() if address else text
    if "@" not in candidate:
        return None
    domain = candidate.split("@")[-1].strip().lower()
    return domain or None

# Ensure GPU related environment flags are consistently applied even when the
# watcher is used standalone (e.g. in a scheduled job).
configure_gpu()


def _decode_mime_header(value: object) -> str:
    """Decode MIME encoded headers into a display-friendly string."""

    if value in (None, ""):
        return ""
    try:
        text = str(value)
    except Exception:
        return ""

    try:
        header = make_header(decode_header(text))
        return str(header).strip()
    except Exception:
        return text.strip()


class EmailLoader(Protocol):
    """Callable protocol that returns a list of inbound email payloads."""

    def __call__(self, limit: Optional[int] = None) -> List[Dict[str, object]]:
        ...


class EmailWatcherState(Protocol):
    """Protocol describing the persistence mechanism for processed messages."""

    def __contains__(self, message_id: str) -> bool:  # pragma: no cover - protocol
        ...

    def add(self, message_id: str, metadata: Optional[Dict[str, object]] = None) -> None:  # pragma: no cover - protocol
        ...

    def get(self, message_id: str) -> Optional[Dict[str, object]]:  # pragma: no cover - protocol
        ...

    def items(self) -> Iterable[Tuple[str, Dict[str, object]]]:  # pragma: no cover - protocol
        ...


@dataclass
class InMemoryEmailWatcherState:
    """Simple in-memory store of processed message identifiers."""

    _seen: Dict[str, Dict[str, object]] = field(default_factory=dict)

    def __contains__(self, message_id: str) -> bool:
        return message_id in self._seen

    def add(self, message_id: str, metadata: Optional[Dict[str, object]] = None) -> None:
        self._seen[message_id] = metadata or {}

    def get(self, message_id: str) -> Optional[Dict[str, object]]:
        return self._seen.get(message_id)

    def items(self) -> Iterable[Tuple[str, Dict[str, object]]]:
        return list(self._seen.items())


@dataclass
class S3ObjectWatcher:
    """Remember previously observed keys for an S3 prefix."""

    limit: int = 512
    known: "OrderedDict[str, datetime]" = field(default_factory=OrderedDict)
    primed: bool = False

    def is_new(self, key: str) -> bool:
        return bool(key) and key not in self.known

    def mark_known(self, key: str, last_modified: Optional[datetime]) -> None:
        if not key:
            return
        timestamp = last_modified if isinstance(last_modified, datetime) else datetime.now(timezone.utc)
        self.known[key] = timestamp
        self.known.move_to_end(key)
        while self.limit > 0 and len(self.known) > self.limit:
            self.known.popitem(last=False)


def _strip_html(value: str) -> str:
    """Convert HTML content to a whitespace normalised string."""

    if not value:
        return ""

    # Preserve hidden RFQ annotations injected as HTML comments so that
    # downstream RFQ pattern matching still works even when the supplier
    # replies without keeping the identifier in the visible text.
    comment_matches = re.findall(
        r"<!--\s*(?:RFQ-ID\s*:\s*|PROCWISE:RFQ_ID=)([A-Za-z0-9_-]+)\s*-->",
        value,
        flags=re.IGNORECASE,
    )

    # Basic tag removal keeps the implementation lightweight without
    # introducing heavy dependencies such as BeautifulSoup for tests.
    cleaned = re.sub(
        r"<\s*(script|style).*?>.*?<\s*/\s*\1\s*>",
        " ",
        value,
        flags=re.I | re.S,
    )
    cleaned = re.sub(r"<!--.*?-->", " ", cleaned, flags=re.S)
    cleaned = re.sub(r"<[^>]+>", " ", cleaned)
    cleaned = re.sub(r"\s+", " ", cleaned)

    if comment_matches:
        # Prepend extracted identifiers to ensure they survive whitespace
        # normalisation and can be detected by the RFQ regex.
        return " ".join(comment_matches + [cleaned.strip()]).strip()

    return cleaned.strip()


class SESEmailWatcher:
    """Poll and process inbound supplier RFQ responses."""

    def __init__(
        self,
        agent_nick,
        *,
        supplier_agent: Optional[SupplierInteractionAgent] = None,
        negotiation_agent: Optional[NegotiationAgent] = None,
        metadata_provider: Optional[Callable[[str], Dict[str, object]]] = None,
        message_loader: Optional[EmailLoader] = None,
        state_store: Optional[EmailWatcherState] = None,
        enable_negotiation: bool = True,
        response_poll_seconds: Optional[int] = None,
    ) -> None:
        self.agent_nick = agent_nick
        self.settings = agent_nick.settings
        self.supplier_agent = supplier_agent or agent_nick.agents.get("supplier_interaction")
        if self.supplier_agent is None:
            self.supplier_agent = SupplierInteractionAgent(agent_nick)
        self.enable_negotiation = enable_negotiation
        if enable_negotiation:
            self.negotiation_agent = negotiation_agent or agent_nick.agents.get(
                "NegotiationAgent"
            )
            if self.negotiation_agent is None:
                self.negotiation_agent = NegotiationAgent(agent_nick)
        else:
            self.negotiation_agent = None
        self.metadata_provider = metadata_provider
        self.state_store = state_store or InMemoryEmailWatcherState()
        self._custom_loader = message_loader
        self.mailbox_address = (
            getattr(self.settings, "supplier_mailbox", None)
            or getattr(self.settings, "imap_user", None)
            or "supplierconnect@procwise.co.uk"
        )
        poll_interval = response_poll_seconds
        if poll_interval is None:
            poll_interval = getattr(
                self.settings, "email_response_poll_seconds", 60
            )
        try:
            poll_interval = int(poll_interval)
        except Exception:
            poll_interval = 60

        self._poll_window_minutes = self._coerce_int(
            getattr(self.settings, "email_watch_window_minutes", 10),
            default=10,
            minimum=1,
        )
        sleep_default = self._coerce_int(
            getattr(self.settings, "email_match_poll_sleep_seconds", 60),
            default=60,
            minimum=1,
        )
        self._match_poll_sleep_seconds = max(1, sleep_default)

        self.poll_interval_seconds = max(1, poll_interval)
        if self.poll_interval_seconds < self._match_poll_sleep_seconds:
            self.poll_interval_seconds = self._match_poll_sleep_seconds

        endpoint = getattr(self.settings, "ses_smtp_endpoint", "")
        self.region = getattr(self.settings, "ses_region", None) or self._parse_region(endpoint)

        default_bucket = "procwisemvp"
        default_prefix = "emails/"

        uri_bucket: Optional[str] = None
        uri_prefix: Optional[str] = None
        inbound_s3_uri = getattr(self.settings, "ses_inbound_s3_uri", None)
        if inbound_s3_uri:
            try:
                uri_bucket, uri_prefix = self._parse_s3_uri(inbound_s3_uri)
            except ValueError:
                logger.warning(
                    "Invalid SES inbound S3 URI %r; falling back to default bucket and prefix",
                    inbound_s3_uri,
                )

        configured_bucket = getattr(self.settings, "ses_inbound_bucket", None)
        if configured_bucket and uri_bucket and configured_bucket != uri_bucket:
            logger.warning(
                "SES inbound bucket %s overrides bucket %s derived from S3 URI",
                configured_bucket,
                uri_bucket,
            )

        bucket_candidates = [
            configured_bucket,
            uri_bucket,
            getattr(self.settings, "s3_bucket_name", None),
            default_bucket,
        ]
        configured_prefix = getattr(self.settings, "ses_inbound_prefix", None)
        self.bucket, prefix_value = self._resolve_bucket_and_prefix(
            bucket_candidates,
            configured_prefix=configured_prefix,
            uri_prefix=uri_prefix,
            default_bucket=default_bucket,
            default_prefix=default_prefix,
        )

        self._prefixes = [self._ensure_trailing_slash(prefix_value)]

        # Ensure supporting negotiation tables exist so metadata lookups do
        # not fail on freshly provisioned databases.  The statements are safe
        # to run repeatedly thanks to ``IF NOT EXISTS`` guards.
        self._ensure_negotiation_tables()
        self._ensure_processed_registry_table()
        self._ensure_draft_rfq_email_constraints()
        self._ensure_email_watcher_watermarks_table()

        self._validate_inbound_configuration(prefix_value)

        self._thread_table_name = sanitise_thread_table_name(
            getattr(self.settings, "email_thread_table", None),
            logger=logger,
        )
        self._thread_table_ready = False

        # Prefer reusing the orchestrator's S3 client so we respect any
        # endpoint overrides or credential sources initialised during startup.
        shared_client = getattr(agent_nick, "s3_client", None)
        self._s3_client = shared_client if shared_client is not None else None
        self._s3_role_arn = (
            getattr(self.settings, "ses_inbound_role_arn", None)
            or getattr(self.settings, "ses_secret_role_arn", None)
        )
        if self._s3_role_arn:
            # When a dedicated role is configured we assume it lazily on the
            # first request to guarantee the mailbox bucket permissions are in
            # place even if a shared client exists without the required rights.
            self._s3_client = None

        self._assumed_credentials: Optional[Dict[str, str]] = None
        self._assumed_credentials_expiry: Optional[datetime] = None
        self._s3_watch_history_limit = self._coerce_int(
            getattr(self.settings, "email_s3_watch_history_limit", 512),
            default=512,
            minimum=10,
        )
        self._s3_prefix_watchers: Dict[str, S3ObjectWatcher] = {}
        self._processed_cache_limit = self._coerce_int(
            getattr(self.settings, "email_processed_cache_limit", 200),
            default=200,
            minimum=1,
        )
        self._processed_cache: OrderedDict[str, Dict[str, object]] = OrderedDict()
        self._completed_targets: Set[str] = set()
        self._rfq_run_counts: Dict[str, int] = {}
        self._rfq_index_hits: Dict[str, str] = {}
        self._rfq_tail_cache: Dict[str, List[Dict[str, object]]] = {}
        self._workflow_rfq_index: Dict[str, Set[str]] = defaultdict(set)
        self._rfq_workflow_index: Dict[str, Set[str]] = defaultdict(set)
        self._workflow_expected_counts: Dict[str, int] = {}
        self._workflow_processed_counts: Dict[str, int] = {}
        self._workflow_negotiation_jobs: Dict[str, List[Dict[str, object]]] = defaultdict(list)
        self._action_payload_cache: Dict[str, Dict[str, object]] = {}
        self._last_watermark_ts: Optional[datetime] = None
        self._last_watermark_key: str = ""
        self._load_watermark()
        self._match_poll_attempts = self._coerce_int(
            getattr(self.settings, "email_match_poll_attempts", 3),
            default=3,
            minimum=0,
        )
        self._match_poll_timeout_seconds = max(
            0,
            self._coerce_int(
                getattr(self.settings, "email_match_poll_timeout_seconds", 300),
                default=300,
                minimum=0,
            ),
        )
        self._imap_fallback_attempts = self._coerce_int(
            getattr(self.settings, "email_s3_imap_fallback_attempts", 3),
            default=3,
            minimum=1,
        )
        self._consecutive_empty_s3_batches = 0
        self._require_new_s3_objects = False
        self._dispatch_wait_seconds = max(
            0,
            self._coerce_int(
                getattr(self.settings, "email_inbound_initial_wait_seconds", 60),
                default=60,
                minimum=0,
            ),
        )
        self._last_dispatch_notified_at: Optional[float] = None
        self._last_dispatch_wait_acknowledged: Optional[float] = None
        self._dispatch_expectations: Dict[str, "_DispatchExpectation"] = {}
        self._completed_dispatch_actions: Set[str] = set()
        self._workflow_dispatch_actions: Dict[str, str] = {}

        logger.info(
            "Initialised email watcher for mailbox %s using %s (poll_interval=%ss)",
            self.mailbox_address,
            self._format_bucket_prefixes(),
            self.poll_interval_seconds,
        )

    # ------------------------------------------------------------------
    # Public API
    # ------------------------------------------------------------------
    def poll_once(
        self,
        limit: Optional[int] = None,
        *,
        match_filters: Optional[Dict[str, object]] = None,
    ) -> List[Dict[str, object]]:
        """Process a single batch of inbound emails."""

        filters: Dict[str, object] = dict(match_filters) if match_filters else {}
        results: List[Dict[str, object]] = []
        target_rfq_normalised: Optional[str] = None
        if filters:
            target_rfq_normalised = self._normalise_rfq_value(filters.get("rfq_id"))
        run_count = 0
        if target_rfq_normalised:
            run_count = self._rfq_run_counts.get(target_rfq_normalised, 0) + 1
            self._rfq_run_counts[target_rfq_normalised] = run_count
            if run_count > 1 and target_rfq_normalised in self._completed_targets:
                logger.info(
                    "RFQ %s requested again for mailbox %s (run %s); resetting completion state",
                    target_rfq_normalised,
                    self.mailbox_address,
                    run_count,
                )
                self._completed_targets.discard(target_rfq_normalised)
            hit = self._lookup_rfq_hit_pg(target_rfq_normalised)
            if hit:
                cached_key = self._rfq_index_hits.get(target_rfq_normalised)
                if cached_key and cached_key == hit["key"]:
                    logger.info(
                        "RFQ %s index entry %s already surfaced on a prior run (run %s); continuing with S3 scan",
                        target_rfq_normalised,
                        cached_key,
                        run_count or 1,
                    )
                else:
                    self._rfq_index_hits[target_rfq_normalised] = hit["key"]
                    results.append(
                        {
                            "rfq_id": hit["rfq_id"],
                            "supplier_id": None,
                            "message_id": None,
                            "subject": None,
                            "from_address": None,
                            "message_body": None,
                            "target_price": None,
                            "negotiation_triggered": False,
                            "supplier_status": None,
                            "negotiation_status": None,
                            "supplier_output": None,
                            "negotiation_output": None,
                            "canonical_s3_key": hit["key"],
                            "matched_via": "index",
                        }
                    )
                    logger.info(
                        "RFQ %s matched via index at %s — skipping S3 scan for mailbox %s",
                        target_rfq_normalised,
                        hit["processed_at"],
                        self.mailbox_address,
                    )
                    return results

        logger.info(
            "Scanning %s for new supplier responses (limit=%s)",
            self._format_bucket_prefixes(),
            limit if limit is not None else "unbounded",
        )

        previous_new_flag = self._require_new_s3_objects
        previous_watermark = (self._last_watermark_ts, self._last_watermark_key)
        self._require_new_s3_objects = bool(filters)

        try:
            prefixes = self._derive_prefixes_for_filters(filters)
            effective_limit = self._coerce_limit(limit)

            match_found = False

            if target_rfq_normalised and target_rfq_normalised in self._completed_targets:
                logger.info(
                    "RFQ %s already processed for mailbox %s; skipping poll",
                    target_rfq_normalised,
                    self.mailbox_address,
                )
                return []

            dispatch_expectation, dispatch_completed = self._respect_post_dispatch_wait(
                filters
            )
            if dispatch_expectation is not None and self._custom_loader is None:
                try:
                    self._acknowledge_recent_dispatch(dispatch_expectation, dispatch_completed)
                except Exception:
                    logger.exception(
                        "Failed to reconcile dispatched emails for action=%s",
                        dispatch_expectation.action_id,
                    )

            attempts = 0
            poll_deadline: Optional[float] = None
            if target_rfq_normalised:
                unlimited_attempts = self._match_poll_attempts <= 0
                max_attempts = self._match_poll_attempts if self._match_poll_attempts > 0 else 0
                if self._match_poll_timeout_seconds > 0:
                    poll_deadline = time.time() + self._match_poll_timeout_seconds
            else:
                unlimited_attempts = False
                max_attempts = 1
                poll_deadline = None
            total_candidates = 0
            total_processed = 0


            while True:
                attempts += 1
                try:
                    loader_empty = False
                    if self._custom_loader is not None:
                        messages = self._custom_loader(limit)
                        candidate_batch = list(messages)
                        logger.info(
                            "Retrieved %d candidate message(s) from loader for mailbox %s",
                            len(candidate_batch),
                            self.mailbox_address,
                        )
                        loader_empty = len(candidate_batch) == 0
                        for message in candidate_batch:
                            last_modified_hint = message.get("_last_modified")
                            if isinstance(last_modified_hint, datetime):
                                self._update_watermark(last_modified_hint, str(message.get("id") or ""))
                            total_candidates += 1
                            matched, should_stop, rfq_matched, was_processed = self._process_candidate_message(
                                message,
                                match_filters=filters,
                                target_rfq_normalised=target_rfq_normalised,
                                results=results,
                                effective_limit=effective_limit,
                            )
                            if was_processed:
                                total_processed += 1
                            if matched:
                                match_found = True
                            if should_stop:
                                if not match_found:
                                    match_found = True
                                break

                    if self._custom_loader is None or loader_empty:
                        processed_batch: List[Dict[str, object]] = []

                        def _on_message(
                            parsed: Dict[str, object],
                            last_modified: Optional[datetime] = None,
                        ) -> bool:
                            nonlocal total_processed, total_candidates, match_found
                            total_candidates += 1
                            if filters:
                                processed_batch.append(parsed)
                            matched, should_stop, rfq_matched, was_processed = self._process_candidate_message(
                                parsed,
                                match_filters=filters,
                                target_rfq_normalised=target_rfq_normalised,
                                results=results,
                                effective_limit=effective_limit,
                            )
                            if last_modified is not None:
                                self._update_watermark(last_modified, str(parsed.get("id") or ""))
                            if was_processed:
                                total_processed += 1
                            if matched:
                                match_found = True
                            return should_stop

                        messages = self._load_messages(
                            limit,
                            mark_seen=True,
                            prefixes=prefixes,
                            on_message=_on_message,
                        )
                        batch_count = len(processed_batch) if filters else len(messages)
                        logger.info(
                            "Retrieved %d candidate message(s) from S3 for mailbox %s",
                            batch_count,
                            self.mailbox_address,
                        )
                        if not filters:
                            for message in messages:
                                last_modified_hint = message.get("_last_modified")
                                if isinstance(last_modified_hint, datetime):
                                    self._update_watermark(last_modified_hint, str(message.get("id") or ""))
                                total_candidates += 1
                                matched, should_stop, rfq_matched, was_processed = self._process_candidate_message(
                                    message,
                                    match_filters=filters,
                                    target_rfq_normalised=target_rfq_normalised,
                                    results=results,
                                    effective_limit=effective_limit,
                                )
                                if was_processed:
                                    total_processed += 1
                                if matched:
                                    match_found = True
                                if should_stop:
                                    break
                except Exception:  # pragma: no cover - network/runtime
                    logger.exception("Failed to load inbound SES messages")
                    break

                if match_found:
                    break

                if not target_rfq_normalised:
                    break

                if not unlimited_attempts and max_attempts > 0 and attempts >= max_attempts:
                    logger.debug(
                        "RFQ %s not found in mailbox %s on attempt %d/%s; reached polling limit",
                        target_rfq_normalised,
                        self.mailbox_address,
                        attempts,
                        max_attempts,
                    )
                    break

                if poll_deadline is not None and time.time() >= poll_deadline:
                    logger.debug(
                        "RFQ %s not found in mailbox %s within %.1fs; reached polling deadline",
                        target_rfq_normalised,
                        self.mailbox_address,
                        self._match_poll_timeout_seconds,
                    )
                    break

                logger.debug(
                    "RFQ %s not found in mailbox %s on attempt %d/%s; waiting %.1fs before retrying",
                    target_rfq_normalised,
                    self.mailbox_address,
                    attempts,
                    max_attempts if max_attempts > 0 else "inf",
                    self.poll_interval_seconds,
                )
                if self.poll_interval_seconds >= 0:
                    sleep_for = self.poll_interval_seconds
                else:
                    sleep_for = self._match_poll_sleep_seconds
                if poll_deadline is not None:
                    remaining = poll_deadline - time.time()
                    if remaining <= 0:
                        break
                    sleep_for = min(sleep_for, max(0.0, remaining))
                if sleep_for > 0:
                    time.sleep(sleep_for)

            if target_rfq_normalised and match_found:
                self._completed_targets.add(target_rfq_normalised)
                if results:
                    match_key = results[-1].get("message_id")
                else:
                    match_key = None
                logger.info(
                    "RFQ %s matched at %s — stopping watcher for mailbox %s",
                    target_rfq_normalised,
                    match_key or "<unknown>",
                    self.mailbox_address,
                )
                logger.info(
                    "Scan summary for mailbox %s (candidates=%d, processed=%d, matched=True). Watermark=%s",
                    self.mailbox_address,
                    total_candidates,
                    total_processed,
                    self._format_watermark(),
                )
            else:
                logger.info(
                    "Completed scan for mailbox %s (candidates=%d, processed=%d, matched=%s). Watermark=%s",
                    self.mailbox_address,
                    total_candidates,
                    total_processed,
                    match_found,
                    self._format_watermark(),
                )

            return results
        finally:
            if (
                self._last_watermark_ts,
                self._last_watermark_key,
            ) != previous_watermark:
                self._store_watermark()
            self._require_new_s3_objects = previous_new_flag

    def _process_candidate_message(
        self,
        message: Dict[str, object],
        *,
        match_filters: Dict[str, object],
        target_rfq_normalised: Optional[str],
        results: List[Dict[str, object]],
        effective_limit: Optional[int],
    ) -> Tuple[bool, bool, bool, bool]:
        if not isinstance(message, dict):
            return False, False, False, False

        bucket_hint = message.get("_bucket") or message.get("bucket")
        if bucket_hint:
            message["_bucket"] = bucket_hint

        s3_key = message.get("id") if isinstance(message.get("id"), str) else message.get("s3_key")
        if (not message.get("body") or not message.get("subject")) and s3_key:
            bucket_for_fetch = bucket_hint or getattr(self, "bucket", None)
            if bucket_for_fetch:
                try:
                    client = self._get_s3_client()
                    download = self._download_object(client, s3_key, bucket=bucket_for_fetch)
                except Exception:
                    logger.exception(
                        "Failed to hydrate SES message %s from bucket %s",
                        s3_key,
                        bucket_for_fetch,
                    )
                    download = None
                if download is not None:
                    raw_bytes, size_bytes = download
                    parsed_payload = self._invoke_parser(
                        self._parse_inbound_object, raw_bytes, s3_key
                    )
                    parsed_payload.setdefault("id", s3_key)
                    parsed_payload.setdefault("s3_key", s3_key)
                    parsed_payload.setdefault("_bucket", bucket_for_fetch)
                    if size_bytes is not None:
                        parsed_payload["_content_length"] = size_bytes
                    for key, value in parsed_payload.items():
                        if key not in message or not message.get(key):
                            message[key] = value
                    if size_bytes is not None and not message.get("_content_length"):
                        message["_content_length"] = size_bytes
                    if not bucket_hint:
                        bucket_hint = bucket_for_fetch
                        message["_bucket"] = bucket_hint

        message_id = str(message.get("id") or uuid.uuid4())
        bucket = bucket_hint or getattr(self, "bucket", None)
        s3_key = message.get("id") if isinstance(message.get("id"), str) else message.get("s3_key")
        etag = message.get("_s3_etag") or message.get("s3_etag")
        size_hint = (
            message.get("_content_length")
            or message.get("size_bytes")
            or message.get("content_length")
        )
        size_bytes: Optional[int]
        size_bytes = None
        if isinstance(size_hint, (int, float)):
            size_bytes = int(size_hint)
        elif isinstance(size_hint, str):
            try:
                size_bytes = int(float(size_hint))
            except (TypeError, ValueError):
                size_bytes = None

        if self.state_store and message_id in self.state_store:
            logger.debug(
                "Skipping previously processed message %s for mailbox %s",
                message_id,
                self.mailbox_address,
            )
            return False, False, False, False

        if self._is_processed_in_registry(bucket, s3_key, etag):
            logger.debug(
                "Skipping S3 object %s (etag=%s) for mailbox %s; already processed",
                s3_key,
                etag,
                self.mailbox_address,
            )
            return False, False, False, False

        execute_supplier_now = not match_filters

        try:
            processed, reason = self._process_message(
                message, execute_supplier=execute_supplier_now
            )
        except Exception:  # pragma: no cover - defensive
            logger.exception("Failed to process SES message %s", message_id)
            processed, reason = None, "processing_error"

        metadata: Dict[str, object]
        processed_payload: Optional[Dict[str, object]] = None
        message_match = False
        rfq_match = False
        was_processed = False

        if processed:
            processed_payload = self._record_processed_payload(message_id, processed)
            dispatch_record = (
                message.get("_dispatch_record")
                if isinstance(message.get("_dispatch_record"), dict)
                else None
            )
            self._hydrate_payload_from_marker(processed_payload, message)
            if isinstance(processed, dict):
                self._hydrate_payload_from_marker(processed, message)
            if dispatch_record:
                record_rfq = dispatch_record.get("rfq_id")
                record_supplier = dispatch_record.get("supplier_id")
                if record_rfq and processed_payload.get("rfq_id") is None:
                    processed_payload["rfq_id"] = record_rfq
                    if isinstance(processed, dict) and processed.get("rfq_id") is None:
                        processed["rfq_id"] = record_rfq
                if record_supplier and processed_payload.get("supplier_id") is None:
                    processed_payload["supplier_id"] = record_supplier
                    if isinstance(processed, dict) and processed.get("supplier_id") is None:
                        processed["supplier_id"] = record_supplier
                if processed_payload.get("dispatch_run_id") in (None, ""):
                    record_run = dispatch_record.get("run_id") or dispatch_record.get("dispatch_run_id")
                    if record_run:
                        processed_payload["dispatch_run_id"] = record_run
                        if isinstance(processed, dict) and not processed.get("dispatch_run_id"):
                            processed["dispatch_run_id"] = record_run
            original_rfq = processed_payload.get("rfq_id") if processed_payload else None
            rfq_extracted = (
                self._normalise_rfq_value(original_rfq) if original_rfq else None
            )
            if target_rfq_normalised:
                rfq_match = rfq_extracted == target_rfq_normalised
            else:
                rfq_match = bool(rfq_extracted)

            if match_filters:
                self._apply_filter_defaults(processed_payload, match_filters)
                message_match = self._matches_filters(processed_payload, match_filters)
                if not message_match:
                    message_match = self._fallback_match_via_recent_drafts(
                        processed_payload,
                        match_filters,
                    )
                if (
                    message_match
                    and not execute_supplier_now
                    and reason != "processing_error"
                ):
                    try:
                        processed, reason = self._process_message(
                            message, execute_supplier=True
                        )
                    except Exception:  # pragma: no cover - defensive
                        logger.exception(
                            "Failed to finalise supplier processing for %s", message_id
                        )
                        processed, reason = None, "processing_error"
                        message_match = False
                    else:
                        if processed:
                            processed_payload = self._record_processed_payload(
                                message_id, processed
                            )
                            if dispatch_record:
                                record_rfq = dispatch_record.get("rfq_id")
                                record_supplier = dispatch_record.get("supplier_id")
                                if record_rfq and not processed_payload.get("rfq_id"):
                                    processed_payload["rfq_id"] = record_rfq
                                    if isinstance(processed, dict) and not processed.get("rfq_id"):
                                        processed["rfq_id"] = record_rfq
                                if record_supplier and not processed_payload.get("supplier_id"):
                                    processed_payload["supplier_id"] = record_supplier
                                    if isinstance(processed, dict) and not processed.get("supplier_id"):
                                        processed["supplier_id"] = record_supplier
                                if processed_payload.get("dispatch_run_id") in (None, ""):
                                    record_run = dispatch_record.get("run_id") or dispatch_record.get(
                                        "dispatch_run_id"
                                    )
                                    if record_run:
                                        processed_payload["dispatch_run_id"] = record_run
                                        if isinstance(processed, dict) and not processed.get(
                                            "dispatch_run_id"
                                        ):
                                            processed["dispatch_run_id"] = record_run
                            self._apply_filter_defaults(
                                processed_payload, match_filters
                            )
                            message_match = self._matches_filters(
                                processed_payload, match_filters
                            )
                            if not message_match:
                                message_match = self._fallback_match_via_recent_drafts(
                                    processed_payload,
                                    match_filters,
                                )
            was_processed = True

            canonical_key = self._ensure_s3_mapping(s3_key, processed_payload.get("rfq_id"))
            if canonical_key:
                processed_payload["canonical_s3_key"] = canonical_key
                processed["canonical_s3_key"] = canonical_key
                if target_rfq_normalised:
                    self._rfq_index_hits[target_rfq_normalised] = canonical_key

            log_s3_key = canonical_key or s3_key
            if log_s3_key and not processed_payload.get("s3_key"):
                processed_payload["s3_key"] = log_s3_key
            if etag and not processed_payload.get("etag"):
                processed_payload["etag"] = etag
            if size_bytes is not None and not processed_payload.get("size_bytes"):
                processed_payload["size_bytes"] = size_bytes

            canonical_rfq_full = None
            try:
                if processed_payload.get("rfq_id"):
                    canonical_rfq_full = _canon_id(str(processed_payload.get("rfq_id")))
            except Exception:
                canonical_rfq_full = None
            header_candidate = message.get("rfq_id_header")
            match_source = "unknown"
            header_tail = (
                self._normalise_rfq_value(header_candidate)
                if isinstance(header_candidate, str)
                else None
            )
            if canonical_rfq_full and header_tail and header_tail == rfq_extracted:
                match_source = "header"
            else:
                subject_candidate = (
                    processed_payload.get("subject") or message.get("subject")
                )
                body_candidate = (
                    processed_payload.get("message_body") or message.get("body")
                )
                if (
                    match_source == "unknown"
                    and canonical_rfq_full
                    and subject_candidate
                    and canonical_rfq_full in _norm(str(subject_candidate)).upper()
                ):
                    match_source = "subject"
                if (
                    match_source == "unknown"
                    and canonical_rfq_full
                    and body_candidate
                    and canonical_rfq_full in _norm(str(body_candidate)).upper()
                ):
                    match_source = "body"
            if match_source == "unknown" and dispatch_record:
                record_source = dispatch_record.get("match_source")
                if isinstance(record_source, str) and record_source:
                    match_source = record_source
                else:
                    match_source = "dispatch"
            if match_source == "unknown" and canonical_rfq_full:
                match_source = "body"

            existing_match = processed_payload.get("matched_via")
            if existing_match == "dispatch_fallback":
                match_source = existing_match
            processed_payload["matched_via"] = match_source
            if isinstance(processed, dict):
                processed["matched_via"] = match_source
            processed_payload.setdefault("mailbox", self.mailbox_address)

            logger.info(
                "rfq_email_processed mailbox=%s rfq_id=%s supplier_id=%s s3_key=%s etag=%s size_bytes=%s price=%s lead_time=%s matched_via=%s",
                self.mailbox_address,
                processed_payload.get("rfq_id"),
                processed_payload.get("supplier_id"),
                log_s3_key,
                etag or "",
                size_bytes if size_bytes is not None else "unknown",
                processed_payload.get("price"),
                processed_payload.get("lead_time"),
                match_source,
            )

            metadata = {
                "rfq_id": processed_payload.get("rfq_id") if processed_payload else None,
                "supplier_id": processed_payload.get("supplier_id") if processed_payload else None,
                "workflow_id": processed_payload.get("workflow_id") if processed_payload else None,
                "related_rfq_ids": processed_payload.get("related_rfq_ids") if processed_payload else None,
                "processed_at": datetime.now(timezone.utc).isoformat(),
                "status": "processed",
                "payload": processed_payload,
            }
            run_identifier = processed_payload.get("dispatch_run_id")
            if run_identifier:
                metadata["dispatch_run_id"] = run_identifier
        else:
            logger.warning(
                "Skipped message %s for mailbox %s: %s",
                message_id,
                self.mailbox_address,
                reason or "unknown",
            )
            metadata = {
                "processed_at": datetime.now(timezone.utc).isoformat(),
                "status": "skipped",
                "reason": reason or "unknown",
            }

        if self.state_store and reason != "processing_error":
            self.state_store.add(message_id, metadata)

        if was_processed and processed_payload:
            rfq_id = processed_payload.get("rfq_id")
            self._record_processed_in_registry(bucket, s3_key, etag, rfq_id)

        matched = bool(message_match)
        should_stop = False

        include_payload = False
        if processed_payload:
            if match_filters:
                include_payload = message_match
            elif target_rfq_normalised and rfq_match:
                include_payload = True
            elif not match_filters:
                include_payload = True

        if include_payload and effective_limit != 0:
            results.append(processed_payload)
            if (
                effective_limit is not None
                and effective_limit != 0
                and len(results) >= effective_limit
            ):
                should_stop = True

        # Stop conditions: either a filter match or an RFQ match should stop polling
        if matched:
            should_stop = True
            logger.debug(
                "Stopping poll once after matching filters for message %s",
                message_id,
            )
        elif rfq_match and not match_filters:
            # Only stop early on bare RFQ matches when no additional filters were supplied.
            should_stop = True
            logger.debug(
                "Stopping poll after RFQ match for message %s with no additional filters",
                message_id,
            )

        return matched, should_stop, bool(rfq_match), was_processed


    def _record_processed_payload(
        self, message_id: str, payload: Dict[str, object]
    ) -> Dict[str, object]:
        """Persist processed payload snapshots for future filter matches."""

        snapshot = deepcopy(payload)
        if "message_id" not in snapshot:
            snapshot["message_id"] = message_id
        self._processed_cache[message_id] = snapshot
        while len(self._processed_cache) > self._processed_cache_limit:
            self._processed_cache.popitem(last=False)
        return deepcopy(snapshot)

    def watch(
        self,
        *,
        interval: Optional[int] = None,
        limit: Optional[int] = None,
        stop_after: Optional[int] = None,
        timeout_seconds: Optional[int] = 900,
    ) -> int:
        """Continuously poll for messages until ``stop_after`` iterations."""

        iterations = 0
        processed_total = 0
        poll_delay = self.poll_interval_seconds if interval is None else max(interval, 1)
        start_time = time.time()
        while True:
            batch = self.poll_once(limit=limit)
            processed_total += len(batch)
            iterations += 1
            logger.info(
                "Email watcher iteration %d processed %d message(s); total processed=%d",
                iterations,
                len(batch),
                processed_total,
            )
            if batch:
                logger.info(
                    "Email watcher exiting after processing %d new message(s) in iteration %d",
                    len(batch),
                    iterations,
                )
                break
            if stop_after is not None and iterations >= stop_after:
                break
            if timeout_seconds is not None and timeout_seconds > 0:
                elapsed = time.time() - start_time
                if elapsed >= timeout_seconds:
                    logger.info(
                        "Email watcher reached timeout after %.1f seconds without new messages",
                        elapsed,
                    )
                    break
            time.sleep(poll_delay)
        return processed_total

    # ------------------------------------------------------------------
    # Internal helpers
    # ------------------------------------------------------------------
    def peek_recent_messages(self, limit: int = 3) -> List[Dict[str, object]]:
        """Return a non-destructive preview of the most recent inbound emails."""

        try:
            limit_int = max(0, int(limit))
        except Exception:
            limit_int = 3

        if limit_int == 0:
            return []

        if self._custom_loader is not None:
            messages = self._custom_loader(limit_int)
        else:
            messages = self._load_messages(limit_int, mark_seen=False, prefixes=None)

        preview: List[Dict[str, object]] = []
        for message in messages[:limit_int]:
            body = str(message.get("body") or "")
            snippet = re.sub(r"\s+", " ", body).strip()
            preview.append(
                {
                    "id": message.get("id"),
                    "subject": message.get("subject"),
                    "from": message.get("from"),
                    "rfq_id": message.get("rfq_id"),
                    "received_at": message.get("received_at"),
                    "snippet": snippet[:160],
                }
            )
        return preview

    # ------------------------------------------------------------------
    # Database bootstrapping helpers
    # ------------------------------------------------------------------
    def _ensure_negotiation_tables(self) -> None:
        get_conn = getattr(self.agent_nick, "get_db_connection", None)
        if not callable(get_conn):
            return

        try:
            with get_conn() as conn:
                with conn.cursor() as cur:
                    cur.execute(
                        """
                        CREATE TABLE IF NOT EXISTS proc.rfq_targets (
                            rfq_id TEXT NOT NULL,
                            supplier_id TEXT,
                            target_price NUMERIC(18, 2),
                            negotiation_round INTEGER NOT NULL DEFAULT 1,
                            notes TEXT,
                            created_on TIMESTAMPTZ NOT NULL DEFAULT NOW(),
                            updated_on TIMESTAMPTZ NOT NULL DEFAULT NOW(),
                            CONSTRAINT rfq_targets_pk PRIMARY KEY (rfq_id, negotiation_round)
                        )
                        """
                    )
                    cur.execute(
                        """
                        CREATE TABLE IF NOT EXISTS proc.negotiation_sessions (
                            rfq_id TEXT NOT NULL,
                            supplier_id TEXT NOT NULL,
                            round INTEGER NOT NULL,
                            counter_offer NUMERIC(18, 2),
                            created_on TIMESTAMPTZ NOT NULL DEFAULT NOW(),
                            CONSTRAINT negotiation_sessions_pk PRIMARY KEY (rfq_id, supplier_id, round)
                        )
                        """
                    )
                    cur.execute(
                        """
                        CREATE INDEX IF NOT EXISTS negotiation_sessions_rfq_supplier_idx
                            ON proc.negotiation_sessions (rfq_id, supplier_id)
                        """
                    )
                    cur.execute(
                        """
                        CREATE TABLE IF NOT EXISTS proc.negotiation_session_state (
                            rfq_id TEXT NOT NULL,
                            supplier_id TEXT NOT NULL,
                            supplier_reply_count INTEGER NOT NULL DEFAULT 0,
                            current_round INTEGER NOT NULL DEFAULT 1,
                            status TEXT NOT NULL DEFAULT 'ACTIVE',
                            awaiting_response BOOLEAN NOT NULL DEFAULT FALSE,
                            last_supplier_msg_id TEXT,
                            last_agent_msg_id TEXT,
                            last_email_sent_at TIMESTAMPTZ,
                            base_subject TEXT,
                            initial_body TEXT,
                            updated_on TIMESTAMPTZ NOT NULL DEFAULT NOW(),
                            CONSTRAINT negotiation_session_state_pk PRIMARY KEY (rfq_id, supplier_id)
                        )
                        """
                    )
                    cur.execute(
                        "ALTER TABLE proc.negotiation_session_state ADD COLUMN IF NOT EXISTS base_subject TEXT"
                    )
                    cur.execute(
                        "ALTER TABLE proc.negotiation_session_state ADD COLUMN IF NOT EXISTS initial_body TEXT"
                    )
                    cur.execute(
                        """
                        CREATE INDEX IF NOT EXISTS negotiation_session_state_status_idx
                            ON proc.negotiation_session_state (status)
                        """
                    )
                conn.commit()
        except Exception:
            logger.exception("Failed to ensure negotiation support tables exist")

    def _load_negotiation_state(
        self, rfq_id: Optional[str], supplier_id: Optional[str]
    ) -> tuple[bool, Optional[str]]:
        if not rfq_id or not supplier_id:
            return False, None
        get_conn = getattr(self.agent_nick, "get_db_connection", None)
        if not callable(get_conn):
            return False, None
        try:
            with get_conn() as conn:
                with conn.cursor() as cur:
                    cur.execute(
                        """
                        SELECT awaiting_response, last_supplier_msg_id
                          FROM proc.negotiation_session_state
                         WHERE rfq_id = %s AND supplier_id = %s
                        """,
                        (rfq_id, supplier_id),
                    )
                    row = cur.fetchone()
                    if not row:
                        return False, None
                    awaiting = bool(row[0])
                    last_msg = row[1] if len(row) > 1 else None
                    if isinstance(last_msg, memoryview):
                        last_msg = last_msg.tobytes()
                    if isinstance(last_msg, (bytes, bytearray)):
                        try:
                            last_msg = last_msg.decode("utf-8", errors="ignore")
                        except Exception:
                            last_msg = str(last_msg)
                    return awaiting, last_msg
        except Exception:
            logger.exception(
                "Failed to load negotiation state for rfq %s supplier %s",
                rfq_id,
                supplier_id,
            )
        return False, None

    def _ensure_processed_registry_table(self) -> None:
        get_conn = getattr(self.agent_nick, "get_db_connection", None)
        if not callable(get_conn):
            return

        try:
            with get_conn() as conn:
                with conn.cursor() as cur:
                    cur.execute(
                        """
                        CREATE TABLE IF NOT EXISTS proc.processed_emails (
                            bucket TEXT NOT NULL,
                            key TEXT NOT NULL,
                            etag TEXT NOT NULL DEFAULT '',
                            rfq_id TEXT,
                            processed_at TIMESTAMPTZ NOT NULL DEFAULT NOW()
                        )
                        """
                    )
                    cur.execute(
                        """
                        ALTER TABLE proc.processed_emails
                            ALTER COLUMN etag SET DEFAULT ''
                        """
                    )
                    cur.execute(
                        """
                        CREATE UNIQUE INDEX IF NOT EXISTS processed_emails_bucket_key_etag_uidx
                            ON proc.processed_emails (bucket, key, etag)
                        """
                    )
                    cur.execute(
                        """
                        CREATE INDEX IF NOT EXISTS processed_emails_rfq_ts_idx
                            ON proc.processed_emails (rfq_id, processed_at DESC)
                        """
                    )
                    cur.execute(
                        """
                        CREATE INDEX IF NOT EXISTS processed_emails_rfq_key_idx
                            ON proc.processed_emails (rfq_id, key)
                        """
                    )
                conn.commit()
        except Exception:
            logger.exception("Failed to ensure processed email registry table exists")

    def _ensure_draft_rfq_email_constraints(self) -> None:
        get_conn = getattr(self.agent_nick, "get_db_connection", None)
        if not callable(get_conn):
            return

        try:
            with get_conn() as conn:
                success = True
                with conn.cursor() as cur:
                    try:
                        cur.execute(
                            """
                            ALTER TABLE proc.draft_rfq_emails
                                ADD CONSTRAINT draft_rfq_emails_rfq_id_uk UNIQUE (rfq_id)
                            """
                        )
                    except Exception as exc:  # pragma: no cover - defensive
                        success = False
                        if psycopg2_errors and isinstance(
                            exc, getattr(psycopg2_errors, "DuplicateObject", ())
                        ):
                            conn.rollback()
                        elif psycopg2_errors and isinstance(
                            exc, getattr(psycopg2_errors, "UniqueViolation", ())
                        ):
                            logger.warning(
                                "Duplicate RFQ identifiers detected while enforcing uniqueness"
                            )
                            conn.rollback()
                        else:
                            conn.rollback()
                            raise
                if success:
                    conn.commit()
        except Exception:
            logger.exception(
                "Failed to ensure unique constraint on proc.draft_rfq_emails"
            )

    def _ensure_email_watcher_watermarks_table(self) -> None:
        get_conn = getattr(self.agent_nick, "get_db_connection", None)
        if not callable(get_conn):
            return

        try:
            with get_conn() as conn:
                with conn.cursor() as cur:
                    cur.execute(
                        """
                        CREATE TABLE IF NOT EXISTS proc.email_watcher_watermarks (
                            mailbox TEXT NOT NULL,
                            prefix  TEXT NOT NULL,
                            ts      TIMESTAMPTZ NOT NULL,
                            key     TEXT NOT NULL,
                            PRIMARY KEY (mailbox, prefix)
                        )
                        """
                    )
                conn.commit()
        except Exception:
            logger.exception("Failed to ensure email watcher watermark table exists")

    def _is_processed_in_registry(
        self,
        bucket: Optional[str],
        key: Optional[str],
        etag: Optional[str],
    ) -> bool:
        if not bucket or not key:
            return False

        get_conn = getattr(self.agent_nick, "get_db_connection", None)
        if not callable(get_conn):
            return False

        try:
            with get_conn() as conn:
                with conn.cursor() as cur:
                    cur.execute(
                        """
                        SELECT 1
                        FROM proc.processed_emails
                        WHERE bucket = %s AND key = %s AND etag = COALESCE(%s, '')
                        LIMIT 1
                        """,
                        (bucket, key, etag or ""),
                    )
                    row = cur.fetchone()
                    return bool(row)
        except Exception:
            logger.exception("Failed to check processed email registry for %s", key)
        return False

    def _lookup_rfq_hit_pg(self, rfq_id_norm: str) -> Optional[Dict[str, str]]:
        tail = self._normalise_rfq_value(rfq_id_norm)
        if not tail:
            return None
        get_conn = getattr(self.agent_nick, "get_db_connection", None)
        if not callable(get_conn):
            return None
        try:
            with get_conn() as conn:
                with conn.cursor() as cur:
                    cur.execute(
                        """
                        SELECT rfq_id, key, processed_at
                        FROM proc.processed_emails
                        WHERE RIGHT(REGEXP_REPLACE(UPPER(rfq_id), '[^A-Z0-9]', '', 'g'), 8) = %s
                        ORDER BY processed_at DESC
                        LIMIT 1
                        """,
                        (tail.upper(),),
                    )
                    row = cur.fetchone()
                    if not row:
                        return None
                    return {
                        "rfq_id": row[0],
                        "key": row[1],
                        "processed_at": row[2].isoformat(),
                    }
        except Exception:
            logger.exception("RFQ index lookup failed for %s", rfq_id_norm)
            return None

    def _load_watermark(self) -> None:
        if not self._prefixes:
            return

        get_conn = getattr(self.agent_nick, "get_db_connection", None)
        if not callable(get_conn):
            return

        prefix = self._prefixes[0]
        try:
            with get_conn() as conn:
                with conn.cursor() as cur:
                    cur.execute(
                        """
                        SELECT ts, key
                        FROM proc.email_watcher_watermarks
                        WHERE mailbox = %s AND prefix = %s
                        """,
                        (self.mailbox_address, prefix),
                    )
                    row = cur.fetchone()
                    if not row:
                        return
                    ts_value, key_value = row
                    self._last_watermark_ts = ts_value
                    self._last_watermark_key = str(key_value or "")
        except Exception:
            logger.exception(
                "Failed to load email watcher watermark for mailbox %s",
                self.mailbox_address,
            )

    def _store_watermark(self) -> None:
        if self._last_watermark_ts is None or not self._prefixes:
            return

        get_conn = getattr(self.agent_nick, "get_db_connection", None)
        if not callable(get_conn):
            return

        prefix = self._prefixes[0]
        try:
            with get_conn() as conn:
                with conn.cursor() as cur:
                    cur.execute(
                        """
                        INSERT INTO proc.email_watcher_watermarks (mailbox, prefix, ts, key)
                        VALUES (%s, %s, %s, %s)
                        ON CONFLICT (mailbox, prefix)
                        DO UPDATE SET ts = EXCLUDED.ts, key = EXCLUDED.key
                        """,
                        (
                            self.mailbox_address,
                            prefix,
                            self._last_watermark_ts,
                            self._last_watermark_key,
                        ),
                    )
                conn.commit()
        except Exception:
            logger.exception(
                "Failed to persist email watcher watermark for mailbox %s",
                self.mailbox_address,
            )

    def _record_processed_in_registry(
        self,
        bucket: Optional[str],
        key: Optional[str],
        etag: Optional[str],
        rfq_id: Optional[str],
    ) -> None:
        if not bucket or not key:
            return

        get_conn = getattr(self.agent_nick, "get_db_connection", None)
        if not callable(get_conn):
            return

        try:
            with get_conn() as conn:
                with conn.cursor() as cur:
                    cur.execute(
                        """
                        INSERT INTO proc.processed_emails (bucket, key, etag, rfq_id, processed_at)
                        VALUES (%s, %s, COALESCE(%s, ''), %s, NOW())
                        ON CONFLICT (bucket, key, etag)
                        DO UPDATE SET rfq_id = EXCLUDED.rfq_id, processed_at = NOW()
                        """,
                        (bucket, key, etag or "", rfq_id),
                    )
                conn.commit()
        except Exception:
            logger.exception("Failed to record processed email %s in registry", key)

    def _process_message(
        self,
        message: Dict[str, object],
        *,
        execute_supplier: bool = True,
    ) -> tuple[Optional[Dict[str, object]], Optional[str]]:
        subject = str(message.get("subject", ""))
        body = str(message.get("body", ""))
        subject_normalised = _norm(subject)
        body_normalised = _norm(body)
        from_address = str(message.get("from", ""))
        rfq_candidates: List[str] = []
        tail_supplier_map: Dict[str, Optional[str]] = {}
        raw_rfq = message.get("rfq_id")
        if isinstance(raw_rfq, str) and raw_rfq.strip():
            rfq_candidates.append(raw_rfq)
        elif isinstance(raw_rfq, (list, tuple, set)):
            for entry in raw_rfq:
                if isinstance(entry, str) and entry.strip():
                    rfq_candidates.append(entry)

        extracted_candidates = self._extract_rfq_ids(
            f"{subject_normalised} {body_normalised}",
            raw_subject=subject,
            normalised_subject=subject_normalised,
        )
        rfq_candidates.extend(extracted_candidates)

        metadata_candidates = self._rfq_candidates_from_metadata(message)
        for candidate, supplier_hint in metadata_candidates:
            if candidate not in rfq_candidates:
                rfq_candidates.append(candidate)
            canonical_hint = self._canonical_rfq(candidate)
            if canonical_hint and supplier_hint and canonical_hint not in tail_supplier_map:
                tail_supplier_map[canonical_hint] = supplier_hint

        if not rfq_candidates:
            thread_match = self._resolve_rfq_from_thread_headers(message)
            if thread_match:
                rfq_value, supplier_hint = thread_match
                if rfq_value not in rfq_candidates:
                    rfq_candidates.append(rfq_value)
                if supplier_hint:
                    canonical_hint = self._canonical_rfq(rfq_value)
                    if canonical_hint and canonical_hint not in tail_supplier_map:
                        tail_supplier_map[canonical_hint] = supplier_hint

        canonical_map: Dict[str, str] = {}
        ordered_canonicals: List[str] = []
        for candidate in rfq_candidates:
            canonical = self._canonical_rfq(candidate)
            if not canonical or canonical in canonical_map:
                continue
            canonical_map[canonical] = str(candidate)
            ordered_canonicals.append(canonical)

        if not ordered_canonicals:
            search_text = " ".join(
                value
                for value in (subject_normalised, body_normalised)
                if isinstance(value, str)
            )
            for canonical, resolved_value, supplier_hint in self._resolve_rfq_from_tail_tokens(
                search_text, message
            ):
                if canonical in canonical_map:
                    continue
                canonical_map[canonical] = resolved_value
                ordered_canonicals.append(canonical)
                if supplier_hint and canonical not in tail_supplier_map:
                    tail_supplier_map[canonical] = supplier_hint

        if not ordered_canonicals:
            thread_match = self._resolve_rfq_from_thread_headers(message)
            if thread_match:
                rfq_value, supplier_hint = thread_match
                canonical = self._canonical_rfq(rfq_value)
                if canonical and canonical not in canonical_map:
                    canonical_map[canonical] = rfq_value
                    ordered_canonicals.append(canonical)
                    if supplier_hint and canonical not in tail_supplier_map:
                        tail_supplier_map[canonical] = supplier_hint

        if not ordered_canonicals:
            dispatch_resolution = self._resolve_rfq_from_recent_dispatch(message)
            if dispatch_resolution:
                dispatch_rfq, dispatch_supplier, dispatch_record = dispatch_resolution
                canonical = self._canonical_rfq(dispatch_rfq)
                if canonical:
                    if canonical not in canonical_map:
                        canonical_map[canonical] = dispatch_rfq
                        ordered_canonicals.append(canonical)
                    if dispatch_supplier and canonical not in tail_supplier_map:
                        tail_supplier_map[canonical] = dispatch_supplier
                    if dispatch_record:
                        message["_dispatch_record"] = dispatch_record

        if not ordered_canonicals:
            logger.debug("Skipping email without RFQ identifier: %s", subject)
            return None, "missing_rfq_id"

        primary_canonical = ordered_canonicals[0]
        rfq_id = canonical_map[primary_canonical]
        additional_canonicals = ordered_canonicals[1:]
        additional_rfqs = [canonical_map[c] for c in additional_canonicals]

        if not additional_rfqs and len(rfq_candidates) > 1:
            fallback_values: List[str] = []
            fallback_canonicals: List[str] = []
            for candidate in rfq_candidates:
                canonical = self._canonical_rfq(candidate)
                if not canonical or canonical == primary_canonical:
                    continue
                if canonical in fallback_canonicals:
                    continue
                fallback_canonicals.append(canonical)
                fallback_values.append(canonical_map.get(canonical, str(candidate)))
            if fallback_values:
                additional_rfqs = fallback_values
                additional_canonicals = fallback_canonicals

        metadata = self._load_metadata(rfq_id)
        existing_dispatch_record = (
            message.get("_dispatch_record")
            if isinstance(message.get("_dispatch_record"), dict)
            else None
        )
        canonical_rfq_id = metadata.get("canonical_rfq_id")
        if canonical_rfq_id:
            rfq_id = str(canonical_rfq_id)
        dispatch_record = metadata.get("dispatch_record")
        if isinstance(dispatch_record, dict) and existing_dispatch_record:
            for key in ("match_source", "matched_tokens", "matched_domains"):
                if key in existing_dispatch_record and key not in dispatch_record:
                    dispatch_record[key] = existing_dispatch_record[key]
        supplier_id = metadata.get("supplier_id") or message.get("supplier_id")
        if dispatch_record:
            message["_dispatch_record"] = dispatch_record
            record_supplier = dispatch_record.get("supplier_id")
            if record_supplier:
                supplier_id = record_supplier
                tail_supplier_map.setdefault(primary_canonical, record_supplier)
        if not supplier_id:
            supplier_id = tail_supplier_map.get(primary_canonical)
        target_price = metadata.get("target_price") or message.get("target_price")
        negotiation_round = metadata.get("round") or message.get("round") or 1

        workflow_id = metadata.get("workflow_id")
        dispatch_payload = metadata.get("dispatch_payload")
        action_payload = metadata.get("action_payload")
        if not workflow_id and dispatch_payload:
            workflow_id = self._extract_workflow_id_from_payload(dispatch_payload)
        if not workflow_id:
            if action_payload is None:
                action_id = metadata.get("action_id")
                if not action_id and dispatch_payload:
                    action_id = self._extract_action_id_from_payload(dispatch_payload)
                    if action_id:
                        metadata["action_id"] = action_id
                if action_id:
                    action_payload = self._load_action_output(action_id)
                    if action_payload:
                        metadata["action_payload"] = action_payload
            if action_payload:
                workflow_id = self._extract_workflow_id_from_payload(action_payload)
        if not workflow_id:
            workflow_id = str(uuid.uuid4())
        metadata.setdefault("workflow_id", workflow_id)

        if target_price is not None:
            try:
                target_price = float(target_price)
            except (TypeError, ValueError):
                logger.warning("Invalid target price '%s' for RFQ %s", target_price, rfq_id)
                target_price = None

        message_identifier = message.get("message_id") or message.get("id")
        processed: Dict[str, object] = {"message_id": message_identifier}
        dispatch_run_id = metadata.get("dispatch_run_id") or message.get("dispatch_run_id")
        if dispatch_run_id:
            processed["dispatch_run_id"] = dispatch_run_id
        if message.get("s3_key"):
            processed["s3_key"] = message.get("s3_key")
        if message.get("_bucket"):
            processed["_bucket"] = message.get("_bucket")

        processed.update(
            {
                "rfq_id": rfq_id,
                "supplier_id": supplier_id,
                "subject": subject,
                "from_address": from_address,
                "message_body": body,
                "target_price": target_price,
                "workflow_id": workflow_id,
                "related_rfq_ids": additional_rfqs,
            }
        )

        if not execute_supplier:
            return processed, None

        try:
            get_conn = getattr(self.agent_nick, "get_db_connection", None)
            if callable(get_conn) and rfq_id:
                with get_conn() as conn:
                    headers = message.get("headers") if isinstance(message.get("headers"), dict) else {}
                    in_reply_to_candidate = None
                    references_candidate: Optional[Iterable[str] | str] = None
                    if headers:
                        in_reply_to_candidate = headers.get("In-Reply-To") or headers.get("in-reply-to")
                        references_candidate = headers.get("References") or headers.get("references")
                    in_reply_to_value = message.get("in_reply_to") or in_reply_to_candidate
                    references_value = message.get("references") or references_candidate
                    mark_dispatch_response(
                        conn,
                        rfq_id=rfq_id,
                        in_reply_to=in_reply_to_value,
                        references=references_value,
                        response_message_id=message_identifier,
                        response_metadata={
                            "subject": subject,
                            "from_address": from_address,
                        },
                    )
                    conn.commit()
        except Exception:  # pragma: no cover - best effort
            logger.debug(
                "Failed to reconcile dispatch chain for message %s", message_identifier, exc_info=True
            )

        context = AgentContext(
            workflow_id=workflow_id,
            agent_id="supplier_interaction",
            user_id=self.settings.script_user,
            input_data={
                "subject": subject,
                "message": body,
                "supplier_id": supplier_id,
                "rfq_id": rfq_id,
                "from_address": from_address,
                "target_price": target_price,
                "message_id": message_identifier,
                "s3_key": message.get("s3_key"),
            },
        )

        self._register_workflow_mapping(
            context.workflow_id, [primary_canonical, *additional_canonicals]
        )

        interaction_output = self.supplier_agent.execute(context)
        if interaction_output.status != AgentStatus.SUCCESS:
            error_detail = interaction_output.error
            if not error_detail and isinstance(interaction_output.data, dict):
                error_detail = interaction_output.data.get("error")
            logger.error(
                "Supplier interaction failed for RFQ %s via mailbox %s: %s",
                rfq_id,
                self.mailbox_address,
                error_detail or "unknown_error",
            )
            processed.update(
                {
                    "rfq_id": rfq_id,
                    "supplier_id": supplier_id,
                    "subject": subject,
                    "from_address": from_address,
                    "message_body": body,
                    "target_price": target_price,
                    "workflow_id": context.workflow_id,
                    "related_rfq_ids": additional_rfqs,
                    "negotiation_triggered": False,
                    "supplier_status": interaction_output.status.value,
                    "negotiation_status": None,
                    "supplier_output": interaction_output.data,
                    "negotiation_output": None,
                    "error": error_detail,
                }
            )
            return processed, "supplier_interaction_failed"
        negotiation_output: Optional[AgentOutput] = None
        triggered = False
        negotiation_job: Optional[Dict[str, object]] = None

        if (
            self.enable_negotiation
            and target_price is not None
            and interaction_output.status == AgentStatus.SUCCESS
            and "NegotiationAgent" in (interaction_output.next_agents or [])
            and self.negotiation_agent is not None
        ):
            awaiting_state, last_supplier_msg = self._load_negotiation_state(rfq_id, supplier_id)
            message_token = processed.get("message_id")
            message_key = str(message_token) if message_token else None
            last_key = str(last_supplier_msg) if last_supplier_msg else None
            if awaiting_state and (message_key is None or message_key == last_key):
                logger.info(
                    "Negotiation paused for RFQ %s – awaiting supplier response before counter.",
                    rfq_id,
                )
            else:
                current_offer = interaction_output.data.get("price")
                negotiation_context = AgentContext(
                    workflow_id=context.workflow_id,
                    agent_id="NegotiationAgent",
                    user_id=context.user_id,
                    input_data={
                        "supplier": supplier_id,
                        "current_offer": current_offer,
                        "target_price": target_price,
                        "rfq_id": rfq_id,
                        "round": negotiation_round,
                        "message_id": message_token,
                        "from_address": from_address,
                        "supplier_message": interaction_output.data.get("response_text"),
                    },
                    parent_agent=context.agent_id,
                    routing_history=list(context.routing_history),
                )
                negotiation_job = {
                    "context": negotiation_context,
                    "rfq_id": rfq_id,
                    "round": negotiation_round,
                    "supplier_id": supplier_id,
                }

        processed.update(
            {
                "price": interaction_output.data.get("price"),
                "lead_time": interaction_output.data.get("lead_time"),
                "negotiation_triggered": triggered,
                "supplier_status": interaction_output.status.value,
                "negotiation_status": negotiation_output.status.value if negotiation_output else None,
                "supplier_output": interaction_output.data,
                "negotiation_output": negotiation_output.data if negotiation_output else None,
                "workflow_id": context.workflow_id,
                "related_rfq_ids": additional_rfqs,
            }
        )
        processed.setdefault("negotiation_triggered", False)
        processed.setdefault("negotiation_status", None)
        processed.setdefault("negotiation_output", None)

        triggered, negotiation_output = self._register_processed_response(
            context.workflow_id,
            metadata,
            processed,
            negotiation_job,
        )
        if negotiation_output is not None:
            processed["negotiation_status"] = negotiation_output.status.value
            processed["negotiation_output"] = negotiation_output.data
        if triggered:
            processed["negotiation_triggered"] = True

        self._remember_rfq_tail(rfq_id, supplier_id)
        for extra in additional_rfqs:
            self._remember_rfq_tail(extra, supplier_id)
        return processed, None

    def _load_metadata(self, rfq_id: str) -> Dict[str, object]:
        if self.metadata_provider is not None:
            try:
                data = self.metadata_provider(rfq_id) or {}
                return dict(data)
            except Exception:  # pragma: no cover - defensive
                logger.exception("metadata provider failed for %s", rfq_id)

        details: Dict[str, object] = {}
        resolved_record = self._resolve_rfq_record(rfq_id)
        canonical_rfq_id: Optional[str] = None
        if resolved_record:
            canonical_rfq_id = resolved_record.get("rfq_id")
            if resolved_record.get("supplier_id"):
                details["supplier_id"] = resolved_record["supplier_id"]

        lookup_rfq_id = canonical_rfq_id or rfq_id
        if canonical_rfq_id:
            details["canonical_rfq_id"] = canonical_rfq_id

        self._remember_rfq_tail(lookup_rfq_id, details.get("supplier_id"))
        try:
            with self.agent_nick.get_db_connection() as conn:  # pragma: no cover - network
                with conn.cursor() as cur:
                    cur.execute(
                        """
                        SELECT supplier_id, supplier_name, rfq_id, sent_on, sent, created_on, updated_on, payload
                        FROM proc.draft_rfq_emails
                        WHERE rfq_id = %s
                        ORDER BY updated_on DESC, created_on DESC
                        LIMIT 1
                        """,
                        (lookup_rfq_id,),
                    )
                    row = cur.fetchone()
                    if row:
                        (
                            draft_supplier_id,
                            draft_supplier_name,
                            draft_rfq_id,
                            draft_sent_on,
                            draft_sent_flag,
                            draft_created_on,
                            draft_updated_on,
                            draft_payload,
                        ) = row
                        dispatch_record = {
                            "supplier_id": draft_supplier_id,
                            "supplier_name": draft_supplier_name,
                            "rfq_id": draft_rfq_id,
                            "sent_on": draft_sent_on,
                            "sent": bool(draft_sent_flag),
                            "created_on": draft_created_on,
                            "updated_on": draft_updated_on,
                        }
                        dispatch_payload = self._safe_parse_json(draft_payload)
                        if dispatch_payload:
                            dispatch_record["payload"] = dispatch_payload
                            details["dispatch_payload"] = dispatch_payload
                            run_identifier = (
                                dispatch_payload.get("dispatch_run_id")
                                or dispatch_payload.get("run_id")
                            )
                            if not run_identifier:
                                meta_block = dispatch_payload.get("dispatch_metadata")
                                if isinstance(meta_block, dict):
                                    run_identifier = (
                                        meta_block.get("run_id")
                                        or meta_block.get("dispatch_run_id")
                                        or meta_block.get("dispatch_token")
                                    )
                            if run_identifier:
                                details["dispatch_run_id"] = run_identifier
                                dispatch_record["run_id"] = run_identifier
                            action_identifier = self._extract_action_id_from_payload(
                                dispatch_payload
                            )
                            if action_identifier and not details.get("action_id"):
                                details["action_id"] = action_identifier
                            workflow_hint = self._extract_workflow_id_from_payload(
                                dispatch_payload
                            )
                            if workflow_hint and not details.get("workflow_id"):
                                details["workflow_id"] = workflow_hint
                            expected_hint = self._coerce_int_value(
                                dispatch_payload.get("expected_supplier_count")
                            )
                            if expected_hint is not None:
                                details.setdefault("expected_supplier_count", expected_hint)
                        details["dispatch_record"] = dispatch_record
                        if draft_supplier_name and not details.get("supplier_name"):
                            details["supplier_name"] = draft_supplier_name
                        if draft_supplier_id:
                            if details.get("supplier_id") not in (draft_supplier_id, None):
                                logger.debug(
                                    "Overriding supplier %s with dispatch supplier %s for RFQ %s",
                                    details.get("supplier_id"),
                                    draft_supplier_id,
                                    lookup_rfq_id,
                                )
                            details["supplier_id"] = draft_supplier_id
                        elif "supplier_id" not in details:
                            details["supplier_id"] = None

                    # Attempt to retrieve negotiation targets when the table exists.
                    try:
                        cur.execute(
                            "SELECT target_price, negotiation_round FROM proc.rfq_targets WHERE rfq_id = %s ORDER BY updated_on DESC LIMIT 1",
                            (lookup_rfq_id,),
                        )
                        row = cur.fetchone()
                        if row:
                            if row[0] is not None:
                                details["target_price"] = float(row[0])
                            if len(row) > 1 and row[1] is not None:
                                details["round"] = int(row[1])
                    except Exception as exc:
                        # Reset the transaction so that subsequent queries remain usable even
                        # when the rfq_targets table is absent (older schemas) or another
                        # transient issue occurs.
                        try:
                            conn.rollback()
                        except Exception:  # pragma: no cover - defensive
                            logger.debug("Rollback failed after rfq target lookup for %s", rfq_id)

                        if psycopg2_errors and isinstance(exc, psycopg2_errors.UndefinedTable):
                            logger.debug(
                                "RFQ targets table missing; skipping direct target metadata for %s",
                                rfq_id,
                            )
                        else:
                            logger.exception("Failed to load rfq_targets metadata for %s", rfq_id)

                        # Fallback to any historic negotiation sessions to estimate the round.
                        with conn.cursor() as fallback_cur:
                            fallback_cur.execute(
                                "SELECT COALESCE(MAX(round), 0) + 1 FROM proc.negotiation_sessions WHERE rfq_id = %s",
                                (lookup_rfq_id,),
                            )
                            row = fallback_cur.fetchone()
                            if row and row[0]:
                                details.setdefault("round", int(row[0]))
        except Exception:
            logger.exception("Failed to load RFQ metadata for %s", rfq_id)

        return details

    @staticmethod
    def _safe_parse_json(value: object) -> Optional[Dict[str, object]]:
        if value in (None, ""):
            return None
        if isinstance(value, dict):
            return dict(value)
        if isinstance(value, str):
            try:
                parsed = json.loads(value)
            except Exception:
                logger.debug("Failed to parse JSON payload", exc_info=True)
                return None
            return parsed if isinstance(parsed, dict) else None
        return None

    @staticmethod
    def _coerce_int_value(value: object) -> Optional[int]:
        if isinstance(value, bool):
            return int(value) if value else None
        if isinstance(value, (int, float)):
            candidate = int(value)
            return candidate if candidate >= 0 else None
        if isinstance(value, str):
            text = value.strip()
            if not text:
                return None
            try:
                parsed = float(text)
            except Exception:
                return None
            candidate = int(parsed)
            return candidate if candidate >= 0 else None
        return None

    @staticmethod
    def _extract_action_id_from_payload(
        payload: Optional[Dict[str, object]]
    ) -> Optional[str]:
        if not isinstance(payload, dict):
            return None
        for key in ("action_id", "draft_action_id", "email_action_id"):
            value = payload.get(key)
            if isinstance(value, str) and value.strip():
                return value.strip()
        metadata = payload.get("metadata")
        if isinstance(metadata, dict):
            for key in ("action_id", "draft_action_id", "email_action_id"):
                value = metadata.get(key)
                if isinstance(value, str) and value.strip():
                    return value.strip()
        return None

    @staticmethod
    def _extract_workflow_id_from_payload(
        payload: Optional[Dict[str, object]]
    ) -> Optional[str]:
        if not isinstance(payload, dict):
            return None

        def _collect_candidates(container: Dict[str, object]) -> List[Optional[str]]:
            candidates: List[Optional[str]] = []
            keys = ("workflow_id", "workflowId", "workflow")
            for key in keys:
                candidates.append(container.get(key))
            return candidates

        candidates = _collect_candidates(payload)

        metadata = payload.get("metadata")
        if isinstance(metadata, dict):
            candidates.extend(_collect_candidates(metadata))

        for field in ("input", "input_data", "context", "source_data", "process_details"):
            section = payload.get(field)
            if isinstance(section, dict):
                candidates.extend(_collect_candidates(section))

        drafts = payload.get("drafts")
        if isinstance(drafts, list):
            for draft in drafts:
                if not isinstance(draft, dict):
                    continue
                candidates.extend(_collect_candidates(draft))
                draft_meta = draft.get("metadata")
                if isinstance(draft_meta, dict):
                    candidates.extend(_collect_candidates(draft_meta))

        dispatch_record = payload.get("dispatch_record")
        if isinstance(dispatch_record, dict):
            candidates.extend(_collect_candidates(dispatch_record))

        for candidate in candidates:
            if isinstance(candidate, str):
                text = candidate.strip()
                if text:
                    return text
        return None

    def _load_action_output(self, action_id: Optional[str]) -> Dict[str, object]:
        if not action_id:
            return {}
        cached = self._action_payload_cache.get(action_id)
        if cached is not None:
            return cached

        get_conn = getattr(self.agent_nick, "get_db_connection", None)
        if not callable(get_conn):
            return {}

        try:
            with get_conn() as conn:
                with conn.cursor() as cur:
                    cur.execute(
                        "SELECT process_output FROM proc.action WHERE action_id = %s",
                        (action_id,),
                    )
                    row = cur.fetchone()
        except Exception:
            logger.debug(
                "Failed to load action payload for %s", action_id, exc_info=True
            )
            payload = {}
        else:
            payload = self._safe_parse_json(row[0]) if row and row[0] else {}
            if payload is None:
                payload = {}

        self._action_payload_cache[action_id] = payload
        return payload

    def _derive_expected_supplier_count(
        self,
        metadata: Optional[Dict[str, object]],
        action_payload: Optional[Dict[str, object]] = None,
    ) -> Optional[int]:
        sources: List[Dict[str, object]] = []
        if isinstance(metadata, dict):
            sources.append(metadata)
            dispatch_payload = metadata.get("dispatch_payload")
            if isinstance(dispatch_payload, dict):
                sources.append(dispatch_payload)
                meta_payload = dispatch_payload.get("metadata")
                if isinstance(meta_payload, dict):
                    sources.append(meta_payload)
            dispatch_record = metadata.get("dispatch_record")
            if isinstance(dispatch_record, dict):
                record_payload = dispatch_record.get("payload")
                if isinstance(record_payload, dict):
                    sources.append(record_payload)
        if isinstance(action_payload, dict):
            sources.append(action_payload)
            action_meta = action_payload.get("metadata")
            if isinstance(action_meta, dict):
                sources.append(action_meta)

        for source in sources:
            for key in (
                "expected_supplier_count",
                "expected_suppliers",
                "total_suppliers",
                "supplier_total",
                "supplier_count",
            ):
                candidate = self._coerce_int_value(source.get(key))
                if candidate is not None and candidate > 0:
                    return candidate

        for source in sources:
            drafts = source.get("drafts")
            if isinstance(drafts, list) and drafts:
                suppliers: Set[str] = set()
                for draft in drafts:
                    if not isinstance(draft, dict):
                        continue
                    supplier_id = draft.get("supplier_id")
                    if supplier_id:
                        suppliers.add(str(supplier_id))
                if suppliers:
                    return len(suppliers)
                valid_drafts = [draft for draft in drafts if isinstance(draft, dict)]
                if valid_drafts:
                    return len(valid_drafts)

        return None

    def _ensure_workflow_expectations(
        self,
        workflow_id: Optional[str],
        metadata: Dict[str, object],
        *,
        group_key: Optional[str] = None,
    ) -> Optional[int]:
        workflow_key = self._normalise_workflow_key(workflow_id)
        tracking_key = group_key or workflow_key
        if not tracking_key:
            return None
        action_payload = metadata.get("action_payload")
        if not action_payload:
            action_id = metadata.get("action_id")
            if not action_id:
                dispatch_payload = metadata.get("dispatch_payload")
                action_id = self._extract_action_id_from_payload(dispatch_payload)
                if action_id:
                    metadata["action_id"] = action_id
            if action_id:
                action_payload = self._load_action_output(action_id)
                if action_payload:
                    metadata["action_payload"] = action_payload
                    workflow_hint = self._extract_workflow_id_from_payload(action_payload)
                    if workflow_hint and not metadata.get("workflow_id"):
                        metadata["workflow_id"] = workflow_hint

        existing_expected = self._workflow_expected_counts.get(tracking_key)
        existing_processed = self._workflow_processed_counts.get(tracking_key)
        expected = self._derive_expected_supplier_count(metadata, action_payload)
        if expected is not None:
            if existing_expected != expected:
                self._workflow_expected_counts[tracking_key] = expected
                if existing_processed is None:
                    self._workflow_processed_counts.pop(tracking_key, None)
                else:
                    adjusted = min(existing_processed, expected)
                    if adjusted > 0:
                        self._workflow_processed_counts[tracking_key] = adjusted
                    else:
                        self._workflow_processed_counts.pop(tracking_key, None)
            return expected

        return existing_expected

    def _normalise_workflow_key(self, workflow_id: Optional[str]) -> Optional[str]:
        return self._normalise_filter_value(workflow_id) if workflow_id else None

    def _normalise_group_key(
        self,
        run_id: Optional[object],
        workflow_id: Optional[str],
    ) -> Optional[str]:
        run_candidate = self._normalise_filter_value(run_id) if run_id else None
        if run_candidate:
            return f"run::{run_candidate}"
        workflow_candidate = self._normalise_filter_value(workflow_id) if workflow_id else None
        if workflow_candidate:
            return f"wf::{workflow_candidate}"
        return None

    def _flush_negotiation_jobs(
        self, workflow_key: str, current_processed: Dict[str, object]
    ) -> Tuple[bool, Optional[AgentOutput]]:
        jobs = self._workflow_negotiation_jobs.pop(workflow_key, [])
        self._workflow_processed_counts.pop(workflow_key, None)
        self._workflow_expected_counts.pop(workflow_key, None)
        result: Tuple[bool, Optional[AgentOutput]] = (
            current_processed.get("negotiation_triggered", False),
            None,
        )
        for entry in jobs:
            job = entry.get("job") if isinstance(entry, dict) else None
            processed = entry.get("processed") if isinstance(entry, dict) else None
            if not job or not isinstance(processed, dict):
                continue
            triggered, output = self._execute_negotiation_job(job)
            processed["negotiation_triggered"] = triggered
            processed["negotiation_status"] = (
                output.status.value if output else None
            )
            processed["negotiation_output"] = output.data if output else None
            self._update_processed_snapshot(processed)
            if processed is current_processed:
                result = (triggered, output)
        return result

    def _execute_negotiation_job(
        self, job: Dict[str, object]
    ) -> Tuple[bool, Optional[AgentOutput]]:
        negotiation_agent = self.negotiation_agent
        context = job.get("context")
        if negotiation_agent is None or not isinstance(context, AgentContext):
            return False, None

        negotiation_output = negotiation_agent.execute(context)
        triggered = negotiation_output.status == AgentStatus.SUCCESS
        logger.info(
            "Negotiation triggered for RFQ %s (round %s) via mailbox %s; status=%s",
            job.get("rfq_id"),
            job.get("round"),
            self.mailbox_address,
            negotiation_output.status.value,
        )
        return triggered, negotiation_output

    def _register_processed_response(
        self,
        workflow_id: Optional[str],
        metadata: Dict[str, object],
        processed: Dict[str, object],
        negotiation_job: Optional[Dict[str, object]],
    ) -> Tuple[bool, Optional[AgentOutput]]:
        run_identifier = metadata.get("dispatch_run_id") or processed.get("dispatch_run_id")
        workflow_key = self._normalise_workflow_key(workflow_id)
        group_key = self._normalise_group_key(run_identifier, workflow_id)
        tracking_key = group_key or workflow_key
        default_result: Tuple[bool, Optional[AgentOutput]] = (
            processed.get("negotiation_triggered", False),
            None,
        )

        if tracking_key:
            expected = self._ensure_workflow_expectations(
                workflow_id,
                metadata,
                group_key=group_key,
            )
            if negotiation_job:
                queue = self._workflow_negotiation_jobs.setdefault(tracking_key, [])
                queue.append({"job": negotiation_job, "processed": processed})
            count = self._workflow_processed_counts.get(tracking_key, 0) + 1
            self._workflow_processed_counts[tracking_key] = count
            if expected is None or count >= expected:
                return self._flush_negotiation_jobs(tracking_key, processed)
            return default_result

        if negotiation_job:
            triggered, output = self._execute_negotiation_job(negotiation_job)
            processed["negotiation_triggered"] = triggered
            processed["negotiation_status"] = (
                output.status.value if output else None
            )
            processed["negotiation_output"] = output.data if output else None
            self._update_processed_snapshot(processed)
            return triggered, output

        return default_result

    def _update_processed_snapshot(self, processed: Dict[str, object]) -> None:
        message_id = processed.get("message_id")
        if not isinstance(message_id, str) or not message_id:
            return
        if message_id in self._processed_cache:
            self._processed_cache[message_id] = deepcopy(processed)

    def _get_rfq_candidates_for_tail(self, tail: str) -> List[Dict[str, object]]:
        tail_key = (tail or "").strip().lower()
        if not tail_key:
            return []

        if tail_key in self._rfq_tail_cache:
            return list(self._rfq_tail_cache.get(tail_key, []))

        get_conn = getattr(self.agent_nick, "get_db_connection", None)
        if not callable(get_conn):
            self._rfq_tail_cache[tail_key] = []
            return []

        rows: List[Tuple] = []
        try:
            with get_conn() as conn:
                with conn.cursor() as cur:
                    cur.execute(
                        """
                        SELECT rfq_id, supplier_id
                        FROM proc.draft_rfq_emails
                        WHERE RIGHT(REGEXP_REPLACE(LOWER(rfq_id), '[^a-z0-9]', '', 'g'), 8) = %s
                        ORDER BY updated_on DESC, created_on DESC
                        """,
                        (tail_key,),
                    )
                    fetch_all = getattr(cur, "fetchall", None)
                    if callable(fetch_all):
                        rows = fetch_all()
                    else:  # pragma: no cover - defensive
                        row = cur.fetchone()
                        rows = [row] if row else []
        except Exception:
            logger.exception("Failed to load RFQ records for tail %s", tail_key)
            rows = []

        entries: List[Dict[str, object]] = []
        for row in rows:
            if not row:
                continue
            rfq_value = row[0]
            supplier_value = row[1] if len(row) > 1 else None
            entries.append({"rfq_id": rfq_value, "supplier_id": supplier_value})

        self._rfq_tail_cache[tail_key] = list(entries)
        return entries

    def _resolve_rfq_record(self, rfq_id: str) -> Optional[Dict[str, object]]:
        tail = self._normalise_rfq_value(rfq_id)
        if not tail:
            return None

        candidates = self._get_rfq_candidates_for_tail(tail)
        if not candidates:
            return None

        canonical = _canon_id(rfq_id)
        for entry in candidates:
            stored_id = entry.get("rfq_id")
            if stored_id and _canon_id(str(stored_id)) == canonical:
                return entry

        return candidates[0]

    def _remember_rfq_tail(self, rfq_id: Optional[str], supplier_id: Optional[str]) -> None:
        if not rfq_id:
            return

        tail = self._normalise_rfq_value(rfq_id)
        if not tail:
            return

        entry = {"rfq_id": rfq_id, "supplier_id": supplier_id}
        cached = self._rfq_tail_cache.get(tail)
        if not cached:
            self._rfq_tail_cache[tail] = [entry]
            return

        canonical = _canon_id(rfq_id)
        for idx, existing in enumerate(list(cached)):
            stored_id = existing.get("rfq_id")
            if stored_id and _canon_id(str(stored_id)) == canonical:
                cached[idx] = entry
                break
        else:
            cached.insert(0, entry)
            if len(cached) > 10:
                del cached[10:]

    def _resolve_rfq_from_recent_dispatch(
        self, message: Dict[str, object]
    ) -> Optional[Tuple[str, Optional[str], Optional[Dict[str, object]]]]:
        get_conn = getattr(self.agent_nick, "get_db_connection", None)
        if not callable(get_conn):
            return None

        supplier_candidates: List[str] = []
        supplier_hint = self._normalise_filter_value(message.get("supplier_id"))
        if supplier_hint:
            supplier_candidates.append(supplier_hint)

        email_candidates: List[str] = []
        for key in ("from", "reply_to", "supplier_email"):
            candidate = self._normalise_email(message.get(key))
            if candidate and candidate not in email_candidates:
                email_candidates.append(candidate)

        headers = message.get("headers")
        if isinstance(headers, dict):
            for header_key in (
                "From",
                "from",
                "Reply-To",
                "reply-to",
                "Return-Path",
                "return-path",
            ):
                candidate = self._normalise_email(headers.get(header_key))
                if candidate and candidate not in email_candidates:
                    email_candidates.append(candidate)

        where_clauses: List[str] = []
        params: List[object] = []

        if supplier_candidates:
            where_clauses.append("supplier_id = ANY(%s)")
            params.append(supplier_candidates)

        if email_candidates:
            where_clauses.append("LOWER(COALESCE(recipient_email, '')) = ANY(%s)")
            params.append(email_candidates)

        if where_clauses:
            query = """
                SELECT rfq_id, supplier_id, supplier_name, sent_on, sent, created_on, updated_on
                FROM proc.draft_rfq_emails
                WHERE sent = TRUE AND ({})
                ORDER BY updated_on DESC, created_on DESC
                LIMIT 1
            """.format(" OR ".join(where_clauses))

            try:
                with get_conn() as conn:
                    with conn.cursor() as cur:
                        cur.execute(query, tuple(params))
                        row = cur.fetchone()
            except Exception:
                logger.debug("Failed to resolve RFQ from dispatch history", exc_info=True)
                row = None

            if row:
                (
                    rfq_value,
                    supplier_value,
                    supplier_name,
                    sent_on,
                    sent_flag,
                    created_on,
                    updated_on,
                ) = row

                if rfq_value:
                    dispatch_record = {
                        "rfq_id": rfq_value,
                        "supplier_id": supplier_value,
                        "supplier_name": supplier_name,
                        "sent_on": sent_on,
                        "sent": bool(sent_flag),
                        "created_on": created_on,
                        "updated_on": updated_on,
                        "match_source": "dispatch",
                    }
                    return str(rfq_value), supplier_value, dispatch_record

        return self._resolve_recent_dispatch_by_similarity(message, get_conn)

    def _resolve_recent_dispatch_by_similarity(
        self,
        message: Dict[str, object],
        get_conn: Callable[[], object],
    ) -> Optional[Tuple[str, Optional[str], Optional[Dict[str, object]]]]:
        subject = message.get("subject")
        body = message.get("body")

        body_segment: Optional[str]
        if isinstance(body, str):
            body_segment = body[:2000]
        else:
            body_segment = None

        inbound_tokens = _extract_similarity_tokens(subject, body_segment)
        if not inbound_tokens:
            return None

        inbound_domains: List[str] = []
        for key in ("from", "reply_to", "supplier_email"):
            domain = _extract_email_domain(message.get(key))
            if domain and domain not in inbound_domains:
                inbound_domains.append(domain)

        headers = message.get("headers")
        if isinstance(headers, dict):
            for header_key in ("From", "from", "Reply-To", "reply-to"):
                domain = _extract_email_domain(headers.get(header_key))
                if domain and domain not in inbound_domains:
                    inbound_domains.append(domain)

        query = """
            SELECT rfq_id, supplier_id, supplier_name, sent_on, sent, created_on, updated_on, payload
            FROM proc.draft_rfq_emails
            WHERE sent = TRUE
              AND updated_on >= NOW() - INTERVAL '7 days'
            ORDER BY updated_on DESC, created_on DESC
            LIMIT %s
        """

        rows: List[Tuple] = []
        try:
            with get_conn() as conn:
                with conn.cursor() as cur:
                    cur.execute(query, (25,))
                    fetched = cur.fetchall()
                    if fetched:
                        rows = list(fetched)
        except Exception:
            logger.debug("Failed to load recent RFQ dispatches for similarity", exc_info=True)
            return None

        if not rows:
            return None

        best_row: Optional[Tuple] = None
        best_score = -1.0
        best_overlap: Set[str] = set()
        best_domains: List[str] = []

        min_overlap = 1 if len(inbound_tokens) <= 4 else 2

        for row in rows:
            if not row or not row[0]:
                continue

            candidate_subject = row[7] if len(row) > 7 else None
            candidate_body = row[8] if len(row) > 8 else None
            if isinstance(candidate_body, str):
                candidate_body = candidate_body[:2000]

            candidate_tokens = _extract_similarity_tokens(
                candidate_subject, candidate_body
            )
            if not candidate_tokens:
                continue

            overlap = inbound_tokens & candidate_tokens

            recipient_domain = _extract_email_domain(row[9] if len(row) > 9 else None)
            sender_domain = _extract_email_domain(row[10] if len(row) > 10 else None)
            candidate_domains = [d for d in (recipient_domain, sender_domain) if d]
            domain_match = False
            if inbound_domains and candidate_domains:
                domain_match = any(domain in inbound_domains for domain in candidate_domains)

            if len(overlap) < min_overlap and not domain_match:
                continue

            token_score = len(overlap) / max(len(inbound_tokens), 1)
            domain_bonus = 0.3 if domain_match else 0.0
            score = token_score + domain_bonus

            if score < 0.2:
                continue

            updated_on = row[6] if len(row) > 6 else None

            if score > best_score:
                best_row = row
                best_score = score
                best_overlap = set(overlap)
                best_domains = list(candidate_domains)
            elif score == best_score and best_row is not None:
                current_updated = best_row[6] if len(best_row) > 6 else None
                if isinstance(updated_on, datetime) and isinstance(current_updated, datetime):
                    if updated_on > current_updated:
                        best_row = row
                        best_overlap = set(overlap)
                        best_domains = list(candidate_domains)
                elif updated_on and not current_updated:
                    best_row = row
                    best_overlap = set(overlap)
                    best_domains = list(candidate_domains)

        if not best_row:
            return None

        (
            rfq_value,
            supplier_value,
            supplier_name,
            sent_on,
            sent_flag,
            created_on,
            updated_on,
            payload_json,
        ) = row

        if not rfq_value:
            return None

        dispatch_record = {
            "rfq_id": rfq_value,
            "supplier_id": supplier_value,
            "supplier_name": supplier_name,
            "sent_on": sent_on,
            "sent": bool(sent_flag),
            "created_on": created_on,
            "updated_on": updated_on,
            "match_source": "dispatch_similarity",
            "matched_tokens": sorted(best_overlap),
        }
        payload_doc = self._safe_parse_json(payload_json)
        if payload_doc:
            dispatch_record["payload"] = payload_doc

        return str(rfq_value), supplier_value, dispatch_record

    def _load_messages(
        self,
        limit: Optional[int],
        *,
        mark_seen: bool,
        prefixes: Optional[Sequence[str]] = None,
        on_message: Optional[Callable[[Dict[str, object], Optional[datetime]], bool]] = None,
    ) -> List[Dict[str, object]]:

        if limit is not None:
            try:
                effective_limit = max(int(limit), 0)
            except Exception:
                effective_limit = 0
            if effective_limit == 0:
                return []
        else:
            effective_limit = None

        messages: List[Dict[str, object]] = []
        attempted_s3 = False

        if self.bucket:
            attempted_s3 = True
            messages = self._load_from_s3(
                effective_limit,
                prefixes=prefixes,
                on_message=on_message,
            )
        else:
            logger.warning("S3 bucket not configured; skipping direct poll for mailbox %s", self.mailbox_address)

        if messages:
            self._consecutive_empty_s3_batches = 0
            return messages

        if attempted_s3:
            self._consecutive_empty_s3_batches += 1
        else:
            self._consecutive_empty_s3_batches = 0

        should_fallback_to_imap = not attempted_s3 or (
            self._imap_fallback_attempts > 0
            and self._consecutive_empty_s3_batches >= self._imap_fallback_attempts
        )

        if should_fallback_to_imap and self._imap_configured():
            if attempted_s3 and self._consecutive_empty_s3_batches == self._imap_fallback_attempts:
                logger.info(
                    "No new S3 messages after %d poll(s); falling back to IMAP for mailbox %s",
                    self._imap_fallback_attempts,
                    self.mailbox_address,
                )
            imap_messages = self._load_from_imap(
                effective_limit,
                mark_seen=bool(mark_seen),
                on_message=on_message,
            )
            if imap_messages:
                self._consecutive_empty_s3_batches = 0
                return imap_messages

        return messages

    def _imap_configured(self) -> bool:
        host, user, password, _, _ = self._imap_settings()
        return bool(host and user and password)

    def _imap_settings(self) -> Tuple[
        Optional[str],
        Optional[str],
        Optional[str],
        str,
        str,
    ]:
        host = getattr(self.settings, "imap_host", None)
        user = getattr(self.settings, "imap_user", None)
        password = getattr(self.settings, "imap_password", None)
        mailbox = getattr(self.settings, "imap_mailbox", "INBOX") or "INBOX"
        search_criteria = getattr(self.settings, "imap_search_criteria", "ALL") or "ALL"
        return host, user, password, mailbox, search_criteria

    def _load_from_imap(
        self,
        limit: Optional[int],
        *,
        mark_seen: bool,
        on_message: Optional[Callable[[Dict[str, object], Optional[datetime]], bool]] = None,
    ) -> List[Dict[str, object]]:
        host, user, password, mailbox, search_criteria = self._imap_settings()
        if not host or not user or not password:
            return []

        collected: List[Tuple[Optional[datetime], Dict[str, object]]] = []
        seen_ids: Set[str] = set()

        try:
            with imaplib.IMAP4_SSL(host) as client:
                client.login(user, password)
                status, _ = client.select(mailbox)
                if status != "OK":
                    logger.warning(
                        "IMAP fallback could not select mailbox %s for %s", mailbox, self.mailbox_address
                    )
                    client.logout()
                    return []

                status, data = client.search(None, search_criteria)
                if status != "OK" or not data:
                    client.logout()
                    return []

                raw_ids = data[0].split()
                if not raw_ids:
                    client.logout()
                    return []

                if limit is not None and limit > 0:
                    raw_ids = raw_ids[-limit:]

                fetch_command = "(RFC822)" if mark_seen else "(BODY.PEEK[])"

                for raw_id in reversed(raw_ids):
                    message_id_str = raw_id.decode() if isinstance(raw_id, bytes) else str(raw_id)
                    if message_id_str in seen_ids:
                        continue

                    status, payload = client.fetch(raw_id, fetch_command)
                    if status != "OK" or not payload:
                        continue

                    raw_bytes: Optional[bytes] = None
                    for part in payload:
                        if isinstance(part, tuple) and len(part) >= 2:
                            raw_bytes = part[1]
                            break
                    if raw_bytes is None:
                        continue

                    parsed = self._parse_inbound_object(
                        raw_bytes, key=f"imap/{message_id_str}"
                    )
                    parsed.setdefault("id", f"imap/{message_id_str}")
                    parsed.setdefault("s3_key", f"imap/{message_id_str}")
                    parsed.setdefault(
                        "_bucket", f"imap::{self.mailbox_address or 'unknown'}"
                    )
                    if not parsed.get("message_id"):
                        parsed["message_id"] = parsed.get("id")
                    parsed.setdefault("_source", "imap")
                    timestamp = self._coerce_imap_timestamp(parsed.get("received_at"))
                    if timestamp is None:
                        timestamp = datetime.now(timezone.utc)
                    collected.append((timestamp, parsed))
                    seen_ids.add(message_id_str)

                    if mark_seen:
                        try:
                            client.store(raw_id, "+FLAGS", "(\\Seen)")
                        except Exception:
                            logger.debug(
                                "Failed to set IMAP seen flag for %s", message_id_str, exc_info=True
                            )

                    should_stop = False
                    if on_message is not None:
                        try:
                            should_stop = bool(on_message(parsed, timestamp))
                        except Exception:
                            logger.exception(
                                "on_message callback failed for IMAP message %s", message_id_str
                            )

                    if limit is not None and len(collected) >= limit:
                        break
                    if should_stop:
                        break

                client.logout()
        except Exception:
            logger.exception(
                "IMAP fallback polling failed for mailbox %s", self.mailbox_address
            )
            return []

        if not collected:
            return []

        collected.sort(
            key=lambda item: item[0] or datetime.min.replace(tzinfo=timezone.utc),
            reverse=True,
        )
        return [payload for _, payload in collected]

    @staticmethod
    def _coerce_imap_timestamp(value: object) -> Optional[datetime]:
        if isinstance(value, datetime):
            if value.tzinfo is None:
                return value.replace(tzinfo=timezone.utc)
            return value
        if isinstance(value, str):
            try:
                parsed = parsedate_to_datetime(value)
            except Exception:
                parsed = None
            if parsed is not None and parsed.tzinfo is None:
                parsed = parsed.replace(tzinfo=timezone.utc)
            return parsed
        return None

    @staticmethod
    def _coerce_limit(value: Optional[int]) -> Optional[int]:
        if value is None:
            return None
        try:
            parsed = int(value)
        except Exception:
            return 0
        return parsed if parsed >= 0 else 0

    @staticmethod
    def _normalise_filter_value(value: object) -> Optional[str]:
        if value is None:
            return None
        try:
            text = _norm(str(value))
        except Exception:
            return None
        lowered = text.lower()
        return lowered or None

    @staticmethod
    def _normalise_rfq_value(value: object) -> Optional[str]:
        return _rfq_match_key(value)

    @staticmethod
    def _canonical_rfq(value: object) -> Optional[str]:
        if value in (None, ""):
            return None
        try:
            canonical = _canon_id(str(value))
        except Exception:
            return None
        return canonical or None

    def _register_workflow_mapping(
        self, workflow_id: Optional[str], rfq_canonicals: Iterable[str]
    ) -> None:
        if not rfq_canonicals:
            return

        workflow_key = None
        if workflow_id:
            workflow_key = self._normalise_filter_value(workflow_id)
        for canonical in rfq_canonicals:
            if not canonical:
                continue
            self._rfq_workflow_index.setdefault(canonical, set())
            if workflow_key:
                mapping = self._workflow_rfq_index.setdefault(workflow_key, set())
                mapping.add(canonical)
                self._rfq_workflow_index[canonical].add(workflow_key)

    @staticmethod
    def _normalise_email(value: object) -> Optional[str]:
        if value in (None, ""):
            return None
        try:
            text = str(value).strip()
        except Exception:
            return None
        if not text:
            return None
        try:
            _, address = parseaddr(text)
        except Exception:
            address = None
        if address:
            address = address.strip()
        else:
            # Fallback for strings like "Name <email>" when parseaddr fails
            match = re.search(r"<\s*([^>]+)\s*>", text)
            address = match.group(1).strip() if match else None
        if not address and "@" in text:
            address = text
        return address.lower() if address else None

    def _matches_filters(self, payload: Dict[str, object], filters: Dict[str, object]) -> bool:
        if not filters:
            return False

        payload_supplier = self._normalise_filter_value(payload.get("supplier_id"))
        payload_run_id = self._normalise_filter_value(
            payload.get("dispatch_run_id")
            or payload.get("run_id")
            or payload.get("dispatch_token")
        )

        supplier_filter = self._normalise_filter_value(filters.get("supplier_id"))
<<<<<<< HEAD
        run_filter = self._normalise_filter_value(
            filters.get("dispatch_run_id") or filters.get("run_id")
        )
        supplier_like_filter = self._normalise_filter_value(
            filters.get("supplier_id_like")
        )

        if supplier_filter or run_filter:
            if supplier_filter:
                if not payload_supplier or payload_supplier != supplier_filter:
                    return False
            if run_filter:
                if not payload_run_id or payload_run_id != run_filter:
                    return False
            return True

        if supplier_like_filter and payload_supplier:
            if supplier_like_filter not in payload_supplier:
                return False
=======
        supplier_like_filter = self._normalise_filter_value(filters.get("supplier_id_like"))
        run_filter = self._normalise_filter_value(
            filters.get("dispatch_run_id") or filters.get("run_id")
        )

        if supplier_filter or supplier_like_filter or run_filter:
            supplier_matches = False
            if supplier_filter and payload_supplier:
                supplier_matches = payload_supplier == supplier_filter
            elif supplier_like_filter and payload_supplier:
                supplier_matches = supplier_like_filter in payload_supplier

            if not supplier_matches:
                return False

            if run_filter:
                if not payload_run_id or payload_run_id != run_filter:
                    return False

            return True
>>>>>>> 6c1b2488

        payload_subject = self._normalise_filter_value(payload.get("subject")) or ""
        payload_sender = self._normalise_filter_value(payload.get("from_address"))
        payload_sender_email = self._normalise_email(payload.get("from_address"))
        payload_message = self._normalise_filter_value(payload.get("message_id")) or self._normalise_filter_value(payload.get("id"))
        payload_workflow = self._normalise_filter_value(payload.get("workflow_id"))
<<<<<<< HEAD
=======
        payload_run_id = self._normalise_filter_value(
            payload.get("dispatch_run_id")
            or payload.get("run_id")
            or payload.get("dispatch_token")
        )
>>>>>>> 6c1b2488

        def _like(actual: Optional[str], expected_like: object) -> bool:
            needle = self._normalise_filter_value(expected_like)
            if not needle:
                return True
            if actual is None:
                return False

            pattern = re.escape(needle)
            pattern = (
                pattern.replace("%", ".*")
                .replace(r"\%", ".*")
                .replace("_", ".")
                .replace(r"\_", ".")
                .replace(r"\*", ".*")
            )
            regex = re.compile(f"^{pattern}$")
            if regex.fullmatch(actual):
                return True

            if needle and "%" not in needle and "_" not in needle and "*" not in needle:
                return needle in actual

            return False

        for key, expected in filters.items():
            if expected in (None, ""):
                continue
            if key == "from_address":
                expected_normalised = self._normalise_filter_value(expected)
                expected_email = self._normalise_email(expected)
                candidates = [payload_sender, payload_sender_email]
                expectations = [expected_normalised, expected_email]
                if not any(
                    actual and expected_val and actual == expected_val
                    for actual in candidates
                    for expected_val in expectations
                ):
                    return False
            elif key == "workflow_id":
                expected_workflow = self._normalise_filter_value(expected)
                if not expected_workflow:
                    continue
                if payload_workflow != expected_workflow:
                    return False
            elif key == "from_address_like":
                if not any(
                    _like(candidate, expected)
                    for candidate in (payload_sender, payload_sender_email)
                    if candidate
                ):
                    return False
            elif key == "subject_contains":
                needle = self._normalise_filter_value(expected)
                if needle and needle not in payload_subject:
                    return False
            elif key == "subject_like":
                if not _like(payload_subject, expected):
                    return False
            elif key == "message_id":
                if payload_message != self._normalise_filter_value(expected):
                    return False
            elif key == "message_id_like":
                if not _like(payload_message, expected):
                    return False

        return bool(filters)

    @staticmethod
    def _apply_filter_defaults(
        payload: Dict[str, object], filters: Dict[str, object]
    ) -> None:
        if not isinstance(payload, dict) or not filters:
            return

        def _should_fill(key: str) -> bool:
            value = payload.get(key)
            if value is None:
                return True
            try:
                return str(value).strip() == ""
            except Exception:
                return False

        for field in ("from_address", "workflow_id"):
            if field in filters and _should_fill(field):
                candidate = filters.get(field)
                if candidate not in (None, ""):
                    payload[field] = candidate

        if "message_id" in filters and _should_fill("message_id"):
            candidate = filters.get("message_id")
            if candidate not in (None, ""):
                payload["message_id"] = candidate

    def _format_bucket_prefixes(
        self, prefixes: Optional[Sequence[str]] = None
    ) -> str:
        bucket = self.bucket or "<unset>"
        active_prefixes = list(prefixes) if prefixes is not None else list(self._prefixes)
        if not active_prefixes:
            active_prefixes = [""]

        entries: List[str] = []
        for raw_prefix in active_prefixes:
            prefix = (raw_prefix or "").lstrip("/")
            if prefix:
                uri = f"s3://{bucket}/{prefix}"
            else:
                uri = f"s3://{bucket}/"
            if not uri.endswith("/"):
                uri = f"{uri}/"
            entries.append(uri)

        return ", ".join(entries)

    def _derive_prefixes_for_filters(
        self, filters: Optional[Dict[str, object]]
    ) -> Optional[List[str]]:
        if not filters or not self._prefixes:
            return None

        rfq_value = filters.get("rfq_id") or filters.get("RFQ_ID")
        if not rfq_value:
            return None

        try:
            rfq_text = str(rfq_value).strip()
        except Exception:
            return None

        if not rfq_text:
            return None

        base_prefix = self._prefixes[0] if self._prefixes else ""
        base = base_prefix.rstrip("/")
        candidate = self._ensure_trailing_slash(f"{base}/{rfq_text.upper()}/ingest") if base else None
        if not candidate:
            return None

        prefixes = [candidate]
        if candidate not in self._prefixes:
            prefixes.append(base_prefix)
        return prefixes

    def record_dispatch_timestamp(self, dispatched_at: Optional[float] = None) -> None:
        """Record the moment an outbound email dispatch completed."""

        timestamp: Optional[float]
        if dispatched_at is None:
            timestamp = time.time()
        else:
            try:
                timestamp = float(dispatched_at)
            except (TypeError, ValueError):
                logger.debug("Ignoring invalid dispatch timestamp %r", dispatched_at)
                return

        if timestamp is None:
            return

        self._last_dispatch_notified_at = timestamp
        try:
            setattr(self.agent_nick, "email_dispatch_last_sent_at", timestamp)
        except Exception:  # pragma: no cover - defensive
            logger.debug("Unable to persist dispatch timestamp on agent context")

    @dataclass
    class _DispatchExpectation:
        action_id: Optional[str]
        workflow_id: Optional[str]
        draft_ids: Tuple[int, ...]
        draft_count: int
        supplier_count: int

    @dataclass
    class _DraftSnapshot:
        id: int
        rfq_id: Optional[str]
        subject: str
        body: str
        dispatch_token: Optional[str]
        run_id: Optional[str] = None
        recipients: Tuple[str, ...] = ()
        supplier_id: Optional[str] = None
        subject_norm: str = field(init=False)
        body_norm: str = field(init=False)
        supplier_norm: Optional[str] = field(init=False, default=None)
        matched_via: str = field(default="unknown")

        def __post_init__(self) -> None:
            comment, remainder = split_hidden_marker(self.body or "")
            cleaned_body = remainder or self.body or ""
            token = extract_marker_token(comment)
            run_identifier = extract_run_id(comment)
            if self.dispatch_token is None and token:
                object.__setattr__(self, "dispatch_token", token)
            if self.run_id is None:
                candidate_run = run_identifier or token or self.dispatch_token
                if candidate_run:
                    object.__setattr__(self, "run_id", candidate_run)
            object.__setattr__(self, "subject_norm", _norm(self.subject or ""))
            object.__setattr__(self, "body_norm", _norm(cleaned_body))
            supplier_norm: Optional[str] = None
            if self.supplier_id:
                try:
                    supplier_norm = _norm(str(self.supplier_id)).lower() or None
                except Exception:
                    supplier_norm = None
            object.__setattr__(self, "supplier_norm", supplier_norm)

        def normalised_recipients(self) -> Set[str]:
            recipients = set()
            for item in self.recipients:
                if not isinstance(item, str):
                    continue
                cleaned = item.strip().lower()
                if cleaned:
                    recipients.add(cleaned)
            return recipients

    @staticmethod
    def _coerce_identifier(value: object) -> Optional[str]:
        if value in (None, ""):
            return None
        try:
            text = str(value).strip()
        except Exception:
            return None
        return text or None

    @staticmethod
    def _coerce_process_output(value: object) -> Optional[Dict[str, object]]:
        if value is None:
            return None
        if isinstance(value, dict):
            return value
        if isinstance(value, (bytes, bytearray)):
            try:
                value = value.decode("utf-8")
            except Exception:
                return None
        if isinstance(value, str):
            try:
                return json.loads(value)
            except Exception:
                logger.debug("Unable to decode process_output JSON", exc_info=True)
                return None
        return None

    def _build_dispatch_expectation(
        self,
        action_id: Optional[str],
        workflow_id: Optional[str],
        drafts: Iterable[object],
    ) -> Optional["_DispatchExpectation"]:
        draft_ids: List[int] = []
        supplier_keys: Set[str] = set()
        draft_count = 0

        for entry in drafts:
            if not isinstance(entry, dict):
                continue
            draft_count += 1
            candidate_id = entry.get("draft_record_id") or entry.get("id")
            try:
                if candidate_id is not None:
                    draft_ids.append(int(candidate_id))
            except Exception:
                logger.debug("Ignoring non-numeric draft identifier: %r", candidate_id)
            supplier = entry.get("supplier_id")
            supplier_key = self._coerce_identifier(supplier)
            if supplier_key:
                supplier_keys.add(supplier_key.lower())

        if draft_count == 0:
            return None

        return self._DispatchExpectation(
            action_id=action_id,
            workflow_id=workflow_id,
            draft_ids=tuple(sorted(set(draft_ids))),
            draft_count=draft_count,
            supplier_count=len(supplier_keys),
        )

    def _load_dispatch_expectation(
        self,
        action_id: Optional[str],
        workflow_id: Optional[str],
    ) -> Optional["_DispatchExpectation"]:
        get_conn = getattr(self.agent_nick, "get_db_connection", None)
        if not callable(get_conn):
            return None

        rows: List[Tuple[object, object]] = []
        try:
            with get_conn() as conn:
                with conn.cursor() as cur:
                    if action_id:
                        cur.execute(
                            """
                            SELECT action_id, process_output
                            FROM proc.action
                            WHERE action_id = %s
                            """,
                            (action_id,),
                        )
                        row = cur.fetchone()
                        if row:
                            rows.append(row)
                    else:
                        cur.execute(
                            """
                            SELECT action_id, process_output
                            FROM proc.action
                            WHERE agent_type = %s
                            ORDER BY action_date DESC
                            LIMIT 20
                            """,
                            ("EmailDraftingAgent",),
                        )
                        rows.extend(cur.fetchall() or [])
        except Exception:
            logger.exception(
                "Failed to load dispatch expectation for action=%s workflow=%s",
                action_id,
                workflow_id,
            )
            return None

        workflow_key = self._normalise_filter_value(workflow_id)
        for row_action_id, payload in rows:
            output = self._coerce_process_output(payload)
            if not isinstance(output, dict):
                continue
            candidate_workflow = self._coerce_identifier(output.get("workflow_id"))
            if workflow_key and candidate_workflow:
                if self._normalise_filter_value(candidate_workflow) != workflow_key:
                    continue
            elif workflow_key and not action_id:
                # Without an explicit action identifier prefer matching workflow metadata
                continue

            drafts = output.get("drafts") if isinstance(output.get("drafts"), list) else []
            expectation = self._build_dispatch_expectation(
                self._coerce_identifier(row_action_id),
                candidate_workflow or workflow_id,
                drafts,
            )
            if expectation is not None:
                return expectation

        return None

    def _resolve_dispatch_expectation(
        self, filters: Optional[Dict[str, object]]
    ) -> Optional["_DispatchExpectation"]:
        if not filters:
            return None

        workflow_candidate = self._coerce_identifier(filters.get("workflow_id"))
        run_candidate = self._coerce_identifier(
            filters.get("dispatch_run_id") or filters.get("run_id")
        )
        workflow_key = self._normalise_filter_value(workflow_candidate) if workflow_candidate else None
        group_key = self._normalise_group_key(run_candidate, workflow_candidate)
        action_candidate: Optional[str] = None
        for key in ("action_id", "draft_action_id", "email_action_id"):
            candidate = self._coerce_identifier(filters.get(key)) if filters else None
            if candidate:
                action_candidate = candidate
                break

        mapping_key = group_key or workflow_key
        if mapping_key and action_candidate:
            self._workflow_dispatch_actions[mapping_key] = action_candidate
        elif mapping_key and mapping_key in self._workflow_dispatch_actions:
            action_candidate = self._workflow_dispatch_actions[mapping_key]

        if not action_candidate and not (workflow_candidate or run_candidate):
            return None

        if action_candidate and action_candidate in self._completed_dispatch_actions:
            return None

        if action_candidate and action_candidate in self._dispatch_expectations:
            return self._dispatch_expectations[action_candidate]

        expectation = self._load_dispatch_expectation(action_candidate, workflow_candidate)
        if expectation and expectation.action_id:
            self._dispatch_expectations[expectation.action_id] = expectation
            if expectation.workflow_id:
                mapped_key = self._normalise_filter_value(expectation.workflow_id)
                if mapped_key:
                    self._workflow_dispatch_actions[mapped_key] = expectation.action_id
        return expectation

    def _count_sent_drafts(self, expectation: "_DispatchExpectation") -> Optional[int]:
        get_conn = getattr(self.agent_nick, "get_db_connection", None)
        if not callable(get_conn):
            return None
        try:
            with get_conn() as conn:
                with conn.cursor() as cur:
                    if expectation.draft_ids:
                        cur.execute(
                            """
                            SELECT COUNT(*)
                            FROM proc.draft_rfq_emails
                            WHERE sent = TRUE AND id = ANY(%s)
                            """,
                            (list(expectation.draft_ids),),
                        )
                    elif expectation.action_id:
                        cur.execute(
                            """
                            SELECT COUNT(*)
                            FROM proc.draft_rfq_emails
                            WHERE sent = TRUE AND payload::jsonb ->> 'action_id' = %s
                            """,
                            (expectation.action_id,),
                        )
                    else:
                        return None
                    row = cur.fetchone()
                    if not row:
                        return 0
                    return int(row[0])
        except Exception:
            logger.exception(
                "Failed to count sent drafts for action=%s",
                expectation.action_id,
            )
            return None

    def _wait_for_dispatch_completion(
        self, expectation: "_DispatchExpectation"
    ) -> bool:
        if expectation.draft_count <= 0:
            return True

        timeout = max(self._dispatch_wait_seconds, expectation.draft_count * 60)
        timeout = min(timeout, 300)
        base_interval = self._dispatch_wait_seconds if self._dispatch_wait_seconds > 0 else 5.0
        poll_interval = max(1.0, min(10.0, float(base_interval)))
        deadline = time.time() + timeout

        while True:
            sent_count = self._count_sent_drafts(expectation)
            if sent_count is None:
                return False
            if sent_count >= expectation.draft_count:
                logger.info(
                    "Detected %d/%d dispatched RFQ emails for action=%s (workflow=%s); proceeding with inbound poll",
                    sent_count,
                    expectation.draft_count,
                    expectation.action_id,
                    expectation.workflow_id,
                )
                return True

            now = time.time()
            if now >= deadline:
                logger.warning(
                    "Timed out waiting for %d dispatched RFQ emails (current=%d) for action=%s",
                    expectation.draft_count,
                    sent_count,
                    expectation.action_id,
                )
                return False

            sleep_for = min(poll_interval, max(0.5, deadline - now))
            logger.debug(
                "Waiting %.1fs for dispatched RFQ emails (current=%d/%d, action=%s)",
                sleep_for,
                sent_count,
                expectation.draft_count,
                expectation.action_id,
            )
            time.sleep(sleep_for)

    def _acknowledge_recent_dispatch(
        self,
        expectation: "_DispatchExpectation",
        completed: bool,
    ) -> None:
        expected_count = max(0, expectation.draft_count)
        if expected_count == 0:
            return

        messages: List[Dict[str, object]] = []
        try:
            messages = self._load_from_s3(
                expected_count,
                prefixes=self._prefixes,
                newest_first=True,
            )
        except Exception:
            logger.exception(
                "Failed to load recent dispatch copies for action=%s",
                expectation.action_id,
            )
            return

        if not messages:
            return

        drafts = self._fetch_recent_dispatched_drafts(expectation, expected_count)
        if not drafts:
<<<<<<< HEAD
            return

        unmatched: List[SESEmailWatcher._DraftSnapshot] = list(drafts)
        for message in messages:
            if not unmatched:
                break
            match = self._match_dispatched_message(message, unmatched)
            if match is None:
                continue
            unmatched.remove(match)
            message_id = str(message.get("id") or "")
            if not message_id:
                continue
            metadata = {
                "status": "dispatch_copy",
                "draft_id": match.id,
                "rfq_id": match.rfq_id,
                "run_id": match.run_id,
                "matched_via": match.matched_via,
                "dispatch_completed": completed,
            }
            if self.state_store is not None:
                self.state_store.add(message_id, metadata)
            last_modified = message.get("_last_modified")
            if isinstance(last_modified, datetime):
                self._update_watermark(last_modified, message_id)
            prefix_hint = message.get("_prefix")
            if isinstance(prefix_hint, str):
                watcher = self._s3_prefix_watchers.get(prefix_hint)
                if watcher is not None:
                    watcher.mark_known(message_id, last_modified if isinstance(last_modified, datetime) else None)
            logger.debug(
                "Recorded dispatched email copy %s for draft_id=%s (matched_via=%s)",
                message_id,
                match.id,
                match.matched_via,
            )

    def _snapshot_from_draft_row(
        self,
        row: Sequence[object],
    ) -> Optional["_DraftSnapshot"]:
        if not row:
            return None

        try:
            draft_id = row[0]
            rfq_id = row[1]
            supplier_id = row[2] if len(row) > 2 else None
            subject = row[3] if len(row) > 3 else ""
            body = row[4] if len(row) > 4 else ""
            payload_raw = row[5] if len(row) > 5 else None
        except Exception:
            return None

        payload_doc = self._safe_parse_json(payload_raw) if payload_raw else None

        dispatch_token: Optional[str] = None
        run_id: Optional[str] = None
        recipients: Tuple[str, ...] = ()
        if isinstance(payload_doc, dict):
            dispatch_meta = payload_doc.get("dispatch_metadata")
            if isinstance(dispatch_meta, dict):
                dispatch_token = dispatch_meta.get("dispatch_token") or dispatch_meta.get("token")
                run_id = (
                    dispatch_meta.get("run_id")
                    or dispatch_meta.get("dispatch_run_id")
                    or run_id
                )
            meta_field = payload_doc.get("metadata")
            if isinstance(meta_field, dict):
                if not dispatch_token:
                    dispatch_token = meta_field.get("dispatch_token")
                if run_id is None:
                    run_id = meta_field.get("run_id")
            payload_subject = payload_doc.get("subject")
            payload_body = payload_doc.get("body") or payload_doc.get("negotiation_message")
            if not subject and isinstance(payload_subject, str):
                subject = payload_subject
            if isinstance(payload_body, str) and payload_body.strip():
                body = payload_body
            recipients_field = payload_doc.get("recipients")
            if isinstance(recipients_field, (list, tuple)):
                recipients = tuple(
                    str(item).strip()
                    for item in recipients_field
                    if isinstance(item, str) and item.strip()
                )

        if run_id is None and dispatch_token:
            run_id = dispatch_token

        try:
            draft_id_int = int(draft_id)
        except Exception:
            logger.debug("Ignoring draft with non-numeric id: %r", draft_id)
            return None

        return self._DraftSnapshot(
            id=draft_id_int,
            rfq_id=str(rfq_id) if rfq_id is not None else None,
            subject=str(subject or ""),
            body=str(body or ""),
            dispatch_token=dispatch_token,
            run_id=run_id,
            recipients=recipients,
            supplier_id=str(supplier_id) if supplier_id is not None else None,
        )

    def _fetch_recent_dispatched_drafts(
        self,
        expectation: "_DispatchExpectation",
        limit: int,
    ) -> List["_DraftSnapshot"]:
        get_conn = getattr(self.agent_nick, "get_db_connection", None)
        if not callable(get_conn):
            return []

        query: str
        params: Tuple[object, ...]
        if expectation.draft_ids:
            query = (
                """
                SELECT id, rfq_id, supplier_id, subject, body, payload
                FROM proc.draft_rfq_emails
                WHERE id = ANY(%s)
                ORDER BY COALESCE(sent_on, updated_on) DESC, updated_on DESC, created_on DESC
                LIMIT %s
                """
            )
            params = (list(expectation.draft_ids), limit)
        else:
            query = (
                """
                SELECT id, rfq_id, supplier_id, subject, body, payload
                FROM proc.draft_rfq_emails
                WHERE sent = TRUE
                ORDER BY COALESCE(sent_on, updated_on) DESC, updated_on DESC, created_on DESC
                LIMIT %s
                """
            )
            params = (limit,)

        try:
            with get_conn() as conn:
                with conn.cursor() as cur:
                    cur.execute(query, params)
                    rows = cur.fetchall() or []
        except Exception:
            logger.exception(
                "Failed to fetch dispatched draft rows for action=%s",
                expectation.action_id,
            )
            return []

        snapshots: List[SESEmailWatcher._DraftSnapshot] = []
        for row in rows:
            snapshot = self._snapshot_from_draft_row(row)
            if snapshot is not None:
                snapshots.append(snapshot)

        return snapshots

    def _load_recent_drafts_for_fallback(
        self,
        supplier_filter: Optional[str],
        *,
        limit: int = 10,
    ) -> List["_DraftSnapshot"]:
        get_conn = getattr(self.agent_nick, "get_db_connection", None)
        if not callable(get_conn):
            return []

        supplier_clause = ""
        params: Tuple[object, ...]
        if supplier_filter:
            supplier_clause = " AND LOWER(supplier_id) = %s"
            params = (supplier_filter, limit)
        else:
            params = (limit,)

        query = (
            """
            SELECT id, rfq_id, supplier_id, subject, body, payload
            FROM proc.draft_rfq_emails
            WHERE sent = TRUE
            {supplier_condition}
            ORDER BY COALESCE(sent_on, updated_on) DESC, updated_on DESC, created_on DESC
            LIMIT %s
            """
        ).format(supplier_condition=supplier_clause)

        try:
            with get_conn() as conn:
                with conn.cursor() as cur:
                    cur.execute(query, params)
                    rows = cur.fetchall() or []
        except Exception:
            logger.exception(
                "Failed to load recent draft rows for fallback supplier match (supplier=%s)",
                supplier_filter,
            )
            return []

        snapshots: List[SESEmailWatcher._DraftSnapshot] = []
        for row in rows:
            snapshot = self._snapshot_from_draft_row(row)
            if snapshot is not None:
                snapshots.append(snapshot)

        return snapshots

    def _fallback_match_via_recent_drafts(
        self,
        processed_payload: Dict[str, object],
        filters: Dict[str, object],
    ) -> bool:
        if not processed_payload or not filters:
            return False

        supplier_filter = self._normalise_filter_value(filters.get("supplier_id"))
        supplier_like_filter = self._normalise_filter_value(filters.get("supplier_id_like"))
        if not supplier_filter and not supplier_like_filter:
            return False

        run_filter = self._normalise_filter_value(
            filters.get("dispatch_run_id") or filters.get("run_id")
        )

        drafts = self._load_recent_drafts_for_fallback(supplier_filter, limit=10)
        if not drafts:
            return False

        candidates: List[SESEmailWatcher._DraftSnapshot] = []
        for draft in drafts:
            if supplier_filter:
                if not draft.supplier_norm or draft.supplier_norm != supplier_filter:
                    continue
            elif supplier_like_filter:
                if not draft.supplier_norm or supplier_like_filter not in draft.supplier_norm:
                    continue
            if run_filter:
                candidate_run = self._normalise_filter_value(
                    draft.run_id or draft.dispatch_token
                )
                if candidate_run != run_filter:
                    continue
            candidates.append(draft)

        if not candidates:
            return False

        match = self._match_dispatched_message(processed_payload, candidates)
        if match is None:
            if run_filter:
                for draft in candidates:
                    candidate_run = self._normalise_filter_value(
                        draft.run_id or draft.dispatch_token
                    )
                    if candidate_run and candidate_run == run_filter:
                        match = draft
                        break

        if match is None:
            return False

        if match.rfq_id and not processed_payload.get("rfq_id"):
            processed_payload["rfq_id"] = match.rfq_id
        if match.supplier_id and not processed_payload.get("supplier_id"):
            processed_payload["supplier_id"] = match.supplier_id
        if not processed_payload.get("dispatch_run_id"):
            run_value = match.run_id or match.dispatch_token
            if run_value:
                processed_payload["dispatch_run_id"] = run_value

        processed_payload["matched_via"] = "dispatch_fallback"

        return True

    def _hydrate_payload_from_marker(
        self,
        payload: Optional[Dict[str, object]],
        message: Dict[str, object],
    ) -> None:
        if not payload:
            return

        body_source = payload.get("message_body") or message.get("body") or ""
        body_text = str(body_source)
        if not body_text:
            return

        comment, _ = split_hidden_marker(body_text)
        if not comment:
            return

        if not payload.get("dispatch_run_id"):
            run_identifier = extract_run_id(comment)
            if run_identifier:
                payload["dispatch_run_id"] = run_identifier

        if not payload.get("dispatch_token"):
            token = extract_marker_token(comment)
            if token:
                payload.setdefault("dispatch_token", token)

        if not payload.get("rfq_id"):
            rfq_hint = extract_rfq_id(comment)
            if rfq_hint:
                payload["rfq_id"] = rfq_hint
=======
            return

        unmatched: List[SESEmailWatcher._DraftSnapshot] = list(drafts)
        for message in messages:
            if not unmatched:
                break
            match = self._match_dispatched_message(message, unmatched)
            if match is None:
                continue
            unmatched.remove(match)
            message_id = str(message.get("id") or "")
            if not message_id:
                continue
            metadata = {
                "status": "dispatch_copy",
                "draft_id": match.id,
                "rfq_id": match.rfq_id,
                "run_id": match.run_id,
                "matched_via": match.matched_via,
                "dispatch_completed": completed,
            }
            if self.state_store is not None:
                self.state_store.add(message_id, metadata)
            last_modified = message.get("_last_modified")
            if isinstance(last_modified, datetime):
                self._update_watermark(last_modified, message_id)
            prefix_hint = message.get("_prefix")
            if isinstance(prefix_hint, str):
                watcher = self._s3_prefix_watchers.get(prefix_hint)
                if watcher is not None:
                    watcher.mark_known(message_id, last_modified if isinstance(last_modified, datetime) else None)
            logger.debug(
                "Recorded dispatched email copy %s for draft_id=%s (matched_via=%s)",
                message_id,
                match.id,
                match.matched_via,
            )

    def _snapshot_from_draft_row(
        self,
        row: Sequence[object],
    ) -> Optional["_DraftSnapshot"]:
        if not row:
            return None

        try:
            draft_id = row[0]
            rfq_id = row[1]
            supplier_id = row[2] if len(row) > 2 else None
            subject = row[3] if len(row) > 3 else ""
            body = row[4] if len(row) > 4 else ""
            payload_raw = row[5] if len(row) > 5 else None
        except Exception:
            return None

        payload_doc = self._safe_parse_json(payload_raw) if payload_raw else None

        dispatch_token: Optional[str] = None
        run_id: Optional[str] = None
        recipients: Tuple[str, ...] = ()
        if isinstance(payload_doc, dict):
            dispatch_meta = payload_doc.get("dispatch_metadata")
            if isinstance(dispatch_meta, dict):
                dispatch_token = dispatch_meta.get("dispatch_token") or dispatch_meta.get("token")
                run_id = (
                    dispatch_meta.get("run_id")
                    or dispatch_meta.get("dispatch_run_id")
                    or run_id
                )
            meta_field = payload_doc.get("metadata")
            if isinstance(meta_field, dict):
                if not dispatch_token:
                    dispatch_token = meta_field.get("dispatch_token")
                if run_id is None:
                    run_id = meta_field.get("run_id")
            payload_subject = payload_doc.get("subject")
            payload_body = payload_doc.get("body") or payload_doc.get("negotiation_message")
            if not subject and isinstance(payload_subject, str):
                subject = payload_subject
            if isinstance(payload_body, str) and payload_body.strip():
                body = payload_body
            recipients_field = payload_doc.get("recipients")
            if isinstance(recipients_field, (list, tuple)):
                recipients = tuple(
                    str(item).strip()
                    for item in recipients_field
                    if isinstance(item, str) and item.strip()
                )

        if run_id is None and dispatch_token:
            run_id = dispatch_token

        try:
            draft_id_int = int(draft_id)
        except Exception:
            logger.debug("Ignoring draft with non-numeric id: %r", draft_id)
            return None

        return self._DraftSnapshot(
            id=draft_id_int,
            rfq_id=str(rfq_id) if rfq_id is not None else None,
            subject=str(subject or ""),
            body=str(body or ""),
            dispatch_token=dispatch_token,
            run_id=run_id,
            recipients=recipients,
            supplier_id=str(supplier_id) if supplier_id is not None else None,
        )

    def _fetch_recent_dispatched_drafts(
        self,
        expectation: "_DispatchExpectation",
        limit: int,
    ) -> List["_DraftSnapshot"]:
        get_conn = getattr(self.agent_nick, "get_db_connection", None)
        if not callable(get_conn):
            return []

        query: str
        params: Tuple[object, ...]
        if expectation.draft_ids:
            query = (
                """
                SELECT id, rfq_id, supplier_id, subject, body, payload
                FROM proc.draft_rfq_emails
                WHERE id = ANY(%s)
                ORDER BY COALESCE(sent_on, updated_on) DESC, updated_on DESC, created_on DESC
                LIMIT %s
                """
            )
            params = (list(expectation.draft_ids), limit)
        else:
            query = (
                """
                SELECT id, rfq_id, supplier_id, subject, body, payload
                FROM proc.draft_rfq_emails
                WHERE sent = TRUE
                ORDER BY COALESCE(sent_on, updated_on) DESC, updated_on DESC, created_on DESC
                LIMIT %s
                """
            )
            params = (limit,)

        try:
            with get_conn() as conn:
                with conn.cursor() as cur:
                    cur.execute(query, params)
                    rows = cur.fetchall() or []
        except Exception:
            logger.exception(
                "Failed to fetch dispatched draft rows for action=%s",
                expectation.action_id,
            )
            return []

        snapshots: List[SESEmailWatcher._DraftSnapshot] = []
        for row in rows:
            snapshot = self._snapshot_from_draft_row(row)
            if snapshot is not None:
                snapshots.append(snapshot)

        return snapshots

    def _load_recent_drafts_for_fallback(
        self,
        supplier_filter: Optional[str],
        *,
        limit: int = 10,
    ) -> List["_DraftSnapshot"]:
        get_conn = getattr(self.agent_nick, "get_db_connection", None)
        if not callable(get_conn):
            return []

        supplier_clause = ""
        params: Tuple[object, ...]
        if supplier_filter:
            supplier_clause = " AND LOWER(supplier_id) = %s"
            params = (supplier_filter, limit)
        else:
            params = (limit,)

        query = (
            """
            SELECT id, rfq_id, supplier_id, subject, body, payload
            FROM proc.draft_rfq_emails
            WHERE sent = TRUE
            {supplier_condition}
            ORDER BY COALESCE(sent_on, updated_on) DESC, updated_on DESC, created_on DESC
            LIMIT %s
            """
        ).format(supplier_condition=supplier_clause)

        try:
            with get_conn() as conn:
                with conn.cursor() as cur:
                    cur.execute(query, params)
                    rows = cur.fetchall() or []
        except Exception:
            logger.exception(
                "Failed to load recent draft rows for fallback supplier match (supplier=%s)",
                supplier_filter,
            )
            return []

        snapshots: List[SESEmailWatcher._DraftSnapshot] = []
        for row in rows:
            snapshot = self._snapshot_from_draft_row(row)
            if snapshot is not None:
                snapshots.append(snapshot)

        return snapshots

    def _fallback_match_via_recent_drafts(
        self,
        processed_payload: Dict[str, object],
        filters: Dict[str, object],
    ) -> bool:
        if not processed_payload or not filters:
            return False

        supplier_filter = self._normalise_filter_value(filters.get("supplier_id"))
        supplier_like_filter = self._normalise_filter_value(filters.get("supplier_id_like"))
        if not supplier_filter and not supplier_like_filter:
            return False

        run_filter = self._normalise_filter_value(
            filters.get("dispatch_run_id") or filters.get("run_id")
        )

        drafts = self._load_recent_drafts_for_fallback(supplier_filter, limit=10)
        if not drafts:
            return False

        candidates: List[SESEmailWatcher._DraftSnapshot] = []
        for draft in drafts:
            if supplier_filter:
                if not draft.supplier_norm or draft.supplier_norm != supplier_filter:
                    continue
            elif supplier_like_filter:
                if not draft.supplier_norm or supplier_like_filter not in draft.supplier_norm:
                    continue
            if run_filter:
                candidate_run = self._normalise_filter_value(
                    draft.run_id or draft.dispatch_token
                )
                if candidate_run != run_filter:
                    continue
            candidates.append(draft)

        if not candidates:
            return False

        match = self._match_dispatched_message(processed_payload, candidates)
        if match is None:
            if run_filter:
                for draft in candidates:
                    candidate_run = self._normalise_filter_value(
                        draft.run_id or draft.dispatch_token
                    )
                    if candidate_run and candidate_run == run_filter:
                        match = draft
                        break

        if match is None:
            return False

        if match.rfq_id and not processed_payload.get("rfq_id"):
            processed_payload["rfq_id"] = match.rfq_id
        if match.supplier_id and not processed_payload.get("supplier_id"):
            processed_payload["supplier_id"] = match.supplier_id
        if not processed_payload.get("dispatch_run_id"):
            run_value = match.run_id or match.dispatch_token
            if run_value:
                processed_payload["dispatch_run_id"] = run_value

        processed_payload["matched_via"] = "dispatch_fallback"

        return True
>>>>>>> 6c1b2488

    def _match_dispatched_message(
        self,
        message: Dict[str, object],
        drafts: List["_DraftSnapshot"],
    ) -> Optional["_DraftSnapshot"]:
        if not drafts:
            return None

        body = str(message.get("body") or "")
        comment, remainder = split_hidden_marker(body)
        token = extract_marker_token(comment)
        run_identifier = extract_run_id(comment)
        subject_norm = _norm(str(message.get("subject") or ""))
        body_norm = _norm(remainder or body)

        # 1) Match by run identifier / dispatch token
        identifier = run_identifier or token
        if identifier:
            for draft in drafts:
                candidate = draft.run_id or draft.dispatch_token
                if candidate and identifier == candidate:
                    object.__setattr__(draft, "matched_via", "dispatch_token")
                    return draft

        # 2) Match by normalised subject/body
        for draft in drafts:
            if draft.subject_norm and subject_norm:
                if subject_norm == draft.subject_norm:
                    object.__setattr__(draft, "matched_via", "subject")
                    return draft
            if draft.body_norm and body_norm and draft.body_norm == body_norm:
                object.__setattr__(draft, "matched_via", "body")
                return draft
            if draft.body_norm and body_norm and (
                draft.body_norm in body_norm or body_norm in draft.body_norm
            ):
                object.__setattr__(draft, "matched_via", "body_contains")
                return draft

        return None

    def _respect_post_dispatch_wait(
        self, filters: Optional[Dict[str, object]] = None
    ) -> Tuple[Optional["_DispatchExpectation"], bool]:
        if self._dispatch_wait_seconds <= 0:
            return None, False

        candidate_time: Optional[float] = self._last_dispatch_notified_at
        agent_time = getattr(self.agent_nick, "email_dispatch_last_sent_at", None)
        if isinstance(agent_time, (int, float)):
            agent_value = float(agent_time)
            candidate_time = agent_value if candidate_time is None else max(candidate_time, agent_value)

        if candidate_time is None:
            return None, False

        if (
            self._last_dispatch_wait_acknowledged is not None
            and candidate_time <= self._last_dispatch_wait_acknowledged
        ):
            return None, False

        expectation = self._resolve_dispatch_expectation(filters)
        completed = False
        if expectation is not None and expectation.draft_count > 0:
            completed = self._wait_for_dispatch_completion(expectation)
            if expectation.action_id:
                self._dispatch_expectations.pop(expectation.action_id, None)
                self._completed_dispatch_actions.add(expectation.action_id)
                if not completed:
                    logger.debug(
                        "Dispatch count check for action=%s ended without reaching target",
                        expectation.action_id,
                    )
            self._last_dispatch_wait_acknowledged = candidate_time
            return expectation, completed

        now = time.time()
        elapsed = now - candidate_time
        remaining = self._dispatch_wait_seconds - elapsed
        if remaining > 0:
            pause_seconds = min(remaining, 5.0)
            logger.debug(
                "Short pause %.1fs after email dispatch (remaining %.1fs; target=%s, mailbox=%s)",
                pause_seconds,
                max(remaining - pause_seconds, 0.0),
                self._format_bucket_prefixes(),
                self.mailbox_address,
            )
            time.sleep(pause_seconds)

        self._last_dispatch_wait_acknowledged = candidate_time
        return expectation, False

    def _scan_recent_s3_objects(
        self,
        client,
        prefixes: Sequence[str],
        *,
        watermark_ts: Optional[datetime],
        watermark_key: str,
        enforce_window: bool = True,
    ) -> List[Tuple[str, str, Optional[datetime], Optional[str]]]:
        object_refs: List[Tuple[str, str, Optional[datetime], Optional[str]]] = []
        newest_seen: Optional[datetime] = None
        now = datetime.now(timezone.utc)
        window_start = now - timedelta(minutes=self._poll_window_minutes)
        paginator = client.get_paginator("list_objects_v2")

        for prefix in prefixes:
            for page in paginator.paginate(Bucket=self.bucket, Prefix=prefix):
                contents = page.get("Contents", [])
                if not contents:
                    continue

                for obj in contents:
                    key = obj.get("Key")
                    if not key:
                        continue
                    if key.endswith("/") or "AMAZON_SES_SETUP_NOTIFICATION" in key:
                        continue
                    if "/ingest/" in key:
                        continue

                    last_modified_raw = obj.get("LastModified")
                    if isinstance(last_modified_raw, datetime):
                        if last_modified_raw.tzinfo is None:
                            last_modified = last_modified_raw.replace(tzinfo=timezone.utc)
                        else:
                            last_modified = last_modified_raw.astimezone(timezone.utc)
                    else:
                        last_modified = None

                    if last_modified is not None:
                        if newest_seen is None or last_modified > newest_seen:
                            newest_seen = last_modified
                        if enforce_window and last_modified < window_start:
                            continue
                    else:
                        # Unable to determine age; skip to avoid processing stale data.
                        if enforce_window:
                            continue

                    if not self._is_newer_than_watermark(
                        last_modified, key, watermark_ts, watermark_key
                    ):
                        continue

                    etag_value = obj.get("ETag") if isinstance(obj.get("ETag"), str) else None
                    object_refs.append((prefix, key, last_modified, etag_value))

        if not object_refs:
            if enforce_window and (newest_seen is None or newest_seen < window_start):
                newest_text = newest_seen.isoformat() if newest_seen else "<none>"
                sleep_hint = (
                    self.poll_interval_seconds
                    if self.poll_interval_seconds >= 0
                    else self._match_poll_sleep_seconds
                )
                logger.info(
                    "Newest key older than %dm window (newest=%s). Sleeping %ss.",
                    self._poll_window_minutes,
                    newest_text,
                    sleep_hint,
                )
            return []

        tz_aware_min = datetime.min.replace(tzinfo=timezone.utc)
        object_refs.sort(
            key=lambda item: ((item[2] or tz_aware_min), item[1]),
            reverse=True,
        )

        self._log_s3_preview(client, object_refs[: min(3, len(object_refs))])
        return object_refs

    def _log_s3_preview(
        self,
        client,
        preview_refs: Sequence[Tuple[str, str, Optional[datetime], Optional[str]]],
    ) -> None:
        if not preview_refs:
            return

        bucket_name = self.bucket
        if not bucket_name:
            return

        for _, key, _, _ in preview_refs:
            try:
                response = client.get_object(
                    Bucket=bucket_name,
                    Key=key,
                    Range="bytes=0-4095",
                )
            except ClientError as exc:
                error_code = exc.response.get("Error", {}).get("Code") if hasattr(exc, "response") else None
                if error_code in ("InvalidRange", "NotImplemented"):
                    response = client.get_object(Bucket=bucket_name, Key=key)
                else:
                    logger.debug("Preview fetch failed for %s: %s", key, exc)
                    continue
            except Exception:
                logger.exception("Preview fetch failed for %s", key)
                continue

            try:
                blob = response["Body"].read()
            except Exception:
                logger.debug("Unable to read preview body for %s", key)
                continue

            headers = self._parse_email_headers(blob)
            subject = headers.get("subject") or ""
            recipient = headers.get("to") or ""
            logger.debug(
                "%s | Subject: %s | To: %s",
                key,
                subject or "<unknown>",
                recipient or "<unknown>",
            )

    @staticmethod
    def _parse_email_headers(raw_bytes: bytes) -> Dict[str, str]:
        if not raw_bytes:
            return {}

        try:
            parser = BytesParser(policy=policy.default)
            message = parser.parsebytes(raw_bytes, headersonly=True)
        except Exception:
            return {}

        return {
            "subject": _decode_mime_header(message.get("Subject")),
            "to": _decode_mime_header(message.get("To")),
        }

    def _peek_recent_s3_messages(
        self,
        limit: Optional[int] = None,
        *,
        prefixes: Optional[Sequence[str]] = None,
        parser: Optional[Callable[[bytes], Dict[str, object]]] = None,
        newest_first: bool = True,
    ) -> List[Dict[str, object]]:
        if not self.bucket:
            logger.warning("SES inbound bucket not configured; skipping poll")
            return []

        active_prefixes = list(prefixes) if prefixes is not None else list(self._prefixes)
        if not active_prefixes:
            return []

        for prefix in active_prefixes:
            if prefix not in self._s3_prefix_watchers:
                self._s3_prefix_watchers[prefix] = S3ObjectWatcher(
                    limit=self._s3_watch_history_limit
                )

        client = self._get_s3_client()
        parser_fn = parser or self._parse_inbound_object

        object_refs = self._scan_recent_s3_objects(
            client,
            active_prefixes,
            watermark_ts=self._last_watermark_ts,
            watermark_key=self._last_watermark_key,
            enforce_window=True,
        )

        if not object_refs:
            return []

        collected: List[Tuple[Optional[datetime], Dict[str, object]]] = []
        seen_keys: Set[str] = set()

        for prefix, key, last_modified, etag in object_refs:
            if key in seen_keys:
                continue

            download = self._download_object(client, key, bucket=self.bucket)
            if download is None:
                continue
            raw, size_bytes = download

            parsed = self._invoke_parser(parser_fn, raw, key)
            parsed["id"] = key
            parsed["s3_key"] = key
            parsed["_s3_etag"] = etag
            parsed["_last_modified"] = last_modified
            parsed["_prefix"] = prefix
            if size_bytes is not None:
                parsed["_content_length"] = size_bytes
            collected.append((last_modified, parsed))
            seen_keys.add(key)

            if limit is not None and len(collected) >= limit:
                break

        if limit is not None and len(collected) >= limit:
            logger.debug(
                "Reached dispatch peek limit (%s) for mailbox %s",
                limit,
                self.mailbox_address,
            )

        collected.sort(key=lambda item: item[0] or datetime.min, reverse=newest_first)
        return [payload for _, payload in collected]

    def _load_from_s3(
        self,
        limit: Optional[int] = None,
        *,
        prefixes: Optional[Sequence[str]] = None,
        parser: Optional[Callable[[bytes], Dict[str, object]]] = None,
        newest_first: bool = True,
        on_message: Optional[Callable[[Dict[str, object], Optional[datetime]], bool]] = None,
    ) -> List[Dict[str, object]]:
        if not self.bucket:
            logger.warning("SES inbound bucket not configured; skipping poll")
            return []

        client = self._get_s3_client()
        logger.debug(
            "Listing inbound emails from %s for mailbox %s",
            self._format_bucket_prefixes(prefixes),
            self.mailbox_address,
        )
        collected: List[Tuple[Optional[datetime], Dict[str, object]]] = []
        seen_keys: Set[str] = set()

        active_prefixes = list(prefixes) if prefixes is not None else list(self._prefixes)
        parser_fn = parser or self._parse_inbound_object

        bypass_known_filters = bool(self._require_new_s3_objects)

        watermark_ts = self._last_watermark_ts
        watermark_key = self._last_watermark_key

        for prefix in active_prefixes:
            if prefix not in self._s3_prefix_watchers:
                self._s3_prefix_watchers[prefix] = S3ObjectWatcher(
                    limit=self._s3_watch_history_limit
                )

        enforce_recent_window = False
        if watermark_ts is None:
            enforce_recent_window = all(
                self._s3_prefix_watchers[prefix].primed
                or bool(self._s3_prefix_watchers[prefix].known)
                for prefix in active_prefixes
            )

        object_refs = self._scan_recent_s3_objects(
            client,
            active_prefixes,
            watermark_ts=watermark_ts,
            watermark_key=watermark_key,
            enforce_window=enforce_recent_window,
        )

        if not object_refs:
            return []

        processed_prefixes: Dict[str, bool] = {prefix: False for prefix in active_prefixes}

        for prefix, key, last_modified, etag in object_refs:
            if key in seen_keys:
                continue

            watcher = self._s3_prefix_watchers[prefix]

            skip_known_checks = not bypass_known_filters or watcher.primed

            if skip_known_checks:
                if self.state_store and key in self.state_store:
                    watcher.mark_known(key, last_modified)
                    continue
                if not watcher.is_new(key):
                    continue

            download = self._download_object(client, key, bucket=self.bucket)
            if download is None:
                continue
            raw, size_bytes = download

            parsed = self._invoke_parser(parser_fn, raw, key)
            parsed["id"] = key
            parsed["s3_key"] = key
            parsed["_s3_etag"] = etag
            parsed["_last_modified"] = last_modified
            parsed["_prefix"] = prefix
            if size_bytes is not None:
                parsed["_content_length"] = size_bytes
            body_text = str(parsed.get("body") or "")
            comment, _body_remainder = split_hidden_marker(body_text)
            token = extract_marker_token(comment)
            run_identifier = extract_run_id(comment) or token
            if run_identifier:
                parsed["dispatch_run_id"] = run_identifier
                parsed.setdefault("dispatch_token", run_identifier)
            if token and "dispatch_token" not in parsed:
                parsed["dispatch_token"] = token
            if comment and "rfq_id" not in parsed:
                rfq_hint = extract_rfq_id(comment)
                if rfq_hint:
                    parsed["rfq_id"] = rfq_hint
            collected.append((last_modified, parsed))
            seen_keys.add(key)
            watcher.mark_known(key, last_modified)
            processed_prefixes[prefix] = True
            logger.debug(
                "Queued message %s for processing from mailbox %s",
                key,
                self.mailbox_address,
            )

            should_stop = False
            if on_message is not None:
                try:
                    should_stop = bool(on_message(parsed, last_modified))
                except Exception:
                    logger.exception("on_message callback failed for %s", key)

            if limit is not None and len(collected) >= limit:
                break

            if should_stop:
                break

        if bypass_known_filters:
            for prefix, processed in processed_prefixes.items():
                if processed:
                    watcher = self._s3_prefix_watchers.get(prefix)
                    if watcher is not None and not watcher.primed:
                        watcher.primed = True

        if limit is not None and len(collected) >= limit:
            logger.debug(
                "Reached processing limit (%s) for mailbox %s",
                limit,
                self.mailbox_address,
            )

        collected.sort(key=lambda item: item[0] or datetime.min, reverse=newest_first)
        messages = [payload for _, payload in collected]
        return messages

    def _is_newer_than_watermark(
        self,
        last_modified: Optional[datetime],
        key: str,
        watermark_ts: Optional[datetime],
        watermark_key: str,
    ) -> bool:
        if last_modified is None:
            return watermark_ts is None
        candidate = last_modified
        if candidate.tzinfo is None:
            candidate = candidate.replace(tzinfo=timezone.utc)
        if watermark_ts is None:
            return True
        reference = watermark_ts
        if reference.tzinfo is None:
            reference = reference.replace(tzinfo=timezone.utc)
        if candidate > reference:
            return True
        if candidate == reference and key > watermark_key:
            return True
        return False

    def _update_watermark(self, last_modified: datetime, key: str) -> None:
        if last_modified.tzinfo is None:
            candidate = last_modified.replace(tzinfo=timezone.utc)
        else:
            candidate = last_modified.astimezone(timezone.utc)

        if self._last_watermark_ts is None:
            self._last_watermark_ts = candidate
            self._last_watermark_key = key
            return

        reference = self._last_watermark_ts
        if reference.tzinfo is None:
            reference = reference.replace(tzinfo=timezone.utc)

        if candidate > reference:
            self._last_watermark_ts = candidate
            self._last_watermark_key = key
        elif candidate == reference and key > self._last_watermark_key:
            self._last_watermark_ts = candidate
            self._last_watermark_key = key

    def _format_watermark(self) -> str:
        if self._last_watermark_ts is None:
            return "<unset>"
        timestamp = self._last_watermark_ts
        if timestamp.tzinfo is None:
            timestamp = timestamp.replace(tzinfo=timezone.utc)
        return f"{timestamp.isoformat()}::{self._last_watermark_key or '<none>'}"

    @staticmethod
    def _invoke_parser(
        parser: Callable[..., Dict[str, object]], raw: bytes, key: Optional[str]
    ) -> Dict[str, object]:
        try:
            return parser(raw, key=key)  # type: ignore[misc]
        except TypeError:
            return parser(raw)

    def _download_object(
        self, client, key: str, *, bucket: Optional[str] = None
    ) -> Optional[Tuple[bytes, Optional[int]]]:
        bucket_name = bucket or self.bucket
        if not bucket_name:
            logger.warning(
                "Attempted to download %s without an S3 bucket configured for mailbox %s",
                key,
                self.mailbox_address,
            )
            return None
        try:
            response = client.get_object(Bucket=bucket_name, Key=key)

            body = response["Body"].read()
            size_value = response.get("ContentLength")
            try:
                size_bytes: Optional[int] = int(size_value) if size_value is not None else None
            except (TypeError, ValueError):
                size_bytes = None
            encoding = str(response.get("ContentEncoding", "") or "").lower()
            key_lower = key.lower()
            if encoding == "gzip" or key_lower.endswith(".gz"):
                try:
                    body = gzip.decompress(body)
                except OSError:
                    logger.warning(
                        "Failed to decompress gzip payload for %s; using raw bytes",
                        key,
                    )
            return body, size_bytes
        except Exception:  # pragma: no cover - network/runtime
            logger.exception(
                "Failed to download SES message %s from bucket %s",
                key,
                bucket_name,
            )
            return None

    def _parse_inbound_object(
        self, raw_bytes: bytes, *, key: Optional[str] = None
    ) -> Dict[str, object]:
        """Parse an inbound S3 object into an email-like payload.

        The watcher historically only consumed raw ``.eml`` payloads written by
        SES.  Some suppliers now upload structured responses (for example PDFs
        or spreadsheets) directly into the monitored prefix.  In those cases we
        still want to kick off downstream processing even though the payload
        does not look like an RFC5322 message.  This helper first attempts to
        parse the object as an email and falls back to a generic file wrapper
        when no meaningful headers or body are present.
        """

        try:
            parsed_email = self._parse_email(raw_bytes)
        except Exception:
            logger.debug(
                "Treating S3 object %s as binary attachment after email parse failure",
                key or "<unknown>",
            )
            return self._build_file_payload(raw_bytes, key=key)

        if self._email_payload_has_content(parsed_email):
            return parsed_email

        logger.debug(
            "Treating S3 object %s as binary attachment due to empty email payload",
            key or "<unknown>",
        )
        return self._build_file_payload(raw_bytes, key=key, base_payload=parsed_email)

    def _parse_email(self, raw_bytes: bytes) -> Dict[str, object]:
        message = BytesParser(policy=policy.default).parsebytes(raw_bytes)
        raw_subject = _decode_mime_header(message.get("subject", ""))
        normalised_subject = _norm(raw_subject)
        from_address = message.get("from", "")
        recipients = message.get_all("to", [])
        body = self._extract_body(message)
        normalised_body = _norm(body)
        header_rfq = message.get("X-Procwise-RFQ-ID") or message.get("X-Procwise-RFQ-Id")
        header_rfq = str(header_rfq).strip() if header_rfq else ""
        rfq_id = header_rfq or self._extract_rfq_id(
            f"{normalised_subject} {normalised_body}",
            raw_subject=raw_subject,
            normalised_subject=normalised_subject,
        )
        attachments = self._extract_attachments(message)
        return {
            "subject": raw_subject,
            "from": from_address,
            "body": body,
            "rfq_id": rfq_id,
            "rfq_id_header": header_rfq or None,
            "received_at": message.get("date"),
            "message_id": message.get("message-id"),
            "recipients": recipients,
            "attachments": attachments,
        }

    @staticmethod
    def _email_payload_has_content(payload: Dict[str, object]) -> bool:
        subject = str(payload.get("subject") or "").strip()
        attachments = payload.get("attachments") or []
        if isinstance(attachments, list) and attachments:
            return True

        from_hint = str(payload.get("from") or "").strip()
        recipients = payload.get("recipients") or []
        message_id = str(payload.get("message_id") or "").strip()

        if subject or from_hint or message_id:
            return True
        if isinstance(recipients, list) and recipients:
            return True

        return False

    def _build_file_payload(
        self,
        raw_bytes: bytes,
        *,
        key: Optional[str] = None,
        base_payload: Optional[Dict[str, object]] = None,
    ) -> Dict[str, object]:
        filename = None
        if key:
            filename = key.rsplit("/", 1)[-1]
        if not filename:
            filename = "inbound-object"

        preview_bytes = raw_bytes[:4096]
        try:
            preview_text = preview_bytes.decode("utf-8", errors="ignore")
        except Exception:
            preview_text = ""

        rfq_sources: List[str] = []
        if key:
            rfq_sources.append(key)
        if base_payload:
            for candidate in (base_payload.get("subject"), base_payload.get("body")):
                if isinstance(candidate, str):
                    rfq_sources.append(candidate)
        if preview_text:
            rfq_sources.append(preview_text)

        rfq_id: Optional[str] = None
        for source in rfq_sources:
            rfq_id = self._extract_rfq_id(source)
            if rfq_id:
                break

        guessed_type, _ = mimetypes.guess_type(filename)
        attachment = {
            "filename": filename,
            "content_type": guessed_type or "application/octet-stream",
            "content": raw_bytes,
            "size": len(raw_bytes),
            "disposition": "attachment",
        }

        subject = filename
        from_hint = ""
        received_at = None
        message_id = None
        recipients: List[str] = []

        if base_payload:
            subject = base_payload.get("subject") or subject
            from_hint = str(base_payload.get("from") or "")
            received_at = base_payload.get("received_at")
            message_id = base_payload.get("message_id")
            base_recipients = base_payload.get("recipients")
            if isinstance(base_recipients, list):
                recipients = list(base_recipients)

        return {
            "subject": subject,
            "from": from_hint,
            "body": preview_text,
            "rfq_id": rfq_id,
            "received_at": received_at,
            "message_id": message_id,
            "recipients": recipients,
            "attachments": [attachment],
        }

    def _extract_body(self, message) -> str:
        if message.is_multipart():
            for part in message.walk():
                if part.get_content_maintype() == "multipart":
                    continue
                if part.get_content_type() == "text/plain":
                    try:
                        return part.get_content()
                    except Exception:
                        payload = part.get_payload(decode=True) or b""
                        return payload.decode(errors="ignore")
            for part in message.walk():
                if part.get_content_type() == "text/html":
                    try:
                        html = part.get_content()
                    except Exception:
                        html = (part.get_payload(decode=True) or b"").decode(errors="ignore")
                    return _strip_html(html)
        try:
            return message.get_content()
        except Exception:
            payload = message.get_payload(decode=True) or b""
            return payload.decode(errors="ignore")

    def _extract_attachments(self, message) -> List[Dict[str, object]]:
        attachments: List[Dict[str, object]] = []
        for part in message.walk():
            if part.get_content_maintype() == "multipart":
                continue
            disposition = part.get_content_disposition()
            if disposition not in ("attachment", "inline"):
                continue
            filename = part.get_filename()
            try:
                payload = part.get_payload(decode=True) or b""
            except Exception:
                payload = b""
            attachments.append(
                {
                    "filename": filename,
                    "content_type": part.get_content_type(),
                    "content": payload,
                    "size": len(payload),
                    "disposition": disposition,
                }
            )
        return attachments

    def _extract_rfq_ids(
        self,
        text: str,
        *,
        raw_subject: Optional[str] = None,
        normalised_subject: Optional[str] = None,
    ) -> List[str]:
        if not text:
            if raw_subject is not None:
                logger.debug(
                    "RFQ match debug | subj_raw='%s' | subj_norm='%s' | ids=%s",
                    raw_subject[:200],
                    (normalised_subject or _norm(raw_subject))[:200],
                    [],
                )
            return []

        pattern = getattr(self.supplier_agent, "RFQ_PATTERN", None)
        if not pattern:
            pattern = RFQ_ID_RE

        if not hasattr(pattern, "findall"):
            try:
                pattern = re.compile(str(pattern))
            except re.error:
                logger.debug("Invalid RFQ pattern provided; skipping match")
                return None

        normalised_text = _norm(text)

        try:
            raw_matches = pattern.findall(normalised_text)
        except Exception:
            match = pattern.search(normalised_text)
            raw_matches = [match.group(0)] if match else []

        candidates: List[str] = []
        seen: Set[str] = set()

        for raw_match in raw_matches:
            if isinstance(raw_match, tuple):
                candidate = next((part for part in raw_match if part), "")
            else:
                candidate = raw_match
            if not candidate:
                continue
            canonical = _canon_id(candidate)
            if canonical in seen:
                continue
            seen.add(canonical)
            candidates.append(candidate)

        if not candidates:
            loose_matches = re.findall(
                r"RFQ(?:ID)?[:#\s-]*([0-9]{4,8})[-_\s]*([A-Za-z0-9]{4,})",
                normalised_text,
                flags=re.IGNORECASE,
            )
            for date_part, suffix in loose_matches:
                cleaned_suffix = re.sub(r"[^A-Za-z0-9]", "", suffix)
                if not cleaned_suffix:
                    continue
                trimmed_suffix = cleaned_suffix[:8]
                trimmed_date = re.sub(r"[^0-9]", "", date_part)[-8:]
                if len(trimmed_date) != 8 or len(trimmed_suffix) < 4:
                    continue
                candidate = f"RFQ-{trimmed_date}-{trimmed_suffix.upper()}"
                canonical = _canon_id(candidate)
                if canonical in seen:
                    continue
                seen.add(canonical)
                candidates.append(candidate)

        if raw_subject is not None:
            subject_for_log = normalised_subject or _norm(raw_subject)
            logger.debug(
                "RFQ match debug | subj_raw='%s' | subj_norm='%s' | ids=%s",
                raw_subject[:200],
                subject_for_log[:200] if subject_for_log else "",
                candidates,
            )

        return candidates

    def _extract_rfq_id(
        self,
        text: str,
        *,
        raw_subject: Optional[str] = None,
        normalised_subject: Optional[str] = None,
    ) -> Optional[str]:
        matches = self._extract_rfq_ids(
            text,
            raw_subject=raw_subject,
            normalised_subject=normalised_subject,
        )
        return matches[0] if matches else None

    def _rfq_candidates_from_metadata(
        self, message: Dict[str, object]
    ) -> List[Tuple[str, Optional[str]]]:
        candidates: List[Tuple[str, Optional[str]]] = []
        supplier_hint = message.get("supplier_id")
        keys = (
            "s3_key",
            "id",
            "message_id",
            "object_key",
            "receipt_handle",
        )
        for key in keys:
            value = message.get(key)
            if not isinstance(value, str) or not value:
                continue
            for match in RFQ_ID_RE.findall(value):
                if isinstance(match, tuple):
                    rfq_value = next((part for part in match if part), "")
                else:
                    rfq_value = match
                if not rfq_value:
                    continue
                candidates.append((rfq_value, supplier_hint if supplier_hint else None))
        return candidates

    def _resolve_rfq_from_tail_tokens(
        self, text: str, message: Dict[str, object]
    ) -> List[Tuple[str, str, Optional[str]]]:
        segments: List[str] = []
        if isinstance(text, str) and text.strip():
            segments.append(text)
        for key in ("s3_key", "id", "message_id"):
            value = message.get(key)
            if isinstance(value, str) and value.strip():
                segments.append(value)
        combined = " ".join(segments)
        if not combined:
            return []

        tails = re.findall(r"\b([A-Za-z0-9]{8})\b", combined)
        if not tails:
            return []

        resolved: List[Tuple[str, str, Optional[str]]] = []
        seen_tails: Set[str] = set()
        for tail in tails:
            tail_key = tail.lower()
            if tail_key in seen_tails:
                continue
            seen_tails.add(tail_key)
            lookup_records = self._get_rfq_candidates_for_tail(tail_key)
            if not lookup_records:
                continue
            for record in lookup_records:
                rfq_value = record.get("rfq_id")
                if not rfq_value:
                    continue
                canonical = self._canonical_rfq(rfq_value)
                if not canonical:
                    continue
                if any(existing[0] == canonical for existing in resolved):
                    continue
                supplier_hint = record.get("supplier_id") if isinstance(record, dict) else None
                resolved.append((canonical, str(rfq_value), supplier_hint))
        return resolved

    def _resolve_rfq_from_thread_headers(
        self, message: Dict[str, object]
    ) -> Optional[Tuple[str, Optional[str]]]:
        identifiers = self._collect_thread_identifiers(message)
        if not identifiers:
            return None

        get_conn = getattr(self.agent_nick, "get_db_connection", None)
        if not callable(get_conn) or not self._thread_table_name:
            return None

        try:
            with get_conn() as conn:
                if not self._ensure_thread_table_ready(conn):
                    return None
                rfq_id = lookup_rfq_from_threads(
                    conn,
                    self._thread_table_name,
                    identifiers,
                    logger=logger,
                )
        except Exception:
            logger.exception(
                "Failed to resolve RFQ from thread headers for mailbox %s", self.mailbox_address
            )
            return None

        if not rfq_id:
            return None

        return str(rfq_id), None

    def _collect_thread_identifiers(self, message: Dict[str, object]) -> List[str]:
        raw_values: List[str] = []

        def _collect(value: object) -> None:
            if value in (None, ""):
                return
            if isinstance(value, (list, tuple, set)):
                for entry in value:
                    _collect(entry)
                return
            try:
                text = str(value)
            except Exception:
                return
            trimmed = text.strip()
            if trimmed:
                raw_values.append(trimmed)

        _collect(message.get("in_reply_to"))
        _collect(message.get("references"))

        headers = message.get("headers")
        if isinstance(headers, dict):
            _collect(headers.get("In-Reply-To") or headers.get("in-reply-to"))
            reference_values = headers.get("References") or headers.get("references")
            _collect(reference_values)

        if not raw_values:
            return []

        message_ids: List[str] = []
        seen: Set[str] = set()
        pattern = re.compile(r"<([^>]+)>")
        for value in raw_values:
            matches = pattern.findall(value)
            if matches:
                for candidate in matches:
                    trimmed = candidate.strip()
                    if not trimmed:
                        continue
                    lowered = trimmed.lower()
                    if lowered in seen:
                        continue
                    seen.add(lowered)
                    message_ids.append(trimmed)
                continue

            trimmed = value.strip()
            if trimmed.startswith("<") and trimmed.endswith(">"):
                trimmed = trimmed[1:-1].strip()
            if not trimmed:
                continue
            lowered = trimmed.lower()
            if lowered in seen:
                continue
            seen.add(lowered)
            message_ids.append(trimmed)

        return message_ids

    def _ensure_thread_table_ready(self, conn) -> bool:
        if self._thread_table_ready:
            return True

        try:
            ensure_thread_table(conn, self._thread_table_name, logger=logger)
            self._thread_table_ready = True
            return True
        except Exception:
            logger.exception(
                "Failed to ensure email thread table %s", self._thread_table_name
            )
            try:
                conn.rollback()
            except Exception:  # pragma: no cover - defensive
                logger.debug("Rollback failed after ensuring thread table")
            return False

    def _ensure_s3_mapping(self, s3_key: Optional[str], rfq_id: Optional[object]) -> Optional[str]:
        if not self.bucket or not s3_key or rfq_id is None:
            return None

        rfq_text = str(rfq_id).strip()
        if not rfq_text:
            return None

        try:
            client = self._get_s3_client()
        except Exception:
            logger.debug("Unable to obtain S3 client for canonical mapping", exc_info=True)
            return None

        if client is None:
            return None

        self._tag_s3_object(client, self.bucket, s3_key, rfq_text)
        return self._copy_to_canonical(client, self.bucket, s3_key, rfq_text)

    def _tag_s3_object(self, client, bucket: str, key: str, rfq_id: str) -> None:
        try:
            client.put_object_tagging(
                Bucket=bucket,
                Key=key,
                Tagging={"TagSet": [{"Key": "rfq-id", "Value": rfq_id}]},
            )
        except ClientError as exc:
            logger.debug("Tagging failed for %s: %s", key, exc)
        except Exception:
            logger.debug("Tagging failed for %s due to unexpected error", key, exc_info=True)

    def _copy_to_canonical(self, client, bucket: str, key: str, rfq_id: str) -> Optional[str]:
        if not key:
            return None

        base_name = key.split("/")[-1]
        prefix_root = self._prefixes[0] if self._prefixes else "emails/"
        normalised_root = prefix_root.rstrip("/")
        if normalised_root:
            canonical_key = f"{normalised_root}/{rfq_id}/ingest/{base_name}"
        else:
            canonical_key = f"{rfq_id}/ingest/{base_name}"

        if canonical_key == key:
            return canonical_key

        try:
            client.copy_object(
                Bucket=bucket,
                CopySource={"Bucket": bucket, "Key": key},
                Key=canonical_key,
                TaggingDirective="REPLACE",
                Tagging=f"rfq-id={rfq_id}",
            )
        except ClientError as exc:
            logger.debug("Copy to canonical failed for %s: %s", key, exc)
            return None
        except Exception:
            logger.debug("Copy to canonical failed for %s due to unexpected error", key, exc_info=True)
            return None

        return canonical_key

    def _get_s3_client(self):
        if self._s3_client is not None:
            return self._s3_client

        shared_client = getattr(self.agent_nick, "s3_client", None)
        if shared_client is not None and self._s3_role_arn is None:
            self._s3_client = shared_client
            return self._s3_client

        client_kwargs = {}
        if self.region:
            client_kwargs["region_name"] = self.region

        max_pool = self._coerce_int(
            getattr(self.settings, "s3_max_pool_connections", 50),
            default=50,
            minimum=1,
        )
        client_kwargs["config"] = Config(
            max_pool_connections=max_pool,
            retries={"max_attempts": 10, "mode": "adaptive"},
            read_timeout=20,
            connect_timeout=5,
        )

        if self._s3_role_arn:
            try:
                self._s3_client = self._s3_client_with_assumed_role(client_kwargs)
                return self._s3_client
            except Exception:  # pragma: no cover - defensive logging
                logger.exception(
                    "Unable to assume role %s for inbound S3 access; falling back to default credentials",
                    self._s3_role_arn,
                )

        self._s3_client = boto3.client("s3", **client_kwargs)
        return self._s3_client

    def _s3_client_with_assumed_role(self, client_kwargs):
        credentials = self._assume_role_credentials()
        return boto3.client("s3", **credentials, **client_kwargs)

    def _assume_role_credentials(self) -> Dict[str, str]:
        if not self._s3_role_arn:
            raise ValueError("No role ARN configured for assumption")

        now = datetime.now(timezone.utc)
        if (
            self._assumed_credentials
            and self._assumed_credentials_expiry
            and self._assumed_credentials_expiry - timedelta(minutes=5) > now
        ):
            return dict(self._assumed_credentials)


        sts_kwargs = {"region_name": self.region} if self.region else {}
        sts_client = boto3.client("sts", **sts_kwargs)
        session_name = f"ProcWiseEmailWatcher-{uuid.uuid4().hex[:8]}"
        response = sts_client.assume_role(
            RoleArn=self._s3_role_arn,
            RoleSessionName=session_name,
        )
        credentials = response.get("Credentials")
        if not credentials:
            raise ValueError("AssumeRole response missing credentials")

        access_key = credentials.get("AccessKeyId")
        secret_key = credentials.get("SecretAccessKey")
        token = credentials.get("SessionToken")
        expiration = credentials.get("Expiration")

        if not all([access_key, secret_key, token]):
            raise ValueError("Incomplete credentials returned from AssumeRole")

        expiry_dt: Optional[datetime] = None
        if isinstance(expiration, datetime):
            if expiration.tzinfo is None:
                expiry_dt = expiration.replace(tzinfo=timezone.utc)
            else:
                expiry_dt = expiration.astimezone(timezone.utc)

        if expiry_dt is None:
            expiry_dt = now + timedelta(hours=1)

        self._assumed_credentials = {
            "aws_access_key_id": access_key,
            "aws_secret_access_key": secret_key,
            "aws_session_token": token,
        }
        self._assumed_credentials_expiry = expiry_dt
        return dict(self._assumed_credentials)

    @staticmethod
    def _parse_region(endpoint: str) -> Optional[str]:
        match = re.search(r"email-smtp\.([a-z0-9-]+)\.amazonaws.com", endpoint)
        if match:
            return match.group(1)
        return None

    @staticmethod
    def _coerce_int(value, *, default: int, minimum: Optional[int] = None) -> int:
        try:
            coerced = int(value)
        except Exception:
            coerced = default
        if minimum is not None:
            coerced = max(coerced, minimum)
        return coerced

    def _validate_inbound_configuration(self, raw_prefix: object) -> None:
        """Emit logging about the active S3 polling configuration."""

        if not self.bucket:
            logger.warning(
                "Email watcher cannot poll for supplier replies because no S3 bucket is configured"
            )
            return

        prefix_summary = self._format_bucket_prefixes()
        logger.info(
            "Email watcher will poll %s for mailbox %s",
            prefix_summary,
            self.mailbox_address,
        )

        if raw_prefix is None:
            logger.info(
                "No custom SES prefix supplied; defaulting to %s",
                prefix_summary,
            )

    @staticmethod
    def _ensure_trailing_slash(value: str) -> str:
        text = (value or "").strip()
        if not text:
            return ""
        return text if text.endswith("/") else f"{text}/"

    def _resolve_bucket_and_prefix(
        self,
        bucket_candidates: Sequence[Optional[str]],
        *,
        configured_prefix: Optional[str],
        uri_prefix: Optional[str],
        default_bucket: str,
        default_prefix: str,
    ) -> Tuple[str, str]:
        default_prefix_normalised = self._ensure_trailing_slash(default_prefix)
        prefix_candidate: Optional[str]
        explicit_prefix_supplied = False

        if configured_prefix is None:
            prefix_candidate = uri_prefix or default_prefix_normalised
        else:
            trimmed = str(configured_prefix).strip()
            if not trimmed:
                prefix_candidate = uri_prefix or default_prefix_normalised
            else:
                normalised_configured = self._ensure_trailing_slash(trimmed)
                if normalised_configured.lower() != default_prefix_normalised.lower():
                    prefix_candidate = normalised_configured
                    explicit_prefix_supplied = True
                else:
                    prefix_candidate = uri_prefix or normalised_configured

        resolved_bucket: Optional[str] = None
        resolved_prefix = str(prefix_candidate or default_prefix_normalised)

        for candidate in bucket_candidates:
            bucket_text = str(candidate).strip() if candidate else ""
            if not bucket_text:
                continue
            bucket_value, derived_prefix = self._split_bucket_candidate(
                bucket_text, default_bucket=default_bucket
            )
            if bucket_value and not resolved_bucket:
                resolved_bucket = bucket_value
            if derived_prefix and not explicit_prefix_supplied:
                resolved_prefix = derived_prefix
            if resolved_bucket:
                break

        if not resolved_bucket:
            resolved_bucket = default_bucket

        resolved_prefix = self._ensure_trailing_slash(resolved_prefix or default_prefix)
        return resolved_bucket, resolved_prefix

    @staticmethod
    def _split_bucket_candidate(
        value: str,
        *,
        default_bucket: str,
    ) -> Tuple[Optional[str], Optional[str]]:
        text = value.strip()
        if not text:
            return None, None
        if text.lower().startswith("s3://"):
            bucket, prefix = SESEmailWatcher._parse_s3_uri(text)
            return bucket, prefix or None
        if "/" in text:
            bucket, suffix = text.split("/", 1)
            return bucket or None, (suffix or None)
        lower_default = default_bucket.lower()
        if lower_default and text.lower().startswith(lower_default) and text.lower() != lower_default:
            suffix = text[len(default_bucket) :].lstrip("-_./")
            if suffix:
                if not suffix.endswith("/"):
                    suffix = f"{suffix}/"
                return default_bucket, suffix
        return text, None

    @staticmethod
    def _parse_s3_uri(uri: str) -> Tuple[str, Optional[str]]:
        """Parse an S3 URI into bucket and prefix components."""

        if not uri:
            raise ValueError("S3 URI must be a non-empty string")

        parsed = urlparse(str(uri).strip())
        if parsed.scheme and parsed.scheme.lower() != "s3":
            raise ValueError(f"Unsupported scheme for S3 URI: {parsed.scheme}")

        bucket = parsed.netloc or parsed.path.split("/", 1)[0]
        if not bucket:
            raise ValueError("S3 URI must include a bucket name")

        prefix = parsed.path[1:] if parsed.path.startswith("/") else parsed.path
        if parsed.netloc and prefix.startswith(bucket):
            # Handle URIs like s3://bucket/bucket/... produced by naive joins.
            prefix = prefix[len(bucket) :].lstrip("/")

        prefix = prefix.strip()
        if prefix and not prefix.endswith("/"):
            prefix = f"{prefix}/"

        return bucket, prefix or None
<|MERGE_RESOLUTION|>--- conflicted
+++ resolved
@@ -3067,7 +3067,6 @@
         )
 
         supplier_filter = self._normalise_filter_value(filters.get("supplier_id"))
-<<<<<<< HEAD
         run_filter = self._normalise_filter_value(
             filters.get("dispatch_run_id") or filters.get("run_id")
         )
@@ -3087,42 +3086,12 @@
         if supplier_like_filter and payload_supplier:
             if supplier_like_filter not in payload_supplier:
                 return False
-=======
-        supplier_like_filter = self._normalise_filter_value(filters.get("supplier_id_like"))
-        run_filter = self._normalise_filter_value(
-            filters.get("dispatch_run_id") or filters.get("run_id")
-        )
-
-        if supplier_filter or supplier_like_filter or run_filter:
-            supplier_matches = False
-            if supplier_filter and payload_supplier:
-                supplier_matches = payload_supplier == supplier_filter
-            elif supplier_like_filter and payload_supplier:
-                supplier_matches = supplier_like_filter in payload_supplier
-
-            if not supplier_matches:
-                return False
-
-            if run_filter:
-                if not payload_run_id or payload_run_id != run_filter:
-                    return False
-
-            return True
->>>>>>> 6c1b2488
 
         payload_subject = self._normalise_filter_value(payload.get("subject")) or ""
         payload_sender = self._normalise_filter_value(payload.get("from_address"))
         payload_sender_email = self._normalise_email(payload.get("from_address"))
         payload_message = self._normalise_filter_value(payload.get("message_id")) or self._normalise_filter_value(payload.get("id"))
         payload_workflow = self._normalise_filter_value(payload.get("workflow_id"))
-<<<<<<< HEAD
-=======
-        payload_run_id = self._normalise_filter_value(
-            payload.get("dispatch_run_id")
-            or payload.get("run_id")
-            or payload.get("dispatch_token")
-        )
->>>>>>> 6c1b2488
 
         def _like(actual: Optional[str], expected_like: object) -> bool:
             needle = self._normalise_filter_value(expected_like)
@@ -3633,7 +3602,6 @@
 
         drafts = self._fetch_recent_dispatched_drafts(expectation, expected_count)
         if not drafts:
-<<<<<<< HEAD
             return
 
         unmatched: List[SESEmailWatcher._DraftSnapshot] = list(drafts)
@@ -3944,286 +3912,6 @@
             rfq_hint = extract_rfq_id(comment)
             if rfq_hint:
                 payload["rfq_id"] = rfq_hint
-=======
-            return
-
-        unmatched: List[SESEmailWatcher._DraftSnapshot] = list(drafts)
-        for message in messages:
-            if not unmatched:
-                break
-            match = self._match_dispatched_message(message, unmatched)
-            if match is None:
-                continue
-            unmatched.remove(match)
-            message_id = str(message.get("id") or "")
-            if not message_id:
-                continue
-            metadata = {
-                "status": "dispatch_copy",
-                "draft_id": match.id,
-                "rfq_id": match.rfq_id,
-                "run_id": match.run_id,
-                "matched_via": match.matched_via,
-                "dispatch_completed": completed,
-            }
-            if self.state_store is not None:
-                self.state_store.add(message_id, metadata)
-            last_modified = message.get("_last_modified")
-            if isinstance(last_modified, datetime):
-                self._update_watermark(last_modified, message_id)
-            prefix_hint = message.get("_prefix")
-            if isinstance(prefix_hint, str):
-                watcher = self._s3_prefix_watchers.get(prefix_hint)
-                if watcher is not None:
-                    watcher.mark_known(message_id, last_modified if isinstance(last_modified, datetime) else None)
-            logger.debug(
-                "Recorded dispatched email copy %s for draft_id=%s (matched_via=%s)",
-                message_id,
-                match.id,
-                match.matched_via,
-            )
-
-    def _snapshot_from_draft_row(
-        self,
-        row: Sequence[object],
-    ) -> Optional["_DraftSnapshot"]:
-        if not row:
-            return None
-
-        try:
-            draft_id = row[0]
-            rfq_id = row[1]
-            supplier_id = row[2] if len(row) > 2 else None
-            subject = row[3] if len(row) > 3 else ""
-            body = row[4] if len(row) > 4 else ""
-            payload_raw = row[5] if len(row) > 5 else None
-        except Exception:
-            return None
-
-        payload_doc = self._safe_parse_json(payload_raw) if payload_raw else None
-
-        dispatch_token: Optional[str] = None
-        run_id: Optional[str] = None
-        recipients: Tuple[str, ...] = ()
-        if isinstance(payload_doc, dict):
-            dispatch_meta = payload_doc.get("dispatch_metadata")
-            if isinstance(dispatch_meta, dict):
-                dispatch_token = dispatch_meta.get("dispatch_token") or dispatch_meta.get("token")
-                run_id = (
-                    dispatch_meta.get("run_id")
-                    or dispatch_meta.get("dispatch_run_id")
-                    or run_id
-                )
-            meta_field = payload_doc.get("metadata")
-            if isinstance(meta_field, dict):
-                if not dispatch_token:
-                    dispatch_token = meta_field.get("dispatch_token")
-                if run_id is None:
-                    run_id = meta_field.get("run_id")
-            payload_subject = payload_doc.get("subject")
-            payload_body = payload_doc.get("body") or payload_doc.get("negotiation_message")
-            if not subject and isinstance(payload_subject, str):
-                subject = payload_subject
-            if isinstance(payload_body, str) and payload_body.strip():
-                body = payload_body
-            recipients_field = payload_doc.get("recipients")
-            if isinstance(recipients_field, (list, tuple)):
-                recipients = tuple(
-                    str(item).strip()
-                    for item in recipients_field
-                    if isinstance(item, str) and item.strip()
-                )
-
-        if run_id is None and dispatch_token:
-            run_id = dispatch_token
-
-        try:
-            draft_id_int = int(draft_id)
-        except Exception:
-            logger.debug("Ignoring draft with non-numeric id: %r", draft_id)
-            return None
-
-        return self._DraftSnapshot(
-            id=draft_id_int,
-            rfq_id=str(rfq_id) if rfq_id is not None else None,
-            subject=str(subject or ""),
-            body=str(body or ""),
-            dispatch_token=dispatch_token,
-            run_id=run_id,
-            recipients=recipients,
-            supplier_id=str(supplier_id) if supplier_id is not None else None,
-        )
-
-    def _fetch_recent_dispatched_drafts(
-        self,
-        expectation: "_DispatchExpectation",
-        limit: int,
-    ) -> List["_DraftSnapshot"]:
-        get_conn = getattr(self.agent_nick, "get_db_connection", None)
-        if not callable(get_conn):
-            return []
-
-        query: str
-        params: Tuple[object, ...]
-        if expectation.draft_ids:
-            query = (
-                """
-                SELECT id, rfq_id, supplier_id, subject, body, payload
-                FROM proc.draft_rfq_emails
-                WHERE id = ANY(%s)
-                ORDER BY COALESCE(sent_on, updated_on) DESC, updated_on DESC, created_on DESC
-                LIMIT %s
-                """
-            )
-            params = (list(expectation.draft_ids), limit)
-        else:
-            query = (
-                """
-                SELECT id, rfq_id, supplier_id, subject, body, payload
-                FROM proc.draft_rfq_emails
-                WHERE sent = TRUE
-                ORDER BY COALESCE(sent_on, updated_on) DESC, updated_on DESC, created_on DESC
-                LIMIT %s
-                """
-            )
-            params = (limit,)
-
-        try:
-            with get_conn() as conn:
-                with conn.cursor() as cur:
-                    cur.execute(query, params)
-                    rows = cur.fetchall() or []
-        except Exception:
-            logger.exception(
-                "Failed to fetch dispatched draft rows for action=%s",
-                expectation.action_id,
-            )
-            return []
-
-        snapshots: List[SESEmailWatcher._DraftSnapshot] = []
-        for row in rows:
-            snapshot = self._snapshot_from_draft_row(row)
-            if snapshot is not None:
-                snapshots.append(snapshot)
-
-        return snapshots
-
-    def _load_recent_drafts_for_fallback(
-        self,
-        supplier_filter: Optional[str],
-        *,
-        limit: int = 10,
-    ) -> List["_DraftSnapshot"]:
-        get_conn = getattr(self.agent_nick, "get_db_connection", None)
-        if not callable(get_conn):
-            return []
-
-        supplier_clause = ""
-        params: Tuple[object, ...]
-        if supplier_filter:
-            supplier_clause = " AND LOWER(supplier_id) = %s"
-            params = (supplier_filter, limit)
-        else:
-            params = (limit,)
-
-        query = (
-            """
-            SELECT id, rfq_id, supplier_id, subject, body, payload
-            FROM proc.draft_rfq_emails
-            WHERE sent = TRUE
-            {supplier_condition}
-            ORDER BY COALESCE(sent_on, updated_on) DESC, updated_on DESC, created_on DESC
-            LIMIT %s
-            """
-        ).format(supplier_condition=supplier_clause)
-
-        try:
-            with get_conn() as conn:
-                with conn.cursor() as cur:
-                    cur.execute(query, params)
-                    rows = cur.fetchall() or []
-        except Exception:
-            logger.exception(
-                "Failed to load recent draft rows for fallback supplier match (supplier=%s)",
-                supplier_filter,
-            )
-            return []
-
-        snapshots: List[SESEmailWatcher._DraftSnapshot] = []
-        for row in rows:
-            snapshot = self._snapshot_from_draft_row(row)
-            if snapshot is not None:
-                snapshots.append(snapshot)
-
-        return snapshots
-
-    def _fallback_match_via_recent_drafts(
-        self,
-        processed_payload: Dict[str, object],
-        filters: Dict[str, object],
-    ) -> bool:
-        if not processed_payload or not filters:
-            return False
-
-        supplier_filter = self._normalise_filter_value(filters.get("supplier_id"))
-        supplier_like_filter = self._normalise_filter_value(filters.get("supplier_id_like"))
-        if not supplier_filter and not supplier_like_filter:
-            return False
-
-        run_filter = self._normalise_filter_value(
-            filters.get("dispatch_run_id") or filters.get("run_id")
-        )
-
-        drafts = self._load_recent_drafts_for_fallback(supplier_filter, limit=10)
-        if not drafts:
-            return False
-
-        candidates: List[SESEmailWatcher._DraftSnapshot] = []
-        for draft in drafts:
-            if supplier_filter:
-                if not draft.supplier_norm or draft.supplier_norm != supplier_filter:
-                    continue
-            elif supplier_like_filter:
-                if not draft.supplier_norm or supplier_like_filter not in draft.supplier_norm:
-                    continue
-            if run_filter:
-                candidate_run = self._normalise_filter_value(
-                    draft.run_id or draft.dispatch_token
-                )
-                if candidate_run != run_filter:
-                    continue
-            candidates.append(draft)
-
-        if not candidates:
-            return False
-
-        match = self._match_dispatched_message(processed_payload, candidates)
-        if match is None:
-            if run_filter:
-                for draft in candidates:
-                    candidate_run = self._normalise_filter_value(
-                        draft.run_id or draft.dispatch_token
-                    )
-                    if candidate_run and candidate_run == run_filter:
-                        match = draft
-                        break
-
-        if match is None:
-            return False
-
-        if match.rfq_id and not processed_payload.get("rfq_id"):
-            processed_payload["rfq_id"] = match.rfq_id
-        if match.supplier_id and not processed_payload.get("supplier_id"):
-            processed_payload["supplier_id"] = match.supplier_id
-        if not processed_payload.get("dispatch_run_id"):
-            run_value = match.run_id or match.dispatch_token
-            if run_value:
-                processed_payload["dispatch_run_id"] = run_value
-
-        processed_payload["matched_via"] = "dispatch_fallback"
-
-        return True
->>>>>>> 6c1b2488
 
     def _match_dispatched_message(
         self,
