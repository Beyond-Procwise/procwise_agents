from __future__ import annotations

import gzip
import json
import imaplib
import json
import logging
import mimetypes
import re
import time
import unicodedata
import uuid
from urllib.parse import unquote_plus, urlparse
from collections import OrderedDict, defaultdict
from copy import deepcopy
from dataclasses import dataclass, field
from datetime import datetime, timedelta, timezone
from email import policy
from email.parser import BytesParser
from email.header import decode_header, make_header
from email.utils import parseaddr, parsedate_to_datetime
from typing import Callable, Dict, Iterable, List, Optional, Protocol, Sequence, Set, Tuple

import boto3
from botocore.config import Config
from botocore.exceptions import ClientError

try:  # pragma: no cover - optional dependency during tests
    from psycopg2 import errors as psycopg2_errors
except Exception:  # pragma: no cover - psycopg2 may be unavailable in tests
    psycopg2_errors = None  # type: ignore[assignment]

from agents.base_agent import AgentContext, AgentOutput, AgentStatus
from agents.negotiation_agent import NegotiationAgent
from agents.supplier_interaction_agent import SupplierInteractionAgent
from services.email_dispatch_chain_store import mark_response as mark_dispatch_response
from services.email_thread_store import (
    ensure_thread_table,
    lookup_rfq_from_threads,
    sanitise_thread_table_name,
)
from utils.gpu import configure_gpu


logger = logging.getLogger(__name__)

_DASH_CLASS = r"[-\u2010\u2011\u2012\u2013\u2014\u2015\u2212]"
_ZW_RE = re.compile(r"[\u200B\u200C\u200D\uFEFF\u2060\u200E\u200F]")
_WS_RE = re.compile(r"\s+")


def _norm(value: str) -> str:
    """Normalise textual content for RFQ comparisons."""

    if not value:
        return ""

    text = unicodedata.normalize("NFKC", value)
    text = _ZW_RE.sub("", text)
    text = re.sub(_DASH_CLASS, "-", text)
    text = _WS_RE.sub(" ", text).strip()
    return text


def _canon_id(value: str) -> str:
    return _norm(value).upper()


def _rfq_match_key(value: object) -> Optional[str]:
    """Return the normalised tail used for RFQ comparisons."""

    if value in (None, ""):
        return None

    try:
        canonical = _canon_id(str(value))
    except Exception:
        return None

    if not canonical:
        return None

    tail_source = re.sub(r"[^A-Z0-9]", "", canonical)
    if not tail_source:
        return None

    tail = tail_source[-8:]
    return tail.lower() if tail else None


RFQ_ID_RE = re.compile(r"\bRFQ-\d{8}-[A-Za-z0-9]{8}\b", re.IGNORECASE)
_SIMILARITY_TOKEN_RE = re.compile(r"[A-Za-z0-9]{3,}")


def _extract_similarity_tokens(*values: object, limit: int = 64) -> Set[str]:
    """Return a set of normalised tokens for fuzzy comparisons."""

    tokens: Set[str] = set()
    if limit <= 0:
        limit = 0

    for value in values:
        if value in (None, ""):
            continue
        try:
            text = _norm(str(value))
        except Exception:
            continue
        if not text:
            continue
        lowered = text.lower()
        for match in _SIMILARITY_TOKEN_RE.findall(lowered):
            if not match:
                continue
            if limit and len(tokens) >= limit:
                break
            tokens.add(match)
        if limit and len(tokens) >= limit:
            break
    return tokens


def _extract_email_domain(value: object) -> Optional[str]:
    """Extract a lowercase domain from an email-like value."""

    if value in (None, ""):
        return None
    try:
        text = str(value).strip()
    except Exception:
        return None
    if not text:
        return None
    try:
        _, address = parseaddr(text)
    except Exception:
        address = None
    candidate = address.strip() if address else text
    if "@" not in candidate:
        return None
    domain = candidate.split("@")[-1].strip().lower()
    return domain or None

# Ensure GPU related environment flags are consistently applied even when the
# watcher is used standalone (e.g. in a scheduled job).
configure_gpu()


def _decode_mime_header(value: object) -> str:
    """Decode MIME encoded headers into a display-friendly string."""

    if value in (None, ""):
        return ""
    try:
        text = str(value)
    except Exception:
        return ""

    try:
        header = make_header(decode_header(text))
        return str(header).strip()
    except Exception:
        return text.strip()


class EmailLoader(Protocol):
    """Callable protocol that returns a list of inbound email payloads."""

    def __call__(self, limit: Optional[int] = None) -> List[Dict[str, object]]:
        ...


class EmailWatcherState(Protocol):
    """Protocol describing the persistence mechanism for processed messages."""

    def __contains__(self, message_id: str) -> bool:  # pragma: no cover - protocol
        ...

    def add(self, message_id: str, metadata: Optional[Dict[str, object]] = None) -> None:  # pragma: no cover - protocol
        ...

    def get(self, message_id: str) -> Optional[Dict[str, object]]:  # pragma: no cover - protocol
        ...

    def items(self) -> Iterable[Tuple[str, Dict[str, object]]]:  # pragma: no cover - protocol
        ...


@dataclass
class InMemoryEmailWatcherState:
    """Simple in-memory store of processed message identifiers."""

    _seen: Dict[str, Dict[str, object]] = field(default_factory=dict)

    def __contains__(self, message_id: str) -> bool:
        return message_id in self._seen

    def add(self, message_id: str, metadata: Optional[Dict[str, object]] = None) -> None:
        self._seen[message_id] = metadata or {}

    def get(self, message_id: str) -> Optional[Dict[str, object]]:
        return self._seen.get(message_id)

    def items(self) -> Iterable[Tuple[str, Dict[str, object]]]:
        return list(self._seen.items())


@dataclass
class S3ObjectWatcher:
    """Remember previously observed keys for an S3 prefix."""

    limit: int = 512
    known: "OrderedDict[str, datetime]" = field(default_factory=OrderedDict)
    primed: bool = False

    def is_new(self, key: str) -> bool:
        return bool(key) and key not in self.known

    def mark_known(self, key: str, last_modified: Optional[datetime]) -> None:
        if not key:
            return
        timestamp = last_modified if isinstance(last_modified, datetime) else datetime.now(timezone.utc)
        self.known[key] = timestamp
        self.known.move_to_end(key)
        while self.limit > 0 and len(self.known) > self.limit:
            self.known.popitem(last=False)


def _strip_html(value: str) -> str:
    """Convert HTML content to a whitespace normalised string."""

    if not value:
        return ""

    # Preserve hidden RFQ annotations injected as HTML comments so that
    # downstream RFQ pattern matching still works even when the supplier
    # replies without keeping the identifier in the visible text.
    comment_matches = re.findall(
        r"<!--\s*(?:RFQ-ID\s*:\s*|PROCWISE:RFQ_ID=)([A-Za-z0-9_-]+)\s*-->",
        value,
        flags=re.IGNORECASE,
    )

    # Basic tag removal keeps the implementation lightweight without
    # introducing heavy dependencies such as BeautifulSoup for tests.
    cleaned = re.sub(
        r"<\s*(script|style).*?>.*?<\s*/\s*\1\s*>",
        " ",
        value,
        flags=re.I | re.S,
    )
    cleaned = re.sub(r"<!--.*?-->", " ", cleaned, flags=re.S)
    cleaned = re.sub(r"<[^>]+>", " ", cleaned)
    cleaned = re.sub(r"\s+", " ", cleaned)

    if comment_matches:
        # Prepend extracted identifiers to ensure they survive whitespace
        # normalisation and can be detected by the RFQ regex.
        return " ".join(comment_matches + [cleaned.strip()]).strip()

    return cleaned.strip()


class SESEmailWatcher:
    """Poll and process inbound supplier RFQ responses."""

    def __init__(
        self,
        agent_nick,
        *,
        supplier_agent: Optional[SupplierInteractionAgent] = None,
        negotiation_agent: Optional[NegotiationAgent] = None,
        metadata_provider: Optional[Callable[[str], Dict[str, object]]] = None,
        message_loader: Optional[EmailLoader] = None,
        state_store: Optional[EmailWatcherState] = None,
        enable_negotiation: bool = True,
        response_poll_seconds: Optional[int] = None,
    ) -> None:
        self.agent_nick = agent_nick
        self.settings = agent_nick.settings
        self.supplier_agent = supplier_agent or agent_nick.agents.get("supplier_interaction")
        if self.supplier_agent is None:
            self.supplier_agent = SupplierInteractionAgent(agent_nick)
        self.enable_negotiation = enable_negotiation
        if enable_negotiation:
            self.negotiation_agent = negotiation_agent or agent_nick.agents.get(
                "NegotiationAgent"
            )
            if self.negotiation_agent is None:
                self.negotiation_agent = NegotiationAgent(agent_nick)
        else:
            self.negotiation_agent = None
        self.metadata_provider = metadata_provider
        self.state_store = state_store or InMemoryEmailWatcherState()
        self._custom_loader = message_loader
        self.mailbox_address = (
            getattr(self.settings, "supplier_mailbox", None)
            or getattr(self.settings, "imap_user", None)
            or "supplierconnect@procwise.co.uk"
        )
        poll_interval = response_poll_seconds
        if poll_interval is None:
            poll_interval = getattr(
                self.settings, "email_response_poll_seconds", 60
            )
        try:
            poll_interval = int(poll_interval)
        except Exception:
            poll_interval = 60

        self._poll_window_minutes = self._coerce_int(
            getattr(self.settings, "email_watch_window_minutes", 10),
            default=10,
            minimum=1,
        )
        sleep_default = self._coerce_int(
            getattr(self.settings, "email_match_poll_sleep_seconds", 60),
            default=60,
            minimum=1,
        )
        self._match_poll_sleep_seconds = max(1, sleep_default)

        self.poll_interval_seconds = max(1, poll_interval)
        if self.poll_interval_seconds < self._match_poll_sleep_seconds:
            self.poll_interval_seconds = self._match_poll_sleep_seconds

        endpoint = getattr(self.settings, "ses_smtp_endpoint", "")
        self.region = getattr(self.settings, "ses_region", None) or self._parse_region(endpoint)

        default_bucket = "procwisemvp"
        default_prefix = "emails/"

        uri_bucket: Optional[str] = None
        uri_prefix: Optional[str] = None
        inbound_s3_uri = getattr(self.settings, "ses_inbound_s3_uri", None)
        if inbound_s3_uri:
            try:
                uri_bucket, uri_prefix = self._parse_s3_uri(inbound_s3_uri)
            except ValueError:
                logger.warning(
                    "Invalid SES inbound S3 URI %r; falling back to default bucket and prefix",
                    inbound_s3_uri,
                )

        configured_bucket = getattr(self.settings, "ses_inbound_bucket", None)
        if configured_bucket and uri_bucket and configured_bucket != uri_bucket:
            logger.warning(
                "SES inbound bucket %s overrides bucket %s derived from S3 URI",
                configured_bucket,
                uri_bucket,
            )

        bucket_candidates = [
            configured_bucket,
            uri_bucket,
            getattr(self.settings, "s3_bucket_name", None),
            default_bucket,
        ]
        configured_prefix = getattr(self.settings, "ses_inbound_prefix", None)
        self.bucket, prefix_value = self._resolve_bucket_and_prefix(
            bucket_candidates,
            configured_prefix=configured_prefix,
            uri_prefix=uri_prefix,
            default_bucket=default_bucket,
            default_prefix=default_prefix,
        )

        self._prefixes = [self._ensure_trailing_slash(prefix_value)]

        # Ensure supporting negotiation tables exist so metadata lookups do
        # not fail on freshly provisioned databases.  The statements are safe
        # to run repeatedly thanks to ``IF NOT EXISTS`` guards.
        self._ensure_negotiation_tables()
        self._ensure_processed_registry_table()
        self._ensure_draft_rfq_email_constraints()
        self._ensure_email_watcher_watermarks_table()

        self._validate_inbound_configuration(prefix_value)

        self._thread_table_name = sanitise_thread_table_name(
            getattr(self.settings, "email_thread_table", None),
            logger=logger,
        )
        self._thread_table_ready = False

        # Prefer reusing the orchestrator's S3 client so we respect any
        # endpoint overrides or credential sources initialised during startup.
        shared_client = getattr(agent_nick, "s3_client", None)
        self._s3_client = shared_client if shared_client is not None else None
        self._s3_role_arn = (
            getattr(self.settings, "ses_inbound_role_arn", None)
            or getattr(self.settings, "ses_secret_role_arn", None)
        )
        if self._s3_role_arn:
            # When a dedicated role is configured we assume it lazily on the
            # first request to guarantee the mailbox bucket permissions are in
            # place even if a shared client exists without the required rights.
            self._s3_client = None

        self._assumed_credentials: Optional[Dict[str, str]] = None
        self._assumed_credentials_expiry: Optional[datetime] = None
        self._s3_watch_history_limit = self._coerce_int(
            getattr(self.settings, "email_s3_watch_history_limit", 512),
            default=512,
            minimum=10,
        )
        self._s3_prefix_watchers: Dict[str, S3ObjectWatcher] = {}
        self._processed_cache_limit = self._coerce_int(
            getattr(self.settings, "email_processed_cache_limit", 200),
            default=200,
            minimum=1,
        )
        self._processed_cache: OrderedDict[str, Dict[str, object]] = OrderedDict()
        self._completed_targets: Set[str] = set()
        self._rfq_run_counts: Dict[str, int] = {}
        self._rfq_index_hits: Dict[str, str] = {}
        self._rfq_tail_cache: Dict[str, List[Dict[str, object]]] = {}
        self._workflow_rfq_index: Dict[str, Set[str]] = defaultdict(set)
        self._rfq_workflow_index: Dict[str, Set[str]] = defaultdict(set)
        self._workflow_expected_counts: Dict[str, int] = {}
        self._workflow_processed_counts: Dict[str, int] = {}
        self._workflow_negotiation_jobs: Dict[str, List[Dict[str, object]]] = defaultdict(list)
        self._action_payload_cache: Dict[str, Dict[str, object]] = {}
        self._last_watermark_ts: Optional[datetime] = None
        self._last_watermark_key: str = ""
        self._load_watermark()
        self._match_poll_attempts = self._coerce_int(
            getattr(self.settings, "email_match_poll_attempts", 3),
            default=3,
            minimum=0,
        )
        self._match_poll_timeout_seconds = max(
            0,
            self._coerce_int(
                getattr(self.settings, "email_match_poll_timeout_seconds", 300),
                default=300,
                minimum=0,
            ),
        )
        self._imap_fallback_attempts = self._coerce_int(
            getattr(self.settings, "email_s3_imap_fallback_attempts", 3),
            default=3,
            minimum=1,
        )
        self._consecutive_empty_s3_batches = 0
        self._require_new_s3_objects = False
        self._dispatch_wait_seconds = max(
            0,
            self._coerce_int(
                getattr(self.settings, "email_inbound_initial_wait_seconds", 60),
                default=60,
                minimum=0,
            ),
        )
        self._last_dispatch_notified_at: Optional[float] = None
        self._last_dispatch_wait_acknowledged: Optional[float] = None
        self._dispatch_expectations: Dict[str, "_DispatchExpectation"] = {}
        self._completed_dispatch_actions: Set[str] = set()
        self._workflow_dispatch_actions: Dict[str, str] = {}

        logger.info(
            "Initialised email watcher for mailbox %s using %s (poll_interval=%ss)",
            self.mailbox_address,
            self._format_bucket_prefixes(),
            self.poll_interval_seconds,
        )

    # ------------------------------------------------------------------
    # Public API
    # ------------------------------------------------------------------
    def poll_once(
        self,
        limit: Optional[int] = None,
        *,
        match_filters: Optional[Dict[str, object]] = None,
    ) -> List[Dict[str, object]]:
        """Process a single batch of inbound emails."""

        filters: Dict[str, object] = dict(match_filters) if match_filters else {}
        results: List[Dict[str, object]] = []
        target_rfq_normalised: Optional[str] = None
        if filters:
            target_rfq_normalised = self._normalise_rfq_value(filters.get("rfq_id"))
        run_count = 0
        if target_rfq_normalised:
            run_count = self._rfq_run_counts.get(target_rfq_normalised, 0) + 1
            self._rfq_run_counts[target_rfq_normalised] = run_count
            if run_count > 1 and target_rfq_normalised in self._completed_targets:
                logger.info(
                    "RFQ %s requested again for mailbox %s (run %s); resetting completion state",
                    target_rfq_normalised,
                    self.mailbox_address,
                    run_count,
                )
                self._completed_targets.discard(target_rfq_normalised)
            hit = self._lookup_rfq_hit_pg(target_rfq_normalised)
            if hit:
                cached_key = self._rfq_index_hits.get(target_rfq_normalised)
                if cached_key and cached_key == hit["key"]:
                    logger.info(
                        "RFQ %s index entry %s already surfaced on a prior run (run %s); continuing with S3 scan",
                        target_rfq_normalised,
                        cached_key,
                        run_count or 1,
                    )
                else:
                    self._rfq_index_hits[target_rfq_normalised] = hit["key"]
                    results.append(
                        {
                            "rfq_id": hit["rfq_id"],
                            "supplier_id": None,
                            "message_id": None,
                            "subject": None,
                            "from_address": None,
                            "message_body": None,
                            "target_price": None,
                            "negotiation_triggered": False,
                            "supplier_status": None,
                            "negotiation_status": None,
                            "supplier_output": None,
                            "negotiation_output": None,
                            "canonical_s3_key": hit["key"],
                            "matched_via": "index",
                        }
                    )
                    logger.info(
                        "RFQ %s matched via index at %s — skipping S3 scan for mailbox %s",
                        target_rfq_normalised,
                        hit["processed_at"],
                        self.mailbox_address,
                    )
                    return results

        logger.info(
            "Scanning %s for new supplier responses (limit=%s)",
            self._format_bucket_prefixes(),
            limit if limit is not None else "unbounded",
        )

        previous_new_flag = self._require_new_s3_objects
        previous_watermark = (self._last_watermark_ts, self._last_watermark_key)
        self._require_new_s3_objects = bool(filters)

        try:
            prefixes = self._derive_prefixes_for_filters(filters)
            effective_limit = self._coerce_limit(limit)

            match_found = False

            if target_rfq_normalised and target_rfq_normalised in self._completed_targets:
                logger.info(
                    "RFQ %s already processed for mailbox %s; skipping poll",
                    target_rfq_normalised,
                    self.mailbox_address,
                )
                return []

            self._respect_post_dispatch_wait(filters)

            attempts = 0
            poll_deadline: Optional[float] = None
            if target_rfq_normalised:
                unlimited_attempts = self._match_poll_attempts <= 0
                max_attempts = self._match_poll_attempts if self._match_poll_attempts > 0 else 0
                if self._match_poll_timeout_seconds > 0:
                    poll_deadline = time.time() + self._match_poll_timeout_seconds
            else:
                unlimited_attempts = False
                max_attempts = 1
                poll_deadline = None
            total_candidates = 0
            total_processed = 0


            while True:
                attempts += 1
                try:
                    loader_empty = False
                    if self._custom_loader is not None:
                        messages = self._custom_loader(limit)
                        candidate_batch = list(messages)
                        logger.info(
                            "Retrieved %d candidate message(s) from loader for mailbox %s",
                            len(candidate_batch),
                            self.mailbox_address,
                        )
                        loader_empty = len(candidate_batch) == 0
                        for message in candidate_batch:
                            last_modified_hint = message.get("_last_modified")
                            if isinstance(last_modified_hint, datetime):
                                self._update_watermark(last_modified_hint, str(message.get("id") or ""))
                            total_candidates += 1
                            matched, should_stop, rfq_matched, was_processed = self._process_candidate_message(
                                message,
                                match_filters=filters,
                                target_rfq_normalised=target_rfq_normalised,
                                results=results,
                                effective_limit=effective_limit,
                            )
                            if was_processed:
                                total_processed += 1
                            if matched or rfq_matched:
                                match_found = True
                            if should_stop:
                                if not match_found:
                                    match_found = True
                                break

                    if self._custom_loader is None or loader_empty:
                        processed_batch: List[Dict[str, object]] = []

                        def _on_message(
                            parsed: Dict[str, object],
                            last_modified: Optional[datetime] = None,
                        ) -> bool:
                            nonlocal total_processed, total_candidates, match_found
                            total_candidates += 1
                            processed_batch.append(parsed)
                            matched, should_stop, rfq_matched, was_processed = self._process_candidate_message(
                                parsed,
                                match_filters=filters,
                                target_rfq_normalised=target_rfq_normalised,
                                results=results,
                                effective_limit=effective_limit,
                            )
                            if last_modified is not None:
                                self._update_watermark(last_modified, str(parsed.get("id") or ""))
                            if was_processed:
                                total_processed += 1
                            # Treat RFQ match as authoritative regardless of additional filters
                            if matched or rfq_matched:
                                match_found = True
                            return should_stop


                        messages = self._load_messages(
                            limit,
                            mark_seen=True,
                            prefixes=prefixes,
                            on_message=_on_message,
                        )
                        batch_count = len(processed_batch) if filters else len(messages)
                        logger.info(
                            "Retrieved %d candidate message(s) from S3 for mailbox %s",
                            batch_count,
                            self.mailbox_address,
                        )
                        if not filters:
                            for message in messages:
                                last_modified_hint = message.get("_last_modified")
                                if isinstance(last_modified_hint, datetime):
                                    self._update_watermark(last_modified_hint, str(message.get("id") or ""))
                                total_candidates += 1
                                matched, should_stop, rfq_matched, was_processed = self._process_candidate_message(
                                    message,
                                    match_filters=filters,
                                    target_rfq_normalised=target_rfq_normalised,
                                    results=results,
                                    effective_limit=effective_limit,
                                )
                                if was_processed:
                                    total_processed += 1
                                # RFQ match is authoritative even when filters are present
                                if matched or rfq_matched:
                                    match_found = True
                                if should_stop:
                                    break
                except Exception:  # pragma: no cover - network/runtime
                    logger.exception("Failed to load inbound SES messages")
                    break

                if match_found:
                    break

                if not target_rfq_normalised:
                    break

                if not unlimited_attempts and max_attempts > 0 and attempts >= max_attempts:
                    logger.debug(
                        "RFQ %s not found in mailbox %s on attempt %d/%s; reached polling limit",
                        target_rfq_normalised,
                        self.mailbox_address,
                        attempts,
                        max_attempts,
                    )
                    break

                if poll_deadline is not None and time.time() >= poll_deadline:
                    logger.debug(
                        "RFQ %s not found in mailbox %s within %.1fs; reached polling deadline",
                        target_rfq_normalised,
                        self.mailbox_address,
                        self._match_poll_timeout_seconds,
                    )
                    break

                logger.debug(
                    "RFQ %s not found in mailbox %s on attempt %d/%s; waiting %.1fs before retrying",
                    target_rfq_normalised,
                    self.mailbox_address,
                    attempts,
                    max_attempts if max_attempts > 0 else "inf",
                    self.poll_interval_seconds,
                )
                if self.poll_interval_seconds >= 0:
                    sleep_for = self.poll_interval_seconds
                else:
                    sleep_for = self._match_poll_sleep_seconds
                if poll_deadline is not None:
                    remaining = poll_deadline - time.time()
                    if remaining <= 0:
                        break
                    sleep_for = min(sleep_for, max(0.0, remaining))
                if sleep_for > 0:
                    time.sleep(sleep_for)

            if target_rfq_normalised and match_found:
                self._completed_targets.add(target_rfq_normalised)
                if results:
                    match_key = results[-1].get("message_id")
                else:
                    match_key = None
                logger.info(
                    "RFQ %s matched at %s — stopping watcher for mailbox %s",
                    target_rfq_normalised,
                    match_key or "<unknown>",
                    self.mailbox_address,
                )
                logger.info(
                    "Scan summary for mailbox %s (candidates=%d, processed=%d, matched=True). Watermark=%s",
                    self.mailbox_address,
                    total_candidates,
                    total_processed,
                    self._format_watermark(),
                )
            else:
                logger.info(
                    "Completed scan for mailbox %s (candidates=%d, processed=%d, matched=%s). Watermark=%s",
                    self.mailbox_address,
                    total_candidates,
                    total_processed,
                    match_found,
                    self._format_watermark(),
                )

            return results
        finally:
            if (
                self._last_watermark_ts,
                self._last_watermark_key,
            ) != previous_watermark:
                self._store_watermark()
            self._require_new_s3_objects = previous_new_flag

    def _process_candidate_message(
        self,
        message: Dict[str, object],
        *,
        match_filters: Dict[str, object],
        target_rfq_normalised: Optional[str],
        results: List[Dict[str, object]],
        effective_limit: Optional[int],
    ) -> Tuple[bool, bool, bool, bool]:
        if not isinstance(message, dict):
            return False, False, False, False

        bucket_hint = message.get("_bucket") or message.get("bucket")
        if bucket_hint:
            message["_bucket"] = bucket_hint

        s3_key = message.get("id") if isinstance(message.get("id"), str) else message.get("s3_key")
        if (not message.get("body") or not message.get("subject")) and s3_key:
            bucket_for_fetch = bucket_hint or getattr(self, "bucket", None)
            if bucket_for_fetch:
                try:
                    client = self._get_s3_client()
                    download = self._download_object(client, s3_key, bucket=bucket_for_fetch)
                except Exception:
                    logger.exception(
                        "Failed to hydrate SES message %s from bucket %s",
                        s3_key,
                        bucket_for_fetch,
                    )
                    download = None
                if download is not None:
                    raw_bytes, size_bytes = download
                    parsed_payload = self._invoke_parser(
                        self._parse_inbound_object, raw_bytes, s3_key
                    )
                    parsed_payload.setdefault("id", s3_key)
                    parsed_payload.setdefault("s3_key", s3_key)
                    parsed_payload.setdefault("_bucket", bucket_for_fetch)
                    if size_bytes is not None:
                        parsed_payload["_content_length"] = size_bytes
                    for key, value in parsed_payload.items():
                        if key not in message or not message.get(key):
                            message[key] = value
                    if size_bytes is not None and not message.get("_content_length"):
                        message["_content_length"] = size_bytes
                    if not bucket_hint:
                        bucket_hint = bucket_for_fetch
                        message["_bucket"] = bucket_hint

        message_id = str(message.get("id") or uuid.uuid4())
        bucket = bucket_hint or getattr(self, "bucket", None)
        s3_key = message.get("id") if isinstance(message.get("id"), str) else message.get("s3_key")
        etag = message.get("_s3_etag") or message.get("s3_etag")
        size_hint = (
            message.get("_content_length")
            or message.get("size_bytes")
            or message.get("content_length")
        )
        size_bytes: Optional[int]
        size_bytes = None
        if isinstance(size_hint, (int, float)):
            size_bytes = int(size_hint)
        elif isinstance(size_hint, str):
            try:
                size_bytes = int(float(size_hint))
            except (TypeError, ValueError):
                size_bytes = None

        if self.state_store and message_id in self.state_store:
            logger.debug(
                "Skipping previously processed message %s for mailbox %s",
                message_id,
                self.mailbox_address,
            )
            return False, False, False, False

        if self._is_processed_in_registry(bucket, s3_key, etag):
            logger.debug(
                "Skipping S3 object %s (etag=%s) for mailbox %s; already processed",
                s3_key,
                etag,
                self.mailbox_address,
            )
            return False, False, False, False

        try:
            processed, reason = self._process_message(message)
        except Exception:  # pragma: no cover - defensive
            logger.exception("Failed to process SES message %s", message_id)
            processed, reason = None, "processing_error"

        metadata: Dict[str, object]
        processed_payload: Optional[Dict[str, object]] = None
        message_match = False
        rfq_match = False
        was_processed = False

        if processed:
            processed_payload = self._record_processed_payload(message_id, processed)
            dispatch_record = (
                message.get("_dispatch_record")
                if isinstance(message.get("_dispatch_record"), dict)
                else None
            )
            if dispatch_record:
                record_rfq = dispatch_record.get("rfq_id")
                record_supplier = dispatch_record.get("supplier_id")
                if record_rfq and processed_payload.get("rfq_id") is None:
                    processed_payload["rfq_id"] = record_rfq
                    if isinstance(processed, dict) and processed.get("rfq_id") is None:
                        processed["rfq_id"] = record_rfq
                if record_supplier and processed_payload.get("supplier_id") is None:
                    processed_payload["supplier_id"] = record_supplier
                    if isinstance(processed, dict) and processed.get("supplier_id") is None:
                        processed["supplier_id"] = record_supplier
            original_rfq = processed_payload.get("rfq_id") if processed_payload else None
            rfq_extracted = (
                self._normalise_rfq_value(original_rfq) if original_rfq else None
            )
            if target_rfq_normalised:
                rfq_match = rfq_extracted == target_rfq_normalised
            else:
                rfq_match = bool(rfq_extracted)

            if match_filters:
                self._apply_filter_defaults(processed_payload, match_filters)
                message_match = self._matches_filters(processed_payload, match_filters)
                # Treat RFQ match as authoritative even if other filters fail
                if target_rfq_normalised and rfq_match:
                    message_match = True
            was_processed = True

            canonical_key = self._ensure_s3_mapping(s3_key, processed_payload.get("rfq_id"))
            if canonical_key:
                processed_payload["canonical_s3_key"] = canonical_key
                processed["canonical_s3_key"] = canonical_key
                if target_rfq_normalised:
                    self._rfq_index_hits[target_rfq_normalised] = canonical_key

            log_s3_key = canonical_key or s3_key
            if log_s3_key and not processed_payload.get("s3_key"):
                processed_payload["s3_key"] = log_s3_key
            if etag and not processed_payload.get("etag"):
                processed_payload["etag"] = etag
            if size_bytes is not None and not processed_payload.get("size_bytes"):
                processed_payload["size_bytes"] = size_bytes

            canonical_rfq_full = None
            try:
                if processed_payload.get("rfq_id"):
                    canonical_rfq_full = _canon_id(str(processed_payload.get("rfq_id")))
            except Exception:
                canonical_rfq_full = None
            header_candidate = message.get("rfq_id_header")
            match_source = "unknown"
            header_tail = (
                self._normalise_rfq_value(header_candidate)
                if isinstance(header_candidate, str)
                else None
            )
            if canonical_rfq_full and header_tail and header_tail == rfq_extracted:
                match_source = "header"
            else:
                subject_candidate = (
                    processed_payload.get("subject") or message.get("subject")
                )
                body_candidate = (
                    processed_payload.get("message_body") or message.get("body")
                )
                if (
                    match_source == "unknown"
                    and canonical_rfq_full
                    and subject_candidate
                    and canonical_rfq_full in _norm(str(subject_candidate)).upper()
                ):
                    match_source = "subject"
                if (
                    match_source == "unknown"
                    and canonical_rfq_full
                    and body_candidate
                    and canonical_rfq_full in _norm(str(body_candidate)).upper()
                ):
                    match_source = "body"
            if match_source == "unknown" and dispatch_record:
                record_source = dispatch_record.get("match_source")
                if isinstance(record_source, str) and record_source:
                    match_source = record_source
                else:
                    match_source = "dispatch"
            if match_source == "unknown" and canonical_rfq_full:
                match_source = "body"

            processed_payload["matched_via"] = match_source
            processed_payload.setdefault("mailbox", self.mailbox_address)

            logger.info(
                "rfq_email_processed mailbox=%s rfq_id=%s supplier_id=%s s3_key=%s etag=%s size_bytes=%s price=%s lead_time=%s matched_via=%s",
                self.mailbox_address,
                processed_payload.get("rfq_id"),
                processed_payload.get("supplier_id"),
                log_s3_key,
                etag or "",
                size_bytes if size_bytes is not None else "unknown",
                processed_payload.get("price"),
                processed_payload.get("lead_time"),
                match_source,
            )

            metadata = {
                "rfq_id": processed_payload.get("rfq_id") if processed_payload else None,
                "supplier_id": processed_payload.get("supplier_id") if processed_payload else None,
                "workflow_id": processed_payload.get("workflow_id") if processed_payload else None,
                "related_rfq_ids": processed_payload.get("related_rfq_ids") if processed_payload else None,
                "processed_at": datetime.now(timezone.utc).isoformat(),
                "status": "processed",
                "payload": processed_payload,
            }
        else:
            logger.warning(
                "Skipped message %s for mailbox %s: %s",
                message_id,
                self.mailbox_address,
                reason or "unknown",
            )
            metadata = {
                "processed_at": datetime.now(timezone.utc).isoformat(),
                "status": "skipped",
                "reason": reason or "unknown",
            }

        if self.state_store and reason != "processing_error":
            self.state_store.add(message_id, metadata)

        if was_processed and processed_payload:
            rfq_id = processed_payload.get("rfq_id")
            self._record_processed_in_registry(bucket, s3_key, etag, rfq_id)

        matched = bool(message_match)
        should_stop = False

        include_payload = False
        if processed_payload:
            if not match_filters or matched or (target_rfq_normalised and rfq_match):
                include_payload = True

        if include_payload and effective_limit != 0:
            results.append(processed_payload)
            if (
                effective_limit is not None
                and effective_limit != 0
                and len(results) >= effective_limit
            ):
                should_stop = True

        # Stop conditions: either a filter match or an RFQ match should stop polling
        if matched:
            should_stop = True
            logger.debug(
                "Stopping poll once after matching filters for message %s",
                message_id,
            )
        elif rfq_match:
            should_stop = True
            logger.debug("Stopping poll after RFQ match for message %s", message_id)

        return matched, should_stop, bool(rfq_match), was_processed


    def _record_processed_payload(
        self, message_id: str, payload: Dict[str, object]
    ) -> Dict[str, object]:
        """Persist processed payload snapshots for future filter matches."""

        snapshot = deepcopy(payload)
        if "message_id" not in snapshot:
            snapshot["message_id"] = message_id
        self._processed_cache[message_id] = snapshot
        while len(self._processed_cache) > self._processed_cache_limit:
            self._processed_cache.popitem(last=False)
        return deepcopy(snapshot)

    def watch(
        self,
        *,
        interval: Optional[int] = None,
        limit: Optional[int] = None,
        stop_after: Optional[int] = None,
        timeout_seconds: Optional[int] = 900,
    ) -> int:
        """Continuously poll for messages until ``stop_after`` iterations."""

        iterations = 0
        processed_total = 0
        poll_delay = self.poll_interval_seconds if interval is None else max(interval, 1)
        start_time = time.time()
        while True:
            batch = self.poll_once(limit=limit)
            processed_total += len(batch)
            iterations += 1
            logger.info(
                "Email watcher iteration %d processed %d message(s); total processed=%d",
                iterations,
                len(batch),
                processed_total,
            )
            if batch:
                logger.info(
                    "Email watcher exiting after processing %d new message(s) in iteration %d",
                    len(batch),
                    iterations,
                )
                break
            if stop_after is not None and iterations >= stop_after:
                break
            if timeout_seconds is not None and timeout_seconds > 0:
                elapsed = time.time() - start_time
                if elapsed >= timeout_seconds:
                    logger.info(
                        "Email watcher reached timeout after %.1f seconds without new messages",
                        elapsed,
                    )
                    break
            time.sleep(poll_delay)
        return processed_total

    # ------------------------------------------------------------------
    # Internal helpers
    # ------------------------------------------------------------------
    def peek_recent_messages(self, limit: int = 3) -> List[Dict[str, object]]:
        """Return a non-destructive preview of the most recent inbound emails."""

        try:
            limit_int = max(0, int(limit))
        except Exception:
            limit_int = 3

        if limit_int == 0:
            return []

        if self._custom_loader is not None:
            messages = self._custom_loader(limit_int)
        else:
            messages = self._load_messages(limit_int, mark_seen=False, prefixes=None)

        preview: List[Dict[str, object]] = []
        for message in messages[:limit_int]:
            body = str(message.get("body") or "")
            snippet = re.sub(r"\s+", " ", body).strip()
            preview.append(
                {
                    "id": message.get("id"),
                    "subject": message.get("subject"),
                    "from": message.get("from"),
                    "rfq_id": message.get("rfq_id"),
                    "received_at": message.get("received_at"),
                    "snippet": snippet[:160],
                }
            )
        return preview

    # ------------------------------------------------------------------
    # Database bootstrapping helpers
    # ------------------------------------------------------------------
    def _ensure_negotiation_tables(self) -> None:
        get_conn = getattr(self.agent_nick, "get_db_connection", None)
        if not callable(get_conn):
            return

        try:
            with get_conn() as conn:
                with conn.cursor() as cur:
                    cur.execute(
                        """
                        CREATE TABLE IF NOT EXISTS proc.rfq_targets (
                            rfq_id TEXT NOT NULL,
                            supplier_id TEXT,
                            target_price NUMERIC(18, 2),
                            negotiation_round INTEGER NOT NULL DEFAULT 1,
                            notes TEXT,
                            created_on TIMESTAMPTZ NOT NULL DEFAULT NOW(),
                            updated_on TIMESTAMPTZ NOT NULL DEFAULT NOW(),
                            CONSTRAINT rfq_targets_pk PRIMARY KEY (rfq_id, negotiation_round)
                        )
                        """
                    )
                    cur.execute(
                        """
                        CREATE TABLE IF NOT EXISTS proc.negotiation_sessions (
                            rfq_id TEXT NOT NULL,
                            supplier_id TEXT NOT NULL,
                            round INTEGER NOT NULL,
                            counter_offer NUMERIC(18, 2),
                            created_on TIMESTAMPTZ NOT NULL DEFAULT NOW(),
                            CONSTRAINT negotiation_sessions_pk PRIMARY KEY (rfq_id, supplier_id, round)
                        )
                        """
                    )
                    cur.execute(
                        """
                        CREATE INDEX IF NOT EXISTS negotiation_sessions_rfq_supplier_idx
                            ON proc.negotiation_sessions (rfq_id, supplier_id)
                        """
                    )
                    cur.execute(
                        """
                        CREATE TABLE IF NOT EXISTS proc.negotiation_session_state (
                            rfq_id TEXT NOT NULL,
                            supplier_id TEXT NOT NULL,
                            supplier_reply_count INTEGER NOT NULL DEFAULT 0,
                            current_round INTEGER NOT NULL DEFAULT 1,
                            status TEXT NOT NULL DEFAULT 'ACTIVE',
                            awaiting_response BOOLEAN NOT NULL DEFAULT FALSE,
                            last_supplier_msg_id TEXT,
                            last_agent_msg_id TEXT,
                            last_email_sent_at TIMESTAMPTZ,
                            base_subject TEXT,
                            initial_body TEXT,
                            updated_on TIMESTAMPTZ NOT NULL DEFAULT NOW(),
                            CONSTRAINT negotiation_session_state_pk PRIMARY KEY (rfq_id, supplier_id)
                        )
                        """
                    )
                    cur.execute(
                        "ALTER TABLE proc.negotiation_session_state ADD COLUMN IF NOT EXISTS base_subject TEXT"
                    )
                    cur.execute(
                        "ALTER TABLE proc.negotiation_session_state ADD COLUMN IF NOT EXISTS initial_body TEXT"
                    )
                    cur.execute(
                        """
                        CREATE INDEX IF NOT EXISTS negotiation_session_state_status_idx
                            ON proc.negotiation_session_state (status)
                        """
                    )
                conn.commit()
        except Exception:
            logger.exception("Failed to ensure negotiation support tables exist")

    def _load_negotiation_state(
        self, rfq_id: Optional[str], supplier_id: Optional[str]
    ) -> tuple[bool, Optional[str]]:
        if not rfq_id or not supplier_id:
            return False, None
        get_conn = getattr(self.agent_nick, "get_db_connection", None)
        if not callable(get_conn):
            return False, None
        try:
            with get_conn() as conn:
                with conn.cursor() as cur:
                    cur.execute(
                        """
                        SELECT awaiting_response, last_supplier_msg_id
                          FROM proc.negotiation_session_state
                         WHERE rfq_id = %s AND supplier_id = %s
                        """,
                        (rfq_id, supplier_id),
                    )
                    row = cur.fetchone()
                    if not row:
                        return False, None
                    awaiting = bool(row[0])
                    last_msg = row[1] if len(row) > 1 else None
                    if isinstance(last_msg, memoryview):
                        last_msg = last_msg.tobytes()
                    if isinstance(last_msg, (bytes, bytearray)):
                        try:
                            last_msg = last_msg.decode("utf-8", errors="ignore")
                        except Exception:
                            last_msg = str(last_msg)
                    return awaiting, last_msg
        except Exception:
            logger.exception(
                "Failed to load negotiation state for rfq %s supplier %s",
                rfq_id,
                supplier_id,
            )
        return False, None

    def _ensure_processed_registry_table(self) -> None:
        get_conn = getattr(self.agent_nick, "get_db_connection", None)
        if not callable(get_conn):
            return

        try:
            with get_conn() as conn:
                with conn.cursor() as cur:
                    cur.execute(
                        """
                        CREATE TABLE IF NOT EXISTS proc.processed_emails (
                            bucket TEXT NOT NULL,
                            key TEXT NOT NULL,
                            etag TEXT NOT NULL DEFAULT '',
                            rfq_id TEXT,
                            processed_at TIMESTAMPTZ NOT NULL DEFAULT NOW()
                        )
                        """
                    )
                    cur.execute(
                        """
                        ALTER TABLE proc.processed_emails
                            ALTER COLUMN etag SET DEFAULT ''
                        """
                    )
                    cur.execute(
                        """
                        CREATE UNIQUE INDEX IF NOT EXISTS processed_emails_bucket_key_etag_uidx
                            ON proc.processed_emails (bucket, key, etag)
                        """
                    )
                    cur.execute(
                        """
                        CREATE INDEX IF NOT EXISTS processed_emails_rfq_ts_idx
                            ON proc.processed_emails (rfq_id, processed_at DESC)
                        """
                    )
                    cur.execute(
                        """
                        CREATE INDEX IF NOT EXISTS processed_emails_rfq_key_idx
                            ON proc.processed_emails (rfq_id, key)
                        """
                    )
                conn.commit()
        except Exception:
            logger.exception("Failed to ensure processed email registry table exists")

    def _ensure_draft_rfq_email_constraints(self) -> None:
        get_conn = getattr(self.agent_nick, "get_db_connection", None)
        if not callable(get_conn):
            return

        try:
            with get_conn() as conn:
                success = True
                with conn.cursor() as cur:
                    try:
                        cur.execute(
                            """
                            ALTER TABLE proc.draft_rfq_emails
                                ADD CONSTRAINT draft_rfq_emails_rfq_id_uk UNIQUE (rfq_id)
                            """
                        )
                    except Exception as exc:  # pragma: no cover - defensive
                        success = False
                        if psycopg2_errors and isinstance(
                            exc, getattr(psycopg2_errors, "DuplicateObject", ())
                        ):
                            conn.rollback()
                        elif psycopg2_errors and isinstance(
                            exc, getattr(psycopg2_errors, "UniqueViolation", ())
                        ):
                            logger.warning(
                                "Duplicate RFQ identifiers detected while enforcing uniqueness"
                            )
                            conn.rollback()
                        else:
                            conn.rollback()
                            raise
                if success:
                    conn.commit()
        except Exception:
            logger.exception(
                "Failed to ensure unique constraint on proc.draft_rfq_emails"
            )

    def _ensure_email_watcher_watermarks_table(self) -> None:
        get_conn = getattr(self.agent_nick, "get_db_connection", None)
        if not callable(get_conn):
            return

        try:
            with get_conn() as conn:
                with conn.cursor() as cur:
                    cur.execute(
                        """
                        CREATE TABLE IF NOT EXISTS proc.email_watcher_watermarks (
                            mailbox TEXT NOT NULL,
                            prefix  TEXT NOT NULL,
                            ts      TIMESTAMPTZ NOT NULL,
                            key     TEXT NOT NULL,
                            PRIMARY KEY (mailbox, prefix)
                        )
                        """
                    )
                conn.commit()
        except Exception:
            logger.exception("Failed to ensure email watcher watermark table exists")

    def _is_processed_in_registry(
        self,
        bucket: Optional[str],
        key: Optional[str],
        etag: Optional[str],
    ) -> bool:
        if not bucket or not key:
            return False

        get_conn = getattr(self.agent_nick, "get_db_connection", None)
        if not callable(get_conn):
            return False

        try:
            with get_conn() as conn:
                with conn.cursor() as cur:
                    cur.execute(
                        """
                        SELECT 1
                        FROM proc.processed_emails
                        WHERE bucket = %s AND key = %s AND etag = COALESCE(%s, '')
                        LIMIT 1
                        """,
                        (bucket, key, etag or ""),
                    )
                    row = cur.fetchone()
                    return bool(row)
        except Exception:
            logger.exception("Failed to check processed email registry for %s", key)
        return False

    def _lookup_rfq_hit_pg(self, rfq_id_norm: str) -> Optional[Dict[str, str]]:
        tail = self._normalise_rfq_value(rfq_id_norm)
        if not tail:
            return None
        get_conn = getattr(self.agent_nick, "get_db_connection", None)
        if not callable(get_conn):
            return None
        try:
            with get_conn() as conn:
                with conn.cursor() as cur:
                    cur.execute(
                        """
                        SELECT rfq_id, key, processed_at
                        FROM proc.processed_emails
                        WHERE RIGHT(REGEXP_REPLACE(UPPER(rfq_id), '[^A-Z0-9]', '', 'g'), 8) = %s
                        ORDER BY processed_at DESC
                        LIMIT 1
                        """,
                        (tail.upper(),),
                    )
                    row = cur.fetchone()
                    if not row:
                        return None
                    return {
                        "rfq_id": row[0],
                        "key": row[1],
                        "processed_at": row[2].isoformat(),
                    }
        except Exception:
            logger.exception("RFQ index lookup failed for %s", rfq_id_norm)
            return None

    def _load_watermark(self) -> None:
        if not self._prefixes:
            return

        get_conn = getattr(self.agent_nick, "get_db_connection", None)
        if not callable(get_conn):
            return

        prefix = self._prefixes[0]
        try:
            with get_conn() as conn:
                with conn.cursor() as cur:
                    cur.execute(
                        """
                        SELECT ts, key
                        FROM proc.email_watcher_watermarks
                        WHERE mailbox = %s AND prefix = %s
                        """,
                        (self.mailbox_address, prefix),
                    )
                    row = cur.fetchone()
                    if not row:
                        return
                    ts_value, key_value = row
                    self._last_watermark_ts = ts_value
                    self._last_watermark_key = str(key_value or "")
        except Exception:
            logger.exception(
                "Failed to load email watcher watermark for mailbox %s",
                self.mailbox_address,
            )

    def _store_watermark(self) -> None:
        if self._last_watermark_ts is None or not self._prefixes:
            return

        get_conn = getattr(self.agent_nick, "get_db_connection", None)
        if not callable(get_conn):
            return

        prefix = self._prefixes[0]
        try:
            with get_conn() as conn:
                with conn.cursor() as cur:
                    cur.execute(
                        """
                        INSERT INTO proc.email_watcher_watermarks (mailbox, prefix, ts, key)
                        VALUES (%s, %s, %s, %s)
                        ON CONFLICT (mailbox, prefix)
                        DO UPDATE SET ts = EXCLUDED.ts, key = EXCLUDED.key
                        """,
                        (
                            self.mailbox_address,
                            prefix,
                            self._last_watermark_ts,
                            self._last_watermark_key,
                        ),
                    )
                conn.commit()
        except Exception:
            logger.exception(
                "Failed to persist email watcher watermark for mailbox %s",
                self.mailbox_address,
            )

    def _record_processed_in_registry(
        self,
        bucket: Optional[str],
        key: Optional[str],
        etag: Optional[str],
        rfq_id: Optional[str],
    ) -> None:
        if not bucket or not key:
            return

        get_conn = getattr(self.agent_nick, "get_db_connection", None)
        if not callable(get_conn):
            return

        try:
            with get_conn() as conn:
                with conn.cursor() as cur:
                    cur.execute(
                        """
                        INSERT INTO proc.processed_emails (bucket, key, etag, rfq_id, processed_at)
                        VALUES (%s, %s, COALESCE(%s, ''), %s, NOW())
                        ON CONFLICT (bucket, key, etag)
                        DO UPDATE SET rfq_id = EXCLUDED.rfq_id, processed_at = NOW()
                        """,
                        (bucket, key, etag or "", rfq_id),
                    )
                conn.commit()
        except Exception:
            logger.exception("Failed to record processed email %s in registry", key)

    def _process_message(self, message: Dict[str, object]) -> tuple[Optional[Dict[str, object]], Optional[str]]:
        subject = str(message.get("subject", ""))
        body = str(message.get("body", ""))
        subject_normalised = _norm(subject)
        body_normalised = _norm(body)
        from_address = str(message.get("from", ""))
        rfq_candidates: List[str] = []
        tail_supplier_map: Dict[str, Optional[str]] = {}
        raw_rfq = message.get("rfq_id")
        if isinstance(raw_rfq, str) and raw_rfq.strip():
            rfq_candidates.append(raw_rfq)
        elif isinstance(raw_rfq, (list, tuple, set)):
            for entry in raw_rfq:
                if isinstance(entry, str) and entry.strip():
                    rfq_candidates.append(entry)

        extracted_candidates = self._extract_rfq_ids(
            f"{subject_normalised} {body_normalised}",
            raw_subject=subject,
            normalised_subject=subject_normalised,
        )
        rfq_candidates.extend(extracted_candidates)

        metadata_candidates = self._rfq_candidates_from_metadata(message)
        for candidate, supplier_hint in metadata_candidates:
            if candidate not in rfq_candidates:
                rfq_candidates.append(candidate)
            canonical_hint = self._canonical_rfq(candidate)
            if canonical_hint and supplier_hint and canonical_hint not in tail_supplier_map:
                tail_supplier_map[canonical_hint] = supplier_hint

        if not rfq_candidates:
            thread_match = self._resolve_rfq_from_thread_headers(message)
            if thread_match:
                rfq_value, supplier_hint = thread_match
                if rfq_value not in rfq_candidates:
                    rfq_candidates.append(rfq_value)
                if supplier_hint:
                    canonical_hint = self._canonical_rfq(rfq_value)
                    if canonical_hint and canonical_hint not in tail_supplier_map:
                        tail_supplier_map[canonical_hint] = supplier_hint

        canonical_map: Dict[str, str] = {}
        ordered_canonicals: List[str] = []
        for candidate in rfq_candidates:
            canonical = self._canonical_rfq(candidate)
            if not canonical or canonical in canonical_map:
                continue
            canonical_map[canonical] = str(candidate)
            ordered_canonicals.append(canonical)

        if not ordered_canonicals:
            search_text = " ".join(
                value
                for value in (subject_normalised, body_normalised)
                if isinstance(value, str)
            )
            for canonical, resolved_value, supplier_hint in self._resolve_rfq_from_tail_tokens(
                search_text, message
            ):
                if canonical in canonical_map:
                    continue
                canonical_map[canonical] = resolved_value
                ordered_canonicals.append(canonical)
                if supplier_hint and canonical not in tail_supplier_map:
                    tail_supplier_map[canonical] = supplier_hint

        if not ordered_canonicals:
            thread_match = self._resolve_rfq_from_thread_headers(message)
            if thread_match:
                rfq_value, supplier_hint = thread_match
                canonical = self._canonical_rfq(rfq_value)
                if canonical and canonical not in canonical_map:
                    canonical_map[canonical] = rfq_value
                    ordered_canonicals.append(canonical)
                    if supplier_hint and canonical not in tail_supplier_map:
                        tail_supplier_map[canonical] = supplier_hint

        if not ordered_canonicals:
            dispatch_resolution = self._resolve_rfq_from_recent_dispatch(message)
            if dispatch_resolution:
                dispatch_rfq, dispatch_supplier, dispatch_record = dispatch_resolution
                canonical = self._canonical_rfq(dispatch_rfq)
                if canonical:
                    if canonical not in canonical_map:
                        canonical_map[canonical] = dispatch_rfq
                        ordered_canonicals.append(canonical)
                    if dispatch_supplier and canonical not in tail_supplier_map:
                        tail_supplier_map[canonical] = dispatch_supplier
                    if dispatch_record:
                        message["_dispatch_record"] = dispatch_record

        if not ordered_canonicals:
            logger.debug("Skipping email without RFQ identifier: %s", subject)
            return None, "missing_rfq_id"

        primary_canonical = ordered_canonicals[0]
        rfq_id = canonical_map[primary_canonical]
        additional_canonicals = ordered_canonicals[1:]
        additional_rfqs = [canonical_map[c] for c in additional_canonicals]

        if not additional_rfqs and len(rfq_candidates) > 1:
            fallback_values: List[str] = []
            fallback_canonicals: List[str] = []
            for candidate in rfq_candidates:
                canonical = self._canonical_rfq(candidate)
                if not canonical or canonical == primary_canonical:
                    continue
                if canonical in fallback_canonicals:
                    continue
                fallback_canonicals.append(canonical)
                fallback_values.append(canonical_map.get(canonical, str(candidate)))
            if fallback_values:
                additional_rfqs = fallback_values
                additional_canonicals = fallback_canonicals

        metadata = self._load_metadata(rfq_id)
        existing_dispatch_record = (
            message.get("_dispatch_record")
            if isinstance(message.get("_dispatch_record"), dict)
            else None
        )
        canonical_rfq_id = metadata.get("canonical_rfq_id")
        if canonical_rfq_id:
            rfq_id = str(canonical_rfq_id)
        dispatch_record = metadata.get("dispatch_record")
        if isinstance(dispatch_record, dict) and existing_dispatch_record:
            for key in ("match_source", "matched_tokens", "matched_domains"):
                if key in existing_dispatch_record and key not in dispatch_record:
                    dispatch_record[key] = existing_dispatch_record[key]
        supplier_id = metadata.get("supplier_id") or message.get("supplier_id")
        if dispatch_record:
            message["_dispatch_record"] = dispatch_record
            record_supplier = dispatch_record.get("supplier_id")
            if record_supplier:
                supplier_id = record_supplier
                tail_supplier_map.setdefault(primary_canonical, record_supplier)
        if not supplier_id:
            supplier_id = tail_supplier_map.get(primary_canonical)
        target_price = metadata.get("target_price") or message.get("target_price")
        negotiation_round = metadata.get("round") or message.get("round") or 1

        workflow_id = metadata.get("workflow_id")
        dispatch_payload = metadata.get("dispatch_payload")
        action_payload = metadata.get("action_payload")
        if not workflow_id and dispatch_payload:
            workflow_id = self._extract_workflow_id_from_payload(dispatch_payload)
        if not workflow_id:
            if action_payload is None:
                action_id = metadata.get("action_id")
                if not action_id and dispatch_payload:
                    action_id = self._extract_action_id_from_payload(dispatch_payload)
                    if action_id:
                        metadata["action_id"] = action_id
                if action_id:
                    action_payload = self._load_action_output(action_id)
                    if action_payload:
                        metadata["action_payload"] = action_payload
            if action_payload:
                workflow_id = self._extract_workflow_id_from_payload(action_payload)
        if not workflow_id:
            workflow_id = str(uuid.uuid4())
        metadata.setdefault("workflow_id", workflow_id)

        if target_price is not None:
            try:
                target_price = float(target_price)
            except (TypeError, ValueError):
                logger.warning("Invalid target price '%s' for RFQ %s", target_price, rfq_id)
                target_price = None

        message_identifier = message.get("message_id") or message.get("id")
        processed: Dict[str, object] = {"message_id": message_identifier}
        if message.get("s3_key"):
            processed["s3_key"] = message.get("s3_key")
        if message.get("_bucket"):
            processed["_bucket"] = message.get("_bucket")

        try:
            get_conn = getattr(self.agent_nick, "get_db_connection", None)
            if callable(get_conn) and rfq_id:
                with get_conn() as conn:
                    headers = message.get("headers") if isinstance(message.get("headers"), dict) else {}
                    in_reply_to_candidate = None
                    references_candidate: Optional[Iterable[str] | str] = None
                    if headers:
                        in_reply_to_candidate = headers.get("In-Reply-To") or headers.get("in-reply-to")
                        references_candidate = headers.get("References") or headers.get("references")
                    in_reply_to_value = message.get("in_reply_to") or in_reply_to_candidate
                    references_value = message.get("references") or references_candidate
                    mark_dispatch_response(
                        conn,
                        rfq_id=rfq_id,
                        in_reply_to=in_reply_to_value,
                        references=references_value,
                        response_message_id=message_identifier,
                        response_metadata={
                            "subject": subject,
                            "from_address": from_address,
                        },
                    )
                    conn.commit()
        except Exception:  # pragma: no cover - best effort
            logger.debug(
                "Failed to reconcile dispatch chain for message %s", message_identifier, exc_info=True
            )

        context = AgentContext(
            workflow_id=workflow_id,
            agent_id="supplier_interaction",
            user_id=self.settings.script_user,
            input_data={
                "subject": subject,
                "message": body,
                "supplier_id": supplier_id,
                "rfq_id": rfq_id,
                "from_address": from_address,
                "target_price": target_price,
                "message_id": message_identifier,
                "s3_key": message.get("s3_key"),
            },
        )

        self._register_workflow_mapping(
            context.workflow_id, [primary_canonical, *additional_canonicals]
        )

        interaction_output = self.supplier_agent.execute(context)
        if interaction_output.status != AgentStatus.SUCCESS:
            error_detail = interaction_output.error
            if not error_detail and isinstance(interaction_output.data, dict):
                error_detail = interaction_output.data.get("error")
            logger.error(
                "Supplier interaction failed for RFQ %s via mailbox %s: %s",
                rfq_id,
                self.mailbox_address,
                error_detail or "unknown_error",
            )
            processed.update(
                {
                    "rfq_id": rfq_id,
                    "supplier_id": supplier_id,
                    "subject": subject,
                    "from_address": from_address,
                    "message_body": body,
                    "target_price": target_price,
                    "workflow_id": context.workflow_id,
                    "related_rfq_ids": additional_rfqs,
                    "negotiation_triggered": False,
                    "supplier_status": interaction_output.status.value,
                    "negotiation_status": None,
                    "supplier_output": interaction_output.data,
                    "negotiation_output": None,
                    "error": error_detail,
                }
            )
            return processed, "supplier_interaction_failed"
        negotiation_output: Optional[AgentOutput] = None
        triggered = False
        negotiation_job: Optional[Dict[str, object]] = None

        if (
            self.enable_negotiation
            and target_price is not None
            and interaction_output.status == AgentStatus.SUCCESS
            and "NegotiationAgent" in (interaction_output.next_agents or [])
            and self.negotiation_agent is not None
        ):
            awaiting_state, last_supplier_msg = self._load_negotiation_state(rfq_id, supplier_id)
            message_token = processed.get("message_id")
            message_key = str(message_token) if message_token else None
            last_key = str(last_supplier_msg) if last_supplier_msg else None
            if awaiting_state and (message_key is None or message_key == last_key):
                logger.info(
                    "Negotiation paused for RFQ %s – awaiting supplier response before counter.",
                    rfq_id,
                )
            else:
                current_offer = interaction_output.data.get("price")
                negotiation_context = AgentContext(
                    workflow_id=context.workflow_id,
                    agent_id="NegotiationAgent",
                    user_id=context.user_id,
                    input_data={
                        "supplier": supplier_id,
                        "current_offer": current_offer,
                        "target_price": target_price,
                        "rfq_id": rfq_id,
                        "round": negotiation_round,
                        "message_id": message_token,
                        "from_address": from_address,
                        "supplier_message": interaction_output.data.get("response_text"),
                    },
                    parent_agent=context.agent_id,
                    routing_history=list(context.routing_history),
                )
                negotiation_job = {
                    "context": negotiation_context,
                    "rfq_id": rfq_id,
                    "round": negotiation_round,
                    "supplier_id": supplier_id,
                }

        processed.update(
            {
                "rfq_id": rfq_id,
                "supplier_id": supplier_id,
                "subject": subject,
                "from_address": from_address,
                "message_body": body,
                "price": interaction_output.data.get("price"),
                "lead_time": interaction_output.data.get("lead_time"),
                "target_price": target_price,
                "negotiation_triggered": triggered,
                "supplier_status": interaction_output.status.value,
                "negotiation_status": negotiation_output.status.value if negotiation_output else None,
                "supplier_output": interaction_output.data,
                "negotiation_output": negotiation_output.data if negotiation_output else None,
                "workflow_id": context.workflow_id,
                "related_rfq_ids": additional_rfqs,
            }
        )
        processed.setdefault("negotiation_triggered", False)
        processed.setdefault("negotiation_status", None)
        processed.setdefault("negotiation_output", None)

        triggered, negotiation_output = self._register_processed_response(
            context.workflow_id,
            metadata,
            processed,
            negotiation_job,
        )
        if negotiation_output is not None:
            processed["negotiation_status"] = negotiation_output.status.value
            processed["negotiation_output"] = negotiation_output.data
        if triggered:
            processed["negotiation_triggered"] = True

        self._remember_rfq_tail(rfq_id, supplier_id)
        for extra in additional_rfqs:
            self._remember_rfq_tail(extra, supplier_id)
        return processed, None

    def _load_metadata(self, rfq_id: str) -> Dict[str, object]:
        if self.metadata_provider is not None:
            try:
                data = self.metadata_provider(rfq_id) or {}
                return dict(data)
            except Exception:  # pragma: no cover - defensive
                logger.exception("metadata provider failed for %s", rfq_id)

        details: Dict[str, object] = {}
        resolved_record = self._resolve_rfq_record(rfq_id)
        canonical_rfq_id: Optional[str] = None
        if resolved_record:
            canonical_rfq_id = resolved_record.get("rfq_id")
            if resolved_record.get("supplier_id"):
                details["supplier_id"] = resolved_record["supplier_id"]

        lookup_rfq_id = canonical_rfq_id or rfq_id
        if canonical_rfq_id:
            details["canonical_rfq_id"] = canonical_rfq_id

        self._remember_rfq_tail(lookup_rfq_id, details.get("supplier_id"))
        try:
            with self.agent_nick.get_db_connection() as conn:  # pragma: no cover - network
                with conn.cursor() as cur:
                    cur.execute(
                        """
                        SELECT supplier_id, supplier_name, rfq_id, sent_on, sent, created_on, updated_on, payload
                        FROM proc.draft_rfq_emails
                        WHERE rfq_id = %s
                        ORDER BY updated_on DESC, created_on DESC
                        LIMIT 1
                        """,
                        (lookup_rfq_id,),
                    )
                    row = cur.fetchone()
                    if row:
                        (
                            draft_supplier_id,
                            draft_supplier_name,
                            draft_rfq_id,
                            draft_sent_on,
                            draft_sent_flag,
                            draft_created_on,
                            draft_updated_on,
                            draft_payload,
                        ) = row
                        dispatch_record = {
                            "supplier_id": draft_supplier_id,
                            "supplier_name": draft_supplier_name,
                            "rfq_id": draft_rfq_id,
                            "sent_on": draft_sent_on,
                            "sent": bool(draft_sent_flag),
                            "created_on": draft_created_on,
                            "updated_on": draft_updated_on,
                        }
                        dispatch_payload = self._safe_parse_json(draft_payload)
                        if dispatch_payload:
                            dispatch_record["payload"] = dispatch_payload
                            details["dispatch_payload"] = dispatch_payload
                            action_identifier = self._extract_action_id_from_payload(
                                dispatch_payload
                            )
                            if action_identifier and not details.get("action_id"):
                                details["action_id"] = action_identifier
                            workflow_hint = self._extract_workflow_id_from_payload(
                                dispatch_payload
                            )
                            if workflow_hint and not details.get("workflow_id"):
                                details["workflow_id"] = workflow_hint
                            expected_hint = self._coerce_int_value(
                                dispatch_payload.get("expected_supplier_count")
                            )
                            if expected_hint is not None:
                                details.setdefault("expected_supplier_count", expected_hint)
                        details["dispatch_record"] = dispatch_record
                        if draft_supplier_name and not details.get("supplier_name"):
                            details["supplier_name"] = draft_supplier_name
                        if draft_supplier_id:
                            if details.get("supplier_id") not in (draft_supplier_id, None):
                                logger.debug(
                                    "Overriding supplier %s with dispatch supplier %s for RFQ %s",
                                    details.get("supplier_id"),
                                    draft_supplier_id,
                                    lookup_rfq_id,
                                )
                            details["supplier_id"] = draft_supplier_id
                        elif "supplier_id" not in details:
                            details["supplier_id"] = None

                    # Attempt to retrieve negotiation targets when the table exists.
                    try:
                        cur.execute(
                            "SELECT target_price, negotiation_round FROM proc.rfq_targets WHERE rfq_id = %s ORDER BY updated_on DESC LIMIT 1",
                            (lookup_rfq_id,),
                        )
                        row = cur.fetchone()
                        if row:
                            if row[0] is not None:
                                details["target_price"] = float(row[0])
                            if len(row) > 1 and row[1] is not None:
                                details["round"] = int(row[1])
                    except Exception as exc:
                        # Reset the transaction so that subsequent queries remain usable even
                        # when the rfq_targets table is absent (older schemas) or another
                        # transient issue occurs.
                        try:
                            conn.rollback()
                        except Exception:  # pragma: no cover - defensive
                            logger.debug("Rollback failed after rfq target lookup for %s", rfq_id)

                        if psycopg2_errors and isinstance(exc, psycopg2_errors.UndefinedTable):
                            logger.debug(
                                "RFQ targets table missing; skipping direct target metadata for %s",
                                rfq_id,
                            )
                        else:
                            logger.exception("Failed to load rfq_targets metadata for %s", rfq_id)

                        # Fallback to any historic negotiation sessions to estimate the round.
                        with conn.cursor() as fallback_cur:
                            fallback_cur.execute(
                                "SELECT COALESCE(MAX(round), 0) + 1 FROM proc.negotiation_sessions WHERE rfq_id = %s",
                                (lookup_rfq_id,),
                            )
                            row = fallback_cur.fetchone()
                            if row and row[0]:
                                details.setdefault("round", int(row[0]))
        except Exception:
            logger.exception("Failed to load RFQ metadata for %s", rfq_id)

        return details

    @staticmethod
    def _safe_parse_json(value: object) -> Optional[Dict[str, object]]:
        if value in (None, ""):
            return None
        if isinstance(value, dict):
            return dict(value)
        if isinstance(value, str):
            try:
                parsed = json.loads(value)
            except Exception:
                logger.debug("Failed to parse JSON payload", exc_info=True)
                return None
            return parsed if isinstance(parsed, dict) else None
        return None

    @staticmethod
    def _coerce_int_value(value: object) -> Optional[int]:
        if isinstance(value, bool):
            return int(value) if value else None
        if isinstance(value, (int, float)):
            candidate = int(value)
            return candidate if candidate >= 0 else None
        if isinstance(value, str):
            text = value.strip()
            if not text:
                return None
            try:
                parsed = float(text)
            except Exception:
                return None
            candidate = int(parsed)
            return candidate if candidate >= 0 else None
        return None

    @staticmethod
    def _extract_action_id_from_payload(
        payload: Optional[Dict[str, object]]
    ) -> Optional[str]:
        if not isinstance(payload, dict):
            return None
        for key in ("action_id", "draft_action_id", "email_action_id"):
            value = payload.get(key)
            if isinstance(value, str) and value.strip():
                return value.strip()
        metadata = payload.get("metadata")
        if isinstance(metadata, dict):
            for key in ("action_id", "draft_action_id", "email_action_id"):
                value = metadata.get(key)
                if isinstance(value, str) and value.strip():
                    return value.strip()
        return None

    @staticmethod
    def _extract_workflow_id_from_payload(
        payload: Optional[Dict[str, object]]
    ) -> Optional[str]:
        if not isinstance(payload, dict):
            return None

        def _collect_candidates(container: Dict[str, object]) -> List[Optional[str]]:
            candidates: List[Optional[str]] = []
            keys = ("workflow_id", "workflowId", "workflow")
            for key in keys:
                candidates.append(container.get(key))
            return candidates

        candidates = _collect_candidates(payload)

        metadata = payload.get("metadata")
        if isinstance(metadata, dict):
            candidates.extend(_collect_candidates(metadata))

        for field in ("input", "input_data", "context", "source_data", "process_details"):
            section = payload.get(field)
            if isinstance(section, dict):
                candidates.extend(_collect_candidates(section))

        drafts = payload.get("drafts")
        if isinstance(drafts, list):
            for draft in drafts:
                if not isinstance(draft, dict):
                    continue
                candidates.extend(_collect_candidates(draft))
                draft_meta = draft.get("metadata")
                if isinstance(draft_meta, dict):
                    candidates.extend(_collect_candidates(draft_meta))

        dispatch_record = payload.get("dispatch_record")
        if isinstance(dispatch_record, dict):
            candidates.extend(_collect_candidates(dispatch_record))

        for candidate in candidates:
            if isinstance(candidate, str):
                text = candidate.strip()
                if text:
                    return text
        return None

    def _load_action_output(self, action_id: Optional[str]) -> Dict[str, object]:
        if not action_id:
            return {}
        cached = self._action_payload_cache.get(action_id)
        if cached is not None:
            return cached

        get_conn = getattr(self.agent_nick, "get_db_connection", None)
        if not callable(get_conn):
            return {}

        try:
            with get_conn() as conn:
                with conn.cursor() as cur:
                    cur.execute(
                        "SELECT process_output FROM proc.action WHERE action_id = %s",
                        (action_id,),
                    )
                    row = cur.fetchone()
        except Exception:
            logger.debug(
                "Failed to load action payload for %s", action_id, exc_info=True
            )
            payload = {}
        else:
            payload = self._safe_parse_json(row[0]) if row and row[0] else {}
            if payload is None:
                payload = {}

        self._action_payload_cache[action_id] = payload
        return payload

    def _derive_expected_supplier_count(
        self,
        metadata: Optional[Dict[str, object]],
        action_payload: Optional[Dict[str, object]] = None,
    ) -> Optional[int]:
        sources: List[Dict[str, object]] = []
        if isinstance(metadata, dict):
            sources.append(metadata)
            dispatch_payload = metadata.get("dispatch_payload")
            if isinstance(dispatch_payload, dict):
                sources.append(dispatch_payload)
                meta_payload = dispatch_payload.get("metadata")
                if isinstance(meta_payload, dict):
                    sources.append(meta_payload)
            dispatch_record = metadata.get("dispatch_record")
            if isinstance(dispatch_record, dict):
                record_payload = dispatch_record.get("payload")
                if isinstance(record_payload, dict):
                    sources.append(record_payload)
        if isinstance(action_payload, dict):
            sources.append(action_payload)
            action_meta = action_payload.get("metadata")
            if isinstance(action_meta, dict):
                sources.append(action_meta)

        for source in sources:
            for key in (
                "expected_supplier_count",
                "expected_suppliers",
                "total_suppliers",
                "supplier_total",
                "supplier_count",
            ):
                candidate = self._coerce_int_value(source.get(key))
                if candidate is not None and candidate > 0:
                    return candidate

        for source in sources:
            drafts = source.get("drafts")
            if isinstance(drafts, list) and drafts:
                suppliers: Set[str] = set()
                for draft in drafts:
                    if not isinstance(draft, dict):
                        continue
                    supplier_id = draft.get("supplier_id")
                    if supplier_id:
                        suppliers.add(str(supplier_id))
                if suppliers:
                    return len(suppliers)
                valid_drafts = [draft for draft in drafts if isinstance(draft, dict)]
                if valid_drafts:
                    return len(valid_drafts)

        return None

    def _ensure_workflow_expectations(
        self, workflow_id: Optional[str], metadata: Dict[str, object]
    ) -> Optional[int]:
        workflow_key = self._normalise_workflow_key(workflow_id)
        if not workflow_key:
            return None
        if workflow_key in self._workflow_expected_counts:
            return self._workflow_expected_counts[workflow_key]

        action_payload = metadata.get("action_payload")
        if not action_payload:
            action_id = metadata.get("action_id")
            if not action_id:
                dispatch_payload = metadata.get("dispatch_payload")
                action_id = self._extract_action_id_from_payload(dispatch_payload)
                if action_id:
                    metadata["action_id"] = action_id
            if action_id:
                action_payload = self._load_action_output(action_id)
                if action_payload:
                    metadata["action_payload"] = action_payload
                    workflow_hint = self._extract_workflow_id_from_payload(action_payload)
                    if workflow_hint and not metadata.get("workflow_id"):
                        metadata["workflow_id"] = workflow_hint

        expected = self._derive_expected_supplier_count(metadata, action_payload)
        if expected is not None:
            self._workflow_expected_counts[workflow_key] = expected
        return expected

    def _normalise_workflow_key(self, workflow_id: Optional[str]) -> Optional[str]:
        return self._normalise_filter_value(workflow_id) if workflow_id else None

    def _flush_negotiation_jobs(
        self, workflow_key: str, current_processed: Dict[str, object]
    ) -> Tuple[bool, Optional[AgentOutput]]:
        jobs = self._workflow_negotiation_jobs.pop(workflow_key, [])
        result: Tuple[bool, Optional[AgentOutput]] = (
            current_processed.get("negotiation_triggered", False),
            None,
        )
        for entry in jobs:
            job = entry.get("job") if isinstance(entry, dict) else None
            processed = entry.get("processed") if isinstance(entry, dict) else None
            if not job or not isinstance(processed, dict):
                continue
            triggered, output = self._execute_negotiation_job(job)
            processed["negotiation_triggered"] = triggered
            processed["negotiation_status"] = (
                output.status.value if output else None
            )
            processed["negotiation_output"] = output.data if output else None
            self._update_processed_snapshot(processed)
            if processed is current_processed:
                result = (triggered, output)
        return result

    def _execute_negotiation_job(
        self, job: Dict[str, object]
    ) -> Tuple[bool, Optional[AgentOutput]]:
        negotiation_agent = self.negotiation_agent
        context = job.get("context")
        if negotiation_agent is None or not isinstance(context, AgentContext):
            return False, None

        negotiation_output = negotiation_agent.execute(context)
        triggered = negotiation_output.status == AgentStatus.SUCCESS
        logger.info(
            "Negotiation triggered for RFQ %s (round %s) via mailbox %s; status=%s",
            job.get("rfq_id"),
            job.get("round"),
            self.mailbox_address,
            negotiation_output.status.value,
        )
        return triggered, negotiation_output

    def _register_processed_response(
        self,
        workflow_id: Optional[str],
        metadata: Dict[str, object],
        processed: Dict[str, object],
        negotiation_job: Optional[Dict[str, object]],
    ) -> Tuple[bool, Optional[AgentOutput]]:
        workflow_key = self._normalise_workflow_key(workflow_id)
        default_result: Tuple[bool, Optional[AgentOutput]] = (
            processed.get("negotiation_triggered", False),
            None,
        )

        if workflow_key:
            expected = self._ensure_workflow_expectations(workflow_id, metadata)
            if negotiation_job:
                queue = self._workflow_negotiation_jobs.setdefault(workflow_key, [])
                queue.append({"job": negotiation_job, "processed": processed})
            count = self._workflow_processed_counts.get(workflow_key, 0) + 1
            self._workflow_processed_counts[workflow_key] = count
            if expected is None or count >= expected:
                return self._flush_negotiation_jobs(workflow_key, processed)
            return default_result

        if negotiation_job:
            triggered, output = self._execute_negotiation_job(negotiation_job)
            processed["negotiation_triggered"] = triggered
            processed["negotiation_status"] = (
                output.status.value if output else None
            )
            processed["negotiation_output"] = output.data if output else None
            self._update_processed_snapshot(processed)
            return triggered, output

        return default_result

    def _update_processed_snapshot(self, processed: Dict[str, object]) -> None:
        message_id = processed.get("message_id")
        if not isinstance(message_id, str) or not message_id:
            return
        if message_id in self._processed_cache:
            self._processed_cache[message_id] = deepcopy(processed)

    def _get_rfq_candidates_for_tail(self, tail: str) -> List[Dict[str, object]]:
        tail_key = (tail or "").strip().lower()
        if not tail_key:
            return []

        if tail_key in self._rfq_tail_cache:
            return list(self._rfq_tail_cache.get(tail_key, []))

        get_conn = getattr(self.agent_nick, "get_db_connection", None)
        if not callable(get_conn):
            self._rfq_tail_cache[tail_key] = []
            return []

        rows: List[Tuple] = []
        try:
            with get_conn() as conn:
                with conn.cursor() as cur:
                    cur.execute(
                        """
                        SELECT rfq_id, supplier_id
                        FROM proc.draft_rfq_emails
                        WHERE RIGHT(REGEXP_REPLACE(LOWER(rfq_id), '[^a-z0-9]', '', 'g'), 8) = %s
                        ORDER BY updated_on DESC, created_on DESC
                        """,
                        (tail_key,),
                    )
                    fetch_all = getattr(cur, "fetchall", None)
                    if callable(fetch_all):
                        rows = fetch_all()
                    else:  # pragma: no cover - defensive
                        row = cur.fetchone()
                        rows = [row] if row else []
        except Exception:
            logger.exception("Failed to load RFQ records for tail %s", tail_key)
            rows = []

        entries: List[Dict[str, object]] = []
        for row in rows:
            if not row:
                continue
            rfq_value = row[0]
            supplier_value = row[1] if len(row) > 1 else None
            entries.append({"rfq_id": rfq_value, "supplier_id": supplier_value})

        self._rfq_tail_cache[tail_key] = list(entries)
        return entries

    def _resolve_rfq_record(self, rfq_id: str) -> Optional[Dict[str, object]]:
        tail = self._normalise_rfq_value(rfq_id)
        if not tail:
            return None

        candidates = self._get_rfq_candidates_for_tail(tail)
        if not candidates:
            return None

        canonical = _canon_id(rfq_id)
        for entry in candidates:
            stored_id = entry.get("rfq_id")
            if stored_id and _canon_id(str(stored_id)) == canonical:
                return entry

        return candidates[0]

    def _remember_rfq_tail(self, rfq_id: Optional[str], supplier_id: Optional[str]) -> None:
        if not rfq_id:
            return

        tail = self._normalise_rfq_value(rfq_id)
        if not tail:
            return

        entry = {"rfq_id": rfq_id, "supplier_id": supplier_id}
        cached = self._rfq_tail_cache.get(tail)
        if not cached:
            self._rfq_tail_cache[tail] = [entry]
            return

        canonical = _canon_id(rfq_id)
        for idx, existing in enumerate(list(cached)):
            stored_id = existing.get("rfq_id")
            if stored_id and _canon_id(str(stored_id)) == canonical:
                cached[idx] = entry
                break
        else:
            cached.insert(0, entry)
            if len(cached) > 10:
                del cached[10:]

    def _resolve_rfq_from_recent_dispatch(
        self, message: Dict[str, object]
    ) -> Optional[Tuple[str, Optional[str], Optional[Dict[str, object]]]]:
        get_conn = getattr(self.agent_nick, "get_db_connection", None)
        if not callable(get_conn):
            return None

        supplier_candidates: List[str] = []
        supplier_hint = self._normalise_filter_value(message.get("supplier_id"))
        if supplier_hint:
            supplier_candidates.append(supplier_hint)

        email_candidates: List[str] = []
        for key in ("from", "reply_to", "supplier_email"):
            candidate = self._normalise_email(message.get(key))
            if candidate and candidate not in email_candidates:
                email_candidates.append(candidate)

        headers = message.get("headers")
        if isinstance(headers, dict):
            for header_key in (
                "From",
                "from",
                "Reply-To",
                "reply-to",
                "Return-Path",
                "return-path",
            ):
                candidate = self._normalise_email(headers.get(header_key))
                if candidate and candidate not in email_candidates:
                    email_candidates.append(candidate)

        where_clauses: List[str] = []
        params: List[object] = []

        if supplier_candidates:
            where_clauses.append("supplier_id = ANY(%s)")
            params.append(supplier_candidates)

        if email_candidates:
            where_clauses.append("LOWER(COALESCE(recipient_email, '')) = ANY(%s)")
            params.append(email_candidates)

        if where_clauses:
            query = """
                SELECT rfq_id, supplier_id, supplier_name, sent_on, sent, created_on, updated_on
                FROM proc.draft_rfq_emails
                WHERE sent = TRUE AND ({})
                ORDER BY updated_on DESC, created_on DESC
                LIMIT 1
            """.format(" OR ".join(where_clauses))

            try:
                with get_conn() as conn:
                    with conn.cursor() as cur:
                        cur.execute(query, tuple(params))
                        row = cur.fetchone()
            except Exception:
                logger.debug("Failed to resolve RFQ from dispatch history", exc_info=True)
                row = None

            if row:
                (
                    rfq_value,
                    supplier_value,
                    supplier_name,
                    sent_on,
                    sent_flag,
                    created_on,
                    updated_on,
                ) = row

                if rfq_value:
                    dispatch_record = {
                        "rfq_id": rfq_value,
                        "supplier_id": supplier_value,
                        "supplier_name": supplier_name,
                        "sent_on": sent_on,
                        "sent": bool(sent_flag),
                        "created_on": created_on,
                        "updated_on": updated_on,
                        "match_source": "dispatch",
                    }
                    return str(rfq_value), supplier_value, dispatch_record

        return self._resolve_recent_dispatch_by_similarity(message, get_conn)

    def _resolve_recent_dispatch_by_similarity(
        self,
        message: Dict[str, object],
        get_conn: Callable[[], object],
    ) -> Optional[Tuple[str, Optional[str], Optional[Dict[str, object]]]]:
        subject = message.get("subject")
        body = message.get("body")

        body_segment: Optional[str]
        if isinstance(body, str):
            body_segment = body[:2000]
        else:
            body_segment = None

        inbound_tokens = _extract_similarity_tokens(subject, body_segment)
        if not inbound_tokens:
            return None

        inbound_domains: List[str] = []
        for key in ("from", "reply_to", "supplier_email"):
            domain = _extract_email_domain(message.get(key))
            if domain and domain not in inbound_domains:
                inbound_domains.append(domain)

        headers = message.get("headers")
        if isinstance(headers, dict):
            for header_key in ("From", "from", "Reply-To", "reply-to"):
                domain = _extract_email_domain(headers.get(header_key))
                if domain and domain not in inbound_domains:
                    inbound_domains.append(domain)

        query = """
<<<<<<< HEAD
            SELECT rfq_id, supplier_id, supplier_name, sent_on, sent, created_on, updated_on, payload
=======
            SELECT rfq_id, supplier_id, supplier_name, sent_on, sent, created_on, updated_on,
                   subject, body, recipient_email, sender
>>>>>>> 5400612a
            FROM proc.draft_rfq_emails
            WHERE sent = TRUE
              AND updated_on >= NOW() - INTERVAL '7 days'
            ORDER BY updated_on DESC, created_on DESC
            LIMIT %s
        """

        rows: List[Tuple] = []
        try:
            with get_conn() as conn:
                with conn.cursor() as cur:
                    cur.execute(query, (25,))
                    fetched = cur.fetchall()
                    if fetched:
                        rows = list(fetched)
        except Exception:
            logger.debug("Failed to load recent RFQ dispatches for similarity", exc_info=True)
            return None

        if not rows:
            return None

        best_row: Optional[Tuple] = None
        best_score = -1.0
        best_overlap: Set[str] = set()
        best_domains: List[str] = []

        min_overlap = 1 if len(inbound_tokens) <= 4 else 2

        for row in rows:
            if not row or not row[0]:
                continue

            candidate_subject = row[7] if len(row) > 7 else None
            candidate_body = row[8] if len(row) > 8 else None
            if isinstance(candidate_body, str):
                candidate_body = candidate_body[:2000]

            candidate_tokens = _extract_similarity_tokens(
                candidate_subject, candidate_body
            )
            if not candidate_tokens:
                continue

            overlap = inbound_tokens & candidate_tokens

            recipient_domain = _extract_email_domain(row[9] if len(row) > 9 else None)
            sender_domain = _extract_email_domain(row[10] if len(row) > 10 else None)
            candidate_domains = [d for d in (recipient_domain, sender_domain) if d]
            domain_match = False
            if inbound_domains and candidate_domains:
                domain_match = any(domain in inbound_domains for domain in candidate_domains)

            if len(overlap) < min_overlap and not domain_match:
                continue

            token_score = len(overlap) / max(len(inbound_tokens), 1)
            domain_bonus = 0.3 if domain_match else 0.0
            score = token_score + domain_bonus

            if score < 0.2:
                continue

            updated_on = row[6] if len(row) > 6 else None

            if score > best_score:
                best_row = row
                best_score = score
                best_overlap = set(overlap)
                best_domains = list(candidate_domains)
            elif score == best_score and best_row is not None:
                current_updated = best_row[6] if len(best_row) > 6 else None
                if isinstance(updated_on, datetime) and isinstance(current_updated, datetime):
                    if updated_on > current_updated:
                        best_row = row
                        best_overlap = set(overlap)
                        best_domains = list(candidate_domains)
                elif updated_on and not current_updated:
                    best_row = row
                    best_overlap = set(overlap)
                    best_domains = list(candidate_domains)

        if not best_row:
            return None

        (
            rfq_value,
            supplier_value,
            supplier_name,
            sent_on,
            sent_flag,
            created_on,
            updated_on,
<<<<<<< HEAD
            payload_json,
        ) = row
=======
            *_
        ) = best_row
>>>>>>> 5400612a

        if not rfq_value:
            return None

        dispatch_record = {
            "rfq_id": rfq_value,
            "supplier_id": supplier_value,
            "supplier_name": supplier_name,
            "sent_on": sent_on,
            "sent": bool(sent_flag),
            "created_on": created_on,
            "updated_on": updated_on,
            "match_source": "dispatch_similarity",
            "matched_tokens": sorted(best_overlap),
        }
        payload_doc = self._safe_parse_json(payload_json)
        if payload_doc:
            dispatch_record["payload"] = payload_doc

        if best_domains:
            dispatch_record["matched_domains"] = best_domains

        return str(rfq_value), supplier_value, dispatch_record

    def _load_messages(
        self,
        limit: Optional[int],
        *,
        mark_seen: bool,
        prefixes: Optional[Sequence[str]] = None,
        on_message: Optional[Callable[[Dict[str, object], Optional[datetime]], bool]] = None,
    ) -> List[Dict[str, object]]:

        if limit is not None:
            try:
                effective_limit = max(int(limit), 0)
            except Exception:
                effective_limit = 0
            if effective_limit == 0:
                return []
        else:
            effective_limit = None

        messages: List[Dict[str, object]] = []
        attempted_s3 = False

        if self.bucket:
            attempted_s3 = True
            messages = self._load_from_s3(
                effective_limit,
                prefixes=prefixes,
                on_message=on_message,
            )
        else:
            logger.warning("S3 bucket not configured; skipping direct poll for mailbox %s", self.mailbox_address)

        if messages:
            self._consecutive_empty_s3_batches = 0
            return messages

        if attempted_s3:
            self._consecutive_empty_s3_batches += 1
        else:
            self._consecutive_empty_s3_batches = 0

        should_fallback_to_imap = not attempted_s3 or (
            self._imap_fallback_attempts > 0
            and self._consecutive_empty_s3_batches >= self._imap_fallback_attempts
        )

        if should_fallback_to_imap and self._imap_configured():
            if attempted_s3 and self._consecutive_empty_s3_batches == self._imap_fallback_attempts:
                logger.info(
                    "No new S3 messages after %d poll(s); falling back to IMAP for mailbox %s",
                    self._imap_fallback_attempts,
                    self.mailbox_address,
                )
            imap_messages = self._load_from_imap(
                effective_limit,
                mark_seen=bool(mark_seen),
                on_message=on_message,
            )
            if imap_messages:
                self._consecutive_empty_s3_batches = 0
                return imap_messages

        return messages

    def _imap_configured(self) -> bool:
        host, user, password, _, _ = self._imap_settings()
        return bool(host and user and password)

    def _imap_settings(self) -> Tuple[
        Optional[str],
        Optional[str],
        Optional[str],
        str,
        str,
    ]:
        host = getattr(self.settings, "imap_host", None)
        user = getattr(self.settings, "imap_user", None)
        password = getattr(self.settings, "imap_password", None)
        mailbox = getattr(self.settings, "imap_mailbox", "INBOX") or "INBOX"
        search_criteria = getattr(self.settings, "imap_search_criteria", "ALL") or "ALL"
        return host, user, password, mailbox, search_criteria

    def _load_from_imap(
        self,
        limit: Optional[int],
        *,
        mark_seen: bool,
        on_message: Optional[Callable[[Dict[str, object], Optional[datetime]], bool]] = None,
    ) -> List[Dict[str, object]]:
        host, user, password, mailbox, search_criteria = self._imap_settings()
        if not host or not user or not password:
            return []

        collected: List[Tuple[Optional[datetime], Dict[str, object]]] = []
        seen_ids: Set[str] = set()

        try:
            with imaplib.IMAP4_SSL(host) as client:
                client.login(user, password)
                status, _ = client.select(mailbox)
                if status != "OK":
                    logger.warning(
                        "IMAP fallback could not select mailbox %s for %s", mailbox, self.mailbox_address
                    )
                    client.logout()
                    return []

                status, data = client.search(None, search_criteria)
                if status != "OK" or not data:
                    client.logout()
                    return []

                raw_ids = data[0].split()
                if not raw_ids:
                    client.logout()
                    return []

                if limit is not None and limit > 0:
                    raw_ids = raw_ids[-limit:]

                fetch_command = "(RFC822)" if mark_seen else "(BODY.PEEK[])"

                for raw_id in reversed(raw_ids):
                    message_id_str = raw_id.decode() if isinstance(raw_id, bytes) else str(raw_id)
                    if message_id_str in seen_ids:
                        continue

                    status, payload = client.fetch(raw_id, fetch_command)
                    if status != "OK" or not payload:
                        continue

                    raw_bytes: Optional[bytes] = None
                    for part in payload:
                        if isinstance(part, tuple) and len(part) >= 2:
                            raw_bytes = part[1]
                            break
                    if raw_bytes is None:
                        continue

                    parsed = self._parse_inbound_object(
                        raw_bytes, key=f"imap/{message_id_str}"
                    )
                    parsed.setdefault("id", f"imap/{message_id_str}")
                    parsed.setdefault("s3_key", f"imap/{message_id_str}")
                    parsed.setdefault(
                        "_bucket", f"imap::{self.mailbox_address or 'unknown'}"
                    )
                    if not parsed.get("message_id"):
                        parsed["message_id"] = parsed.get("id")
                    parsed.setdefault("_source", "imap")
                    timestamp = self._coerce_imap_timestamp(parsed.get("received_at"))
                    if timestamp is None:
                        timestamp = datetime.now(timezone.utc)
                    collected.append((timestamp, parsed))
                    seen_ids.add(message_id_str)

                    if mark_seen:
                        try:
                            client.store(raw_id, "+FLAGS", "(\\Seen)")
                        except Exception:
                            logger.debug(
                                "Failed to set IMAP seen flag for %s", message_id_str, exc_info=True
                            )

                    should_stop = False
                    if on_message is not None:
                        try:
                            should_stop = bool(on_message(parsed, timestamp))
                        except Exception:
                            logger.exception(
                                "on_message callback failed for IMAP message %s", message_id_str
                            )

                    if limit is not None and len(collected) >= limit:
                        break
                    if should_stop:
                        break

                client.logout()
        except Exception:
            logger.exception(
                "IMAP fallback polling failed for mailbox %s", self.mailbox_address
            )
            return []

        if not collected:
            return []

        collected.sort(
            key=lambda item: item[0] or datetime.min.replace(tzinfo=timezone.utc),
            reverse=True,
        )
        return [payload for _, payload in collected]

    @staticmethod
    def _coerce_imap_timestamp(value: object) -> Optional[datetime]:
        if isinstance(value, datetime):
            if value.tzinfo is None:
                return value.replace(tzinfo=timezone.utc)
            return value
        if isinstance(value, str):
            try:
                parsed = parsedate_to_datetime(value)
            except Exception:
                parsed = None
            if parsed is not None and parsed.tzinfo is None:
                parsed = parsed.replace(tzinfo=timezone.utc)
            return parsed
        return None

    @staticmethod
    def _coerce_limit(value: Optional[int]) -> Optional[int]:
        if value is None:
            return None
        try:
            parsed = int(value)
        except Exception:
            return 0
        return parsed if parsed >= 0 else 0

    @staticmethod
    def _normalise_filter_value(value: object) -> Optional[str]:
        if value is None:
            return None
        try:
            text = _norm(str(value))
        except Exception:
            return None
        lowered = text.lower()
        return lowered or None

    @staticmethod
    def _normalise_rfq_value(value: object) -> Optional[str]:
        return _rfq_match_key(value)

    @staticmethod
    def _canonical_rfq(value: object) -> Optional[str]:
        if value in (None, ""):
            return None
        try:
            canonical = _canon_id(str(value))
        except Exception:
            return None
        return canonical or None

    def _register_workflow_mapping(
        self, workflow_id: Optional[str], rfq_canonicals: Iterable[str]
    ) -> None:
        if not rfq_canonicals:
            return

        workflow_key = None
        if workflow_id:
            workflow_key = self._normalise_filter_value(workflow_id)
        for canonical in rfq_canonicals:
            if not canonical:
                continue
            self._rfq_workflow_index.setdefault(canonical, set())
            if workflow_key:
                mapping = self._workflow_rfq_index.setdefault(workflow_key, set())
                mapping.add(canonical)
                self._rfq_workflow_index[canonical].add(workflow_key)

    @staticmethod
    def _normalise_email(value: object) -> Optional[str]:
        if value in (None, ""):
            return None
        try:
            text = str(value).strip()
        except Exception:
            return None
        if not text:
            return None
        try:
            _, address = parseaddr(text)
        except Exception:
            address = None
        if address:
            address = address.strip()
        else:
            # Fallback for strings like "Name <email>" when parseaddr fails
            match = re.search(r"<\s*([^>]+)\s*>", text)
            address = match.group(1).strip() if match else None
        if not address and "@" in text:
            address = text
        return address.lower() if address else None

    def _matches_filters(self, payload: Dict[str, object], filters: Dict[str, object]) -> bool:
        if not filters:
            return False

        payload_rfq_tail = self._normalise_rfq_value(payload.get("rfq_id"))
        payload_rfq_full = self._normalise_filter_value(payload.get("rfq_id"))
        payload_supplier = self._normalise_filter_value(payload.get("supplier_id"))
        payload_subject = self._normalise_filter_value(payload.get("subject")) or ""
        payload_sender = self._normalise_filter_value(payload.get("from_address"))
        payload_sender_email = self._normalise_email(payload.get("from_address"))
        payload_message = self._normalise_filter_value(payload.get("message_id")) or self._normalise_filter_value(payload.get("id"))
        payload_workflow = self._normalise_filter_value(payload.get("workflow_id"))

        payload_rfq_canonicals: Set[str] = set()
        primary_canonical = self._canonical_rfq(payload.get("rfq_id"))
        if primary_canonical:
            payload_rfq_canonicals.add(primary_canonical)
        related = payload.get("related_rfq_ids")
        if isinstance(related, list):
            for entry in related:
                canonical = self._canonical_rfq(entry)
                if canonical:
                    payload_rfq_canonicals.add(canonical)

        def _like(actual: Optional[str], expected_like: object) -> bool:
            needle = self._normalise_filter_value(expected_like)
            if not needle:
                return True
            if actual is None:
                return False

            pattern = re.escape(needle)
            # Support SQL-style and glob-style wildcards for convenience.
            pattern = (
                pattern.replace("%", ".*")
                .replace(r"\%", ".*")
                .replace("_", ".")
                .replace(r"\_", ".")
                .replace(r"\*", ".*")
            )
            regex = re.compile(f"^{pattern}$")
            if regex.fullmatch(actual):
                return True

            # Allow bare substrings (without wildcards) to behave like ``LIKE %needle%``
            if needle and "%" not in needle and "_" not in needle and "*" not in needle:
                return needle in actual

            return False

        for key, expected in filters.items():
            if expected in (None, ""):
                continue
            if key == "rfq_id":
                if payload_rfq_tail != self._normalise_rfq_value(expected):
                    return False
            elif key == "rfq_id_like":
                if not _like(payload_rfq_full, expected):
                    return False
            elif key == "supplier_id":
                if payload_supplier != self._normalise_filter_value(expected):
                    return False
            elif key == "supplier_id_like":
                if not _like(payload_supplier, expected):
                    return False
            elif key == "from_address":
                expected_normalised = self._normalise_filter_value(expected)
                expected_email = self._normalise_email(expected)
                candidates = [payload_sender, payload_sender_email]
                expectations = [expected_normalised, expected_email]
                if not any(
                    actual and expected_val and actual == expected_val
                    for actual in candidates
                    for expected_val in expectations
                ):
                    return False
            elif key == "workflow_id":
                expected_workflow = self._normalise_filter_value(expected)
                if not expected_workflow:
                    continue
                if payload_workflow == expected_workflow:
                    continue
                workflow_map = self._workflow_rfq_index.get(expected_workflow, set())
                if payload_rfq_canonicals and workflow_map:
                    if any(candidate in workflow_map for candidate in payload_rfq_canonicals):
                        continue
                if payload_rfq_canonicals:
                    if any(
                        expected_workflow in self._rfq_workflow_index.get(candidate, set())
                        for candidate in payload_rfq_canonicals
                    ):
                        continue
                return False
            elif key == "from_address_like":
                if not any(
                    _like(candidate, expected)
                    for candidate in (payload_sender, payload_sender_email)
                    if candidate
                ):
                    return False
            elif key == "subject_contains":
                needle = self._normalise_filter_value(expected)
                if needle and needle not in payload_subject:
                    return False
            elif key == "subject_like":
                if not _like(payload_subject, expected):
                    return False
            elif key == "message_id":
                if payload_message != self._normalise_filter_value(expected):
                    return False
            elif key == "message_id_like":
                if not _like(payload_message, expected):
                    return False
        return True

    @staticmethod
    def _apply_filter_defaults(
        payload: Dict[str, object], filters: Dict[str, object]
    ) -> None:
        if not isinstance(payload, dict) or not filters:
            return

        def _should_fill(key: str) -> bool:
            value = payload.get(key)
            if value is None:
                return True
            try:
                return str(value).strip() == ""
            except Exception:
                return False

        for field in ("rfq_id", "supplier_id", "from_address", "workflow_id"):
            if field in filters and _should_fill(field):
                candidate = filters.get(field)
                if candidate not in (None, ""):
                    payload[field] = candidate

        if "message_id" in filters and _should_fill("message_id"):
            candidate = filters.get("message_id")
            if candidate not in (None, ""):
                payload["message_id"] = candidate

    def _format_bucket_prefixes(
        self, prefixes: Optional[Sequence[str]] = None
    ) -> str:
        bucket = self.bucket or "<unset>"
        active_prefixes = list(prefixes) if prefixes is not None else list(self._prefixes)
        if not active_prefixes:
            active_prefixes = [""]

        entries: List[str] = []
        for raw_prefix in active_prefixes:
            prefix = (raw_prefix or "").lstrip("/")
            if prefix:
                uri = f"s3://{bucket}/{prefix}"
            else:
                uri = f"s3://{bucket}/"
            if not uri.endswith("/"):
                uri = f"{uri}/"
            entries.append(uri)

        return ", ".join(entries)

    def _derive_prefixes_for_filters(
        self, filters: Optional[Dict[str, object]]
    ) -> Optional[List[str]]:
        if not filters or not self._prefixes:
            return None

        rfq_value = filters.get("rfq_id") or filters.get("RFQ_ID")
        if not rfq_value:
            return None

        try:
            rfq_text = str(rfq_value).strip()
        except Exception:
            return None

        if not rfq_text:
            return None

        base_prefix = self._prefixes[0] if self._prefixes else ""
        base = base_prefix.rstrip("/")
        candidate = self._ensure_trailing_slash(f"{base}/{rfq_text.upper()}/ingest") if base else None
        if not candidate:
            return None

        prefixes = [candidate]
        if candidate not in self._prefixes:
            prefixes.append(base_prefix)
        return prefixes

    def record_dispatch_timestamp(self, dispatched_at: Optional[float] = None) -> None:
        """Record the moment an outbound email dispatch completed."""

        timestamp: Optional[float]
        if dispatched_at is None:
            timestamp = time.time()
        else:
            try:
                timestamp = float(dispatched_at)
            except (TypeError, ValueError):
                logger.debug("Ignoring invalid dispatch timestamp %r", dispatched_at)
                return

        if timestamp is None:
            return

        self._last_dispatch_notified_at = timestamp
        try:
            setattr(self.agent_nick, "email_dispatch_last_sent_at", timestamp)
        except Exception:  # pragma: no cover - defensive
            logger.debug("Unable to persist dispatch timestamp on agent context")

    @dataclass
    class _DispatchExpectation:
        action_id: Optional[str]
        workflow_id: Optional[str]
        draft_ids: Tuple[int, ...]
        draft_count: int
        supplier_count: int

    @staticmethod
    def _coerce_identifier(value: object) -> Optional[str]:
        if value in (None, ""):
            return None
        try:
            text = str(value).strip()
        except Exception:
            return None
        return text or None

    @staticmethod
    def _coerce_process_output(value: object) -> Optional[Dict[str, object]]:
        if value is None:
            return None
        if isinstance(value, dict):
            return value
        if isinstance(value, (bytes, bytearray)):
            try:
                value = value.decode("utf-8")
            except Exception:
                return None
        if isinstance(value, str):
            try:
                return json.loads(value)
            except Exception:
                logger.debug("Unable to decode process_output JSON", exc_info=True)
                return None
        return None

    def _build_dispatch_expectation(
        self,
        action_id: Optional[str],
        workflow_id: Optional[str],
        drafts: Iterable[object],
    ) -> Optional["_DispatchExpectation"]:
        draft_ids: List[int] = []
        supplier_keys: Set[str] = set()
        draft_count = 0

        for entry in drafts:
            if not isinstance(entry, dict):
                continue
            draft_count += 1
            candidate_id = entry.get("draft_record_id") or entry.get("id")
            try:
                if candidate_id is not None:
                    draft_ids.append(int(candidate_id))
            except Exception:
                logger.debug("Ignoring non-numeric draft identifier: %r", candidate_id)
            supplier = entry.get("supplier_id")
            supplier_key = self._coerce_identifier(supplier)
            if supplier_key:
                supplier_keys.add(supplier_key.lower())

        if draft_count == 0:
            return None

        return self._DispatchExpectation(
            action_id=action_id,
            workflow_id=workflow_id,
            draft_ids=tuple(sorted(set(draft_ids))),
            draft_count=draft_count,
            supplier_count=len(supplier_keys),
        )

    def _load_dispatch_expectation(
        self,
        action_id: Optional[str],
        workflow_id: Optional[str],
    ) -> Optional["_DispatchExpectation"]:
        get_conn = getattr(self.agent_nick, "get_db_connection", None)
        if not callable(get_conn):
            return None

        rows: List[Tuple[object, object]] = []
        try:
            with get_conn() as conn:
                with conn.cursor() as cur:
                    if action_id:
                        cur.execute(
                            """
                            SELECT action_id, process_output
                            FROM proc.action
                            WHERE action_id = %s
                            """,
                            (action_id,),
                        )
                        row = cur.fetchone()
                        if row:
                            rows.append(row)
                    else:
                        cur.execute(
                            """
                            SELECT action_id, process_output
                            FROM proc.action
                            WHERE agent_type = %s
                            ORDER BY action_date DESC
                            LIMIT 20
                            """,
                            ("EmailDraftingAgent",),
                        )
                        rows.extend(cur.fetchall() or [])
        except Exception:
            logger.exception(
                "Failed to load dispatch expectation for action=%s workflow=%s",
                action_id,
                workflow_id,
            )
            return None

        workflow_key = self._normalise_filter_value(workflow_id)
        for row_action_id, payload in rows:
            output = self._coerce_process_output(payload)
            if not isinstance(output, dict):
                continue
            candidate_workflow = self._coerce_identifier(output.get("workflow_id"))
            if workflow_key and candidate_workflow:
                if self._normalise_filter_value(candidate_workflow) != workflow_key:
                    continue
            elif workflow_key and not action_id:
                # Without an explicit action identifier prefer matching workflow metadata
                continue

            drafts = output.get("drafts") if isinstance(output.get("drafts"), list) else []
            expectation = self._build_dispatch_expectation(
                self._coerce_identifier(row_action_id),
                candidate_workflow or workflow_id,
                drafts,
            )
            if expectation is not None:
                return expectation

        return None

    def _resolve_dispatch_expectation(
        self, filters: Optional[Dict[str, object]]
    ) -> Optional["_DispatchExpectation"]:
        if not filters:
            return None

        workflow_candidate = self._coerce_identifier(filters.get("workflow_id"))
        workflow_key = self._normalise_filter_value(workflow_candidate) if workflow_candidate else None
        action_candidate: Optional[str] = None
        for key in ("action_id", "draft_action_id", "email_action_id"):
            candidate = self._coerce_identifier(filters.get(key)) if filters else None
            if candidate:
                action_candidate = candidate
                break

        if workflow_key and action_candidate:
            self._workflow_dispatch_actions[workflow_key] = action_candidate
        elif workflow_key and workflow_key in self._workflow_dispatch_actions:
            action_candidate = self._workflow_dispatch_actions[workflow_key]

        if not action_candidate and not workflow_candidate:
            return None

        if action_candidate and action_candidate in self._completed_dispatch_actions:
            return None

        if action_candidate and action_candidate in self._dispatch_expectations:
            return self._dispatch_expectations[action_candidate]

        expectation = self._load_dispatch_expectation(action_candidate, workflow_candidate)
        if expectation and expectation.action_id:
            self._dispatch_expectations[expectation.action_id] = expectation
            if expectation.workflow_id:
                mapped_key = self._normalise_filter_value(expectation.workflow_id)
                if mapped_key:
                    self._workflow_dispatch_actions[mapped_key] = expectation.action_id
        return expectation

    def _count_sent_drafts(self, expectation: "_DispatchExpectation") -> Optional[int]:
        get_conn = getattr(self.agent_nick, "get_db_connection", None)
        if not callable(get_conn):
            return None
        try:
            with get_conn() as conn:
                with conn.cursor() as cur:
                    if expectation.draft_ids:
                        cur.execute(
                            """
                            SELECT COUNT(*)
                            FROM proc.draft_rfq_emails
                            WHERE sent = TRUE AND id = ANY(%s)
                            """,
                            (list(expectation.draft_ids),),
                        )
                    elif expectation.action_id:
                        cur.execute(
                            """
                            SELECT COUNT(*)
                            FROM proc.draft_rfq_emails
                            WHERE sent = TRUE AND payload::jsonb ->> 'action_id' = %s
                            """,
                            (expectation.action_id,),
                        )
                    else:
                        return None
                    row = cur.fetchone()
                    if not row:
                        return 0
                    return int(row[0])
        except Exception:
            logger.exception(
                "Failed to count sent drafts for action=%s",
                expectation.action_id,
            )
            return None

    def _wait_for_dispatch_completion(
        self, expectation: "_DispatchExpectation"
    ) -> bool:
        if expectation.draft_count <= 0:
            return True

        timeout = max(self._dispatch_wait_seconds, expectation.draft_count * 60)
        poll_interval = self._dispatch_wait_seconds if self._dispatch_wait_seconds > 0 else 5.0
        poll_interval = max(1.0, min(10.0, float(poll_interval)))
        deadline = time.time() + timeout

        while True:
            sent_count = self._count_sent_drafts(expectation)
            if sent_count is None:
                return False
            if sent_count >= expectation.draft_count:
                logger.info(
                    "Detected %d/%d dispatched RFQ emails for action=%s (workflow=%s); proceeding with inbound poll",
                    sent_count,
                    expectation.draft_count,
                    expectation.action_id,
                    expectation.workflow_id,
                )
                return True

            now = time.time()
            if now >= deadline:
                logger.warning(
                    "Timed out waiting for %d dispatched RFQ emails (current=%d) for action=%s",
                    expectation.draft_count,
                    sent_count,
                    expectation.action_id,
                )
                return False

            sleep_for = min(poll_interval, max(0.5, deadline - now))
            logger.debug(
                "Waiting %.1fs for dispatched RFQ emails (current=%d/%d, action=%s)",
                sleep_for,
                sent_count,
                expectation.draft_count,
                expectation.action_id,
            )
            time.sleep(sleep_for)

    def _respect_post_dispatch_wait(self, filters: Optional[Dict[str, object]] = None) -> None:
        if self._dispatch_wait_seconds <= 0:
            return

        candidate_time: Optional[float] = self._last_dispatch_notified_at
        agent_time = getattr(self.agent_nick, "email_dispatch_last_sent_at", None)
        if isinstance(agent_time, (int, float)):
            agent_value = float(agent_time)
            candidate_time = agent_value if candidate_time is None else max(candidate_time, agent_value)

        if candidate_time is None:
            return

        if (
            self._last_dispatch_wait_acknowledged is not None
            and candidate_time <= self._last_dispatch_wait_acknowledged
        ):
            return

        expectation = self._resolve_dispatch_expectation(filters)
        if expectation is not None and expectation.draft_count > 0:
            completed = self._wait_for_dispatch_completion(expectation)
            if expectation.action_id:
                self._dispatch_expectations.pop(expectation.action_id, None)
                self._completed_dispatch_actions.add(expectation.action_id)
                if not completed:
                    logger.debug(
                        "Dispatch count check for action=%s ended without reaching target", 
                        expectation.action_id,
                    )
            self._last_dispatch_wait_acknowledged = candidate_time
            return

        now = time.time()
        elapsed = now - candidate_time
        remaining = self._dispatch_wait_seconds - elapsed
        if remaining > 0:
            pause_seconds = min(remaining, 5.0)
            logger.debug(
                "Short pause %.1fs after email dispatch (remaining %.1fs; target=%s, mailbox=%s)",
                pause_seconds,
                max(remaining - pause_seconds, 0.0),
                self._format_bucket_prefixes(),
                self.mailbox_address,
            )
            time.sleep(pause_seconds)

        self._last_dispatch_wait_acknowledged = candidate_time

    def _scan_recent_s3_objects(
        self,
        client,
        prefixes: Sequence[str],
        *,
        watermark_ts: Optional[datetime],
        watermark_key: str,
        enforce_window: bool = True,
    ) -> List[Tuple[str, str, Optional[datetime], Optional[str]]]:
        object_refs: List[Tuple[str, str, Optional[datetime], Optional[str]]] = []
        newest_seen: Optional[datetime] = None
        now = datetime.now(timezone.utc)
        window_start = now - timedelta(minutes=self._poll_window_minutes)
        paginator = client.get_paginator("list_objects_v2")

        for prefix in prefixes:
            for page in paginator.paginate(Bucket=self.bucket, Prefix=prefix):
                contents = page.get("Contents", [])
                if not contents:
                    continue

                for obj in contents:
                    key = obj.get("Key")
                    if not key:
                        continue
                    if key.endswith("/") or "AMAZON_SES_SETUP_NOTIFICATION" in key:
                        continue
                    if "/ingest/" in key:
                        continue

                    last_modified_raw = obj.get("LastModified")
                    if isinstance(last_modified_raw, datetime):
                        if last_modified_raw.tzinfo is None:
                            last_modified = last_modified_raw.replace(tzinfo=timezone.utc)
                        else:
                            last_modified = last_modified_raw.astimezone(timezone.utc)
                    else:
                        last_modified = None

                    if last_modified is not None:
                        if newest_seen is None or last_modified > newest_seen:
                            newest_seen = last_modified
                        if enforce_window and last_modified < window_start:
                            continue
                    else:
                        # Unable to determine age; skip to avoid processing stale data.
                        if enforce_window:
                            continue

                    if not self._is_newer_than_watermark(
                        last_modified, key, watermark_ts, watermark_key
                    ):
                        continue

                    etag_value = obj.get("ETag") if isinstance(obj.get("ETag"), str) else None
                    object_refs.append((prefix, key, last_modified, etag_value))

        if not object_refs:
            if enforce_window and (newest_seen is None or newest_seen < window_start):
                newest_text = newest_seen.isoformat() if newest_seen else "<none>"
                sleep_hint = (
                    self.poll_interval_seconds
                    if self.poll_interval_seconds >= 0
                    else self._match_poll_sleep_seconds
                )
                logger.info(
                    "Newest key older than %dm window (newest=%s). Sleeping %ss.",
                    self._poll_window_minutes,
                    newest_text,
                    sleep_hint,
                )
            return []

        tz_aware_min = datetime.min.replace(tzinfo=timezone.utc)
        object_refs.sort(
            key=lambda item: ((item[2] or tz_aware_min), item[1]),
            reverse=True,
        )

        self._log_s3_preview(client, object_refs[: min(3, len(object_refs))])
        return object_refs

    def _log_s3_preview(
        self,
        client,
        preview_refs: Sequence[Tuple[str, str, Optional[datetime], Optional[str]]],
    ) -> None:
        if not preview_refs:
            return

        bucket_name = self.bucket
        if not bucket_name:
            return

        for _, key, _, _ in preview_refs:
            try:
                response = client.get_object(
                    Bucket=bucket_name,
                    Key=key,
                    Range="bytes=0-4095",
                )
            except ClientError as exc:
                error_code = exc.response.get("Error", {}).get("Code") if hasattr(exc, "response") else None
                if error_code in ("InvalidRange", "NotImplemented"):
                    response = client.get_object(Bucket=bucket_name, Key=key)
                else:
                    logger.debug("Preview fetch failed for %s: %s", key, exc)
                    continue
            except Exception:
                logger.exception("Preview fetch failed for %s", key)
                continue

            try:
                blob = response["Body"].read()
            except Exception:
                logger.debug("Unable to read preview body for %s", key)
                continue

            headers = self._parse_email_headers(blob)
            subject = headers.get("subject") or ""
            recipient = headers.get("to") or ""
            logger.debug(
                "%s | Subject: %s | To: %s",
                key,
                subject or "<unknown>",
                recipient or "<unknown>",
            )

    @staticmethod
    def _parse_email_headers(raw_bytes: bytes) -> Dict[str, str]:
        if not raw_bytes:
            return {}

        try:
            parser = BytesParser(policy=policy.default)
            message = parser.parsebytes(raw_bytes, headersonly=True)
        except Exception:
            return {}

        return {
            "subject": _decode_mime_header(message.get("Subject")),
            "to": _decode_mime_header(message.get("To")),
        }

    def _load_from_s3(
        self,
        limit: Optional[int] = None,
        *,
        prefixes: Optional[Sequence[str]] = None,
        parser: Optional[Callable[[bytes], Dict[str, object]]] = None,
        newest_first: bool = True,
        on_message: Optional[Callable[[Dict[str, object], Optional[datetime]], bool]] = None,
    ) -> List[Dict[str, object]]:
        if not self.bucket:
            logger.warning("SES inbound bucket not configured; skipping poll")
            return []

        client = self._get_s3_client()
        logger.debug(
            "Listing inbound emails from %s for mailbox %s",
            self._format_bucket_prefixes(prefixes),
            self.mailbox_address,
        )
        collected: List[Tuple[Optional[datetime], Dict[str, object]]] = []
        seen_keys: Set[str] = set()

        active_prefixes = list(prefixes) if prefixes is not None else list(self._prefixes)
        parser_fn = parser or self._parse_inbound_object

        bypass_known_filters = bool(self._require_new_s3_objects)

        watermark_ts = self._last_watermark_ts
        watermark_key = self._last_watermark_key

        for prefix in active_prefixes:
            if prefix not in self._s3_prefix_watchers:
                self._s3_prefix_watchers[prefix] = S3ObjectWatcher(
                    limit=self._s3_watch_history_limit
                )

        enforce_recent_window = False
        if watermark_ts is None:
            enforce_recent_window = all(
                self._s3_prefix_watchers[prefix].primed
                or bool(self._s3_prefix_watchers[prefix].known)
                for prefix in active_prefixes
            )

        object_refs = self._scan_recent_s3_objects(
            client,
            active_prefixes,
            watermark_ts=watermark_ts,
            watermark_key=watermark_key,
            enforce_window=enforce_recent_window,
        )

        if not object_refs:
            return []

        processed_prefixes: Dict[str, bool] = {prefix: False for prefix in active_prefixes}

        for prefix, key, last_modified, etag in object_refs:
            if key in seen_keys:
                continue

            watcher = self._s3_prefix_watchers[prefix]

            skip_known_checks = not bypass_known_filters or watcher.primed

            if skip_known_checks:
                if self.state_store and key in self.state_store:
                    watcher.mark_known(key, last_modified)
                    continue
                if not watcher.is_new(key):
                    continue

            download = self._download_object(client, key, bucket=self.bucket)
            if download is None:
                continue
            raw, size_bytes = download

            parsed = self._invoke_parser(parser_fn, raw, key)
            parsed["id"] = key
            parsed["s3_key"] = key
            parsed["_s3_etag"] = etag
            parsed["_last_modified"] = last_modified
            if size_bytes is not None:
                parsed["_content_length"] = size_bytes
            collected.append((last_modified, parsed))
            seen_keys.add(key)
            watcher.mark_known(key, last_modified)
            processed_prefixes[prefix] = True
            logger.debug(
                "Queued message %s for processing from mailbox %s",
                key,
                self.mailbox_address,
            )

            should_stop = False
            if on_message is not None:
                try:
                    should_stop = bool(on_message(parsed, last_modified))
                except Exception:
                    logger.exception("on_message callback failed for %s", key)

            if limit is not None and len(collected) >= limit:
                break

            if should_stop:
                break

        if bypass_known_filters:
            for prefix, processed in processed_prefixes.items():
                if processed:
                    watcher = self._s3_prefix_watchers.get(prefix)
                    if watcher is not None and not watcher.primed:
                        watcher.primed = True

        if limit is not None and len(collected) >= limit:
            logger.debug(
                "Reached processing limit (%s) for mailbox %s",
                limit,
                self.mailbox_address,
            )

        collected.sort(key=lambda item: item[0] or datetime.min, reverse=newest_first)
        messages = [payload for _, payload in collected]
        return messages

    def _is_newer_than_watermark(
        self,
        last_modified: Optional[datetime],
        key: str,
        watermark_ts: Optional[datetime],
        watermark_key: str,
    ) -> bool:
        if last_modified is None:
            return watermark_ts is None
        candidate = last_modified
        if candidate.tzinfo is None:
            candidate = candidate.replace(tzinfo=timezone.utc)
        if watermark_ts is None:
            return True
        reference = watermark_ts
        if reference.tzinfo is None:
            reference = reference.replace(tzinfo=timezone.utc)
        if candidate > reference:
            return True
        if candidate == reference and key > watermark_key:
            return True
        return False

    def _update_watermark(self, last_modified: datetime, key: str) -> None:
        if last_modified.tzinfo is None:
            candidate = last_modified.replace(tzinfo=timezone.utc)
        else:
            candidate = last_modified.astimezone(timezone.utc)

        if self._last_watermark_ts is None:
            self._last_watermark_ts = candidate
            self._last_watermark_key = key
            return

        reference = self._last_watermark_ts
        if reference.tzinfo is None:
            reference = reference.replace(tzinfo=timezone.utc)

        if candidate > reference:
            self._last_watermark_ts = candidate
            self._last_watermark_key = key
        elif candidate == reference and key > self._last_watermark_key:
            self._last_watermark_ts = candidate
            self._last_watermark_key = key

    def _format_watermark(self) -> str:
        if self._last_watermark_ts is None:
            return "<unset>"
        timestamp = self._last_watermark_ts
        if timestamp.tzinfo is None:
            timestamp = timestamp.replace(tzinfo=timezone.utc)
        return f"{timestamp.isoformat()}::{self._last_watermark_key or '<none>'}"

    @staticmethod
    def _invoke_parser(
        parser: Callable[..., Dict[str, object]], raw: bytes, key: Optional[str]
    ) -> Dict[str, object]:
        try:
            return parser(raw, key=key)  # type: ignore[misc]
        except TypeError:
            return parser(raw)

    def _download_object(
        self, client, key: str, *, bucket: Optional[str] = None
    ) -> Optional[Tuple[bytes, Optional[int]]]:
        bucket_name = bucket or self.bucket
        if not bucket_name:
            logger.warning(
                "Attempted to download %s without an S3 bucket configured for mailbox %s",
                key,
                self.mailbox_address,
            )
            return None
        try:
            response = client.get_object(Bucket=bucket_name, Key=key)

            body = response["Body"].read()
            size_value = response.get("ContentLength")
            try:
                size_bytes: Optional[int] = int(size_value) if size_value is not None else None
            except (TypeError, ValueError):
                size_bytes = None
            encoding = str(response.get("ContentEncoding", "") or "").lower()
            key_lower = key.lower()
            if encoding == "gzip" or key_lower.endswith(".gz"):
                try:
                    body = gzip.decompress(body)
                except OSError:
                    logger.warning(
                        "Failed to decompress gzip payload for %s; using raw bytes",
                        key,
                    )
            return body, size_bytes
        except Exception:  # pragma: no cover - network/runtime
            logger.exception(
                "Failed to download SES message %s from bucket %s",
                key,
                bucket_name,
            )
            return None

    def _parse_inbound_object(
        self, raw_bytes: bytes, *, key: Optional[str] = None
    ) -> Dict[str, object]:
        """Parse an inbound S3 object into an email-like payload.

        The watcher historically only consumed raw ``.eml`` payloads written by
        SES.  Some suppliers now upload structured responses (for example PDFs
        or spreadsheets) directly into the monitored prefix.  In those cases we
        still want to kick off downstream processing even though the payload
        does not look like an RFC5322 message.  This helper first attempts to
        parse the object as an email and falls back to a generic file wrapper
        when no meaningful headers or body are present.
        """

        try:
            parsed_email = self._parse_email(raw_bytes)
        except Exception:
            logger.debug(
                "Treating S3 object %s as binary attachment after email parse failure",
                key or "<unknown>",
            )
            return self._build_file_payload(raw_bytes, key=key)

        if self._email_payload_has_content(parsed_email):
            return parsed_email

        logger.debug(
            "Treating S3 object %s as binary attachment due to empty email payload",
            key or "<unknown>",
        )
        return self._build_file_payload(raw_bytes, key=key, base_payload=parsed_email)

    def _parse_email(self, raw_bytes: bytes) -> Dict[str, object]:
        message = BytesParser(policy=policy.default).parsebytes(raw_bytes)
        raw_subject = _decode_mime_header(message.get("subject", ""))
        normalised_subject = _norm(raw_subject)
        from_address = message.get("from", "")
        recipients = message.get_all("to", [])
        body = self._extract_body(message)
        normalised_body = _norm(body)
        header_rfq = message.get("X-Procwise-RFQ-ID") or message.get("X-Procwise-RFQ-Id")
        header_rfq = str(header_rfq).strip() if header_rfq else ""
        rfq_id = header_rfq or self._extract_rfq_id(
            f"{normalised_subject} {normalised_body}",
            raw_subject=raw_subject,
            normalised_subject=normalised_subject,
        )
        attachments = self._extract_attachments(message)
        return {
            "subject": raw_subject,
            "from": from_address,
            "body": body,
            "rfq_id": rfq_id,
            "rfq_id_header": header_rfq or None,
            "received_at": message.get("date"),
            "message_id": message.get("message-id"),
            "recipients": recipients,
            "attachments": attachments,
        }

    @staticmethod
    def _email_payload_has_content(payload: Dict[str, object]) -> bool:
        subject = str(payload.get("subject") or "").strip()
        attachments = payload.get("attachments") or []
        if isinstance(attachments, list) and attachments:
            return True

        from_hint = str(payload.get("from") or "").strip()
        recipients = payload.get("recipients") or []
        message_id = str(payload.get("message_id") or "").strip()

        if subject or from_hint or message_id:
            return True
        if isinstance(recipients, list) and recipients:
            return True

        return False

    def _build_file_payload(
        self,
        raw_bytes: bytes,
        *,
        key: Optional[str] = None,
        base_payload: Optional[Dict[str, object]] = None,
    ) -> Dict[str, object]:
        filename = None
        if key:
            filename = key.rsplit("/", 1)[-1]
        if not filename:
            filename = "inbound-object"

        preview_bytes = raw_bytes[:4096]
        try:
            preview_text = preview_bytes.decode("utf-8", errors="ignore")
        except Exception:
            preview_text = ""

        rfq_sources: List[str] = []
        if key:
            rfq_sources.append(key)
        if base_payload:
            for candidate in (base_payload.get("subject"), base_payload.get("body")):
                if isinstance(candidate, str):
                    rfq_sources.append(candidate)
        if preview_text:
            rfq_sources.append(preview_text)

        rfq_id: Optional[str] = None
        for source in rfq_sources:
            rfq_id = self._extract_rfq_id(source)
            if rfq_id:
                break

        guessed_type, _ = mimetypes.guess_type(filename)
        attachment = {
            "filename": filename,
            "content_type": guessed_type or "application/octet-stream",
            "content": raw_bytes,
            "size": len(raw_bytes),
            "disposition": "attachment",
        }

        subject = filename
        from_hint = ""
        received_at = None
        message_id = None
        recipients: List[str] = []

        if base_payload:
            subject = base_payload.get("subject") or subject
            from_hint = str(base_payload.get("from") or "")
            received_at = base_payload.get("received_at")
            message_id = base_payload.get("message_id")
            base_recipients = base_payload.get("recipients")
            if isinstance(base_recipients, list):
                recipients = list(base_recipients)

        return {
            "subject": subject,
            "from": from_hint,
            "body": preview_text,
            "rfq_id": rfq_id,
            "received_at": received_at,
            "message_id": message_id,
            "recipients": recipients,
            "attachments": [attachment],
        }

    def _extract_body(self, message) -> str:
        if message.is_multipart():
            for part in message.walk():
                if part.get_content_maintype() == "multipart":
                    continue
                if part.get_content_type() == "text/plain":
                    try:
                        return part.get_content()
                    except Exception:
                        payload = part.get_payload(decode=True) or b""
                        return payload.decode(errors="ignore")
            for part in message.walk():
                if part.get_content_type() == "text/html":
                    try:
                        html = part.get_content()
                    except Exception:
                        html = (part.get_payload(decode=True) or b"").decode(errors="ignore")
                    return _strip_html(html)
        try:
            return message.get_content()
        except Exception:
            payload = message.get_payload(decode=True) or b""
            return payload.decode(errors="ignore")

    def _extract_attachments(self, message) -> List[Dict[str, object]]:
        attachments: List[Dict[str, object]] = []
        for part in message.walk():
            if part.get_content_maintype() == "multipart":
                continue
            disposition = part.get_content_disposition()
            if disposition not in ("attachment", "inline"):
                continue
            filename = part.get_filename()
            try:
                payload = part.get_payload(decode=True) or b""
            except Exception:
                payload = b""
            attachments.append(
                {
                    "filename": filename,
                    "content_type": part.get_content_type(),
                    "content": payload,
                    "size": len(payload),
                    "disposition": disposition,
                }
            )
        return attachments

    def _extract_rfq_ids(
        self,
        text: str,
        *,
        raw_subject: Optional[str] = None,
        normalised_subject: Optional[str] = None,
    ) -> List[str]:
        if not text:
            if raw_subject is not None:
                logger.debug(
                    "RFQ match debug | subj_raw='%s' | subj_norm='%s' | ids=%s",
                    raw_subject[:200],
                    (normalised_subject or _norm(raw_subject))[:200],
                    [],
                )
            return []

        pattern = getattr(self.supplier_agent, "RFQ_PATTERN", None)
        if not pattern:
            pattern = RFQ_ID_RE

        if not hasattr(pattern, "findall"):
            try:
                pattern = re.compile(str(pattern))
            except re.error:
                logger.debug("Invalid RFQ pattern provided; skipping match")
                return None

        normalised_text = _norm(text)

        try:
            raw_matches = pattern.findall(normalised_text)
        except Exception:
            match = pattern.search(normalised_text)
            raw_matches = [match.group(0)] if match else []

        candidates: List[str] = []
        seen: Set[str] = set()

        for raw_match in raw_matches:
            if isinstance(raw_match, tuple):
                candidate = next((part for part in raw_match if part), "")
            else:
                candidate = raw_match
            if not candidate:
                continue
            canonical = _canon_id(candidate)
            if canonical in seen:
                continue
            seen.add(canonical)
            candidates.append(candidate)

        if not candidates:
            loose_matches = re.findall(
                r"RFQ(?:ID)?[:#\s-]*([0-9]{4,8})[-_\s]*([A-Za-z0-9]{4,})",
                normalised_text,
                flags=re.IGNORECASE,
            )
            for date_part, suffix in loose_matches:
                cleaned_suffix = re.sub(r"[^A-Za-z0-9]", "", suffix)
                if not cleaned_suffix:
                    continue
                trimmed_suffix = cleaned_suffix[:8]
                trimmed_date = re.sub(r"[^0-9]", "", date_part)[-8:]
                if len(trimmed_date) != 8 or len(trimmed_suffix) < 4:
                    continue
                candidate = f"RFQ-{trimmed_date}-{trimmed_suffix.upper()}"
                canonical = _canon_id(candidate)
                if canonical in seen:
                    continue
                seen.add(canonical)
                candidates.append(candidate)

        if raw_subject is not None:
            subject_for_log = normalised_subject or _norm(raw_subject)
            logger.debug(
                "RFQ match debug | subj_raw='%s' | subj_norm='%s' | ids=%s",
                raw_subject[:200],
                subject_for_log[:200] if subject_for_log else "",
                candidates,
            )

        return candidates

    def _extract_rfq_id(
        self,
        text: str,
        *,
        raw_subject: Optional[str] = None,
        normalised_subject: Optional[str] = None,
    ) -> Optional[str]:
        matches = self._extract_rfq_ids(
            text,
            raw_subject=raw_subject,
            normalised_subject=normalised_subject,
        )
        return matches[0] if matches else None

    def _rfq_candidates_from_metadata(
        self, message: Dict[str, object]
    ) -> List[Tuple[str, Optional[str]]]:
        candidates: List[Tuple[str, Optional[str]]] = []
        supplier_hint = message.get("supplier_id")
        keys = (
            "s3_key",
            "id",
            "message_id",
            "object_key",
            "receipt_handle",
        )
        for key in keys:
            value = message.get(key)
            if not isinstance(value, str) or not value:
                continue
            for match in RFQ_ID_RE.findall(value):
                if isinstance(match, tuple):
                    rfq_value = next((part for part in match if part), "")
                else:
                    rfq_value = match
                if not rfq_value:
                    continue
                candidates.append((rfq_value, supplier_hint if supplier_hint else None))
        return candidates

    def _resolve_rfq_from_tail_tokens(
        self, text: str, message: Dict[str, object]
    ) -> List[Tuple[str, str, Optional[str]]]:
        segments: List[str] = []
        if isinstance(text, str) and text.strip():
            segments.append(text)
        for key in ("s3_key", "id", "message_id"):
            value = message.get(key)
            if isinstance(value, str) and value.strip():
                segments.append(value)
        combined = " ".join(segments)
        if not combined:
            return []

        tails = re.findall(r"\b([A-Za-z0-9]{8})\b", combined)
        if not tails:
            return []

        resolved: List[Tuple[str, str, Optional[str]]] = []
        seen_tails: Set[str] = set()
        for tail in tails:
            tail_key = tail.lower()
            if tail_key in seen_tails:
                continue
            seen_tails.add(tail_key)
            lookup_records = self._get_rfq_candidates_for_tail(tail_key)
            if not lookup_records:
                continue
            for record in lookup_records:
                rfq_value = record.get("rfq_id")
                if not rfq_value:
                    continue
                canonical = self._canonical_rfq(rfq_value)
                if not canonical:
                    continue
                if any(existing[0] == canonical for existing in resolved):
                    continue
                supplier_hint = record.get("supplier_id") if isinstance(record, dict) else None
                resolved.append((canonical, str(rfq_value), supplier_hint))
        return resolved

    def _resolve_rfq_from_thread_headers(
        self, message: Dict[str, object]
    ) -> Optional[Tuple[str, Optional[str]]]:
        identifiers = self._collect_thread_identifiers(message)
        if not identifiers:
            return None

        get_conn = getattr(self.agent_nick, "get_db_connection", None)
        if not callable(get_conn) or not self._thread_table_name:
            return None

        try:
            with get_conn() as conn:
                if not self._ensure_thread_table_ready(conn):
                    return None
                rfq_id = lookup_rfq_from_threads(
                    conn,
                    self._thread_table_name,
                    identifiers,
                    logger=logger,
                )
        except Exception:
            logger.exception(
                "Failed to resolve RFQ from thread headers for mailbox %s", self.mailbox_address
            )
            return None

        if not rfq_id:
            return None

        return str(rfq_id), None

    def _collect_thread_identifiers(self, message: Dict[str, object]) -> List[str]:
        raw_values: List[str] = []

        def _collect(value: object) -> None:
            if value in (None, ""):
                return
            if isinstance(value, (list, tuple, set)):
                for entry in value:
                    _collect(entry)
                return
            try:
                text = str(value)
            except Exception:
                return
            trimmed = text.strip()
            if trimmed:
                raw_values.append(trimmed)

        _collect(message.get("in_reply_to"))
        _collect(message.get("references"))

        headers = message.get("headers")
        if isinstance(headers, dict):
            _collect(headers.get("In-Reply-To") or headers.get("in-reply-to"))
            reference_values = headers.get("References") or headers.get("references")
            _collect(reference_values)

        if not raw_values:
            return []

        message_ids: List[str] = []
        seen: Set[str] = set()
        pattern = re.compile(r"<([^>]+)>")
        for value in raw_values:
            matches = pattern.findall(value)
            if matches:
                for candidate in matches:
                    trimmed = candidate.strip()
                    if not trimmed:
                        continue
                    lowered = trimmed.lower()
                    if lowered in seen:
                        continue
                    seen.add(lowered)
                    message_ids.append(trimmed)
                continue

            trimmed = value.strip()
            if trimmed.startswith("<") and trimmed.endswith(">"):
                trimmed = trimmed[1:-1].strip()
            if not trimmed:
                continue
            lowered = trimmed.lower()
            if lowered in seen:
                continue
            seen.add(lowered)
            message_ids.append(trimmed)

        return message_ids

    def _ensure_thread_table_ready(self, conn) -> bool:
        if self._thread_table_ready:
            return True

        try:
            ensure_thread_table(conn, self._thread_table_name, logger=logger)
            self._thread_table_ready = True
            return True
        except Exception:
            logger.exception(
                "Failed to ensure email thread table %s", self._thread_table_name
            )
            try:
                conn.rollback()
            except Exception:  # pragma: no cover - defensive
                logger.debug("Rollback failed after ensuring thread table")
            return False

    def _ensure_s3_mapping(self, s3_key: Optional[str], rfq_id: Optional[object]) -> Optional[str]:
        if not self.bucket or not s3_key or rfq_id is None:
            return None

        rfq_text = str(rfq_id).strip()
        if not rfq_text:
            return None

        try:
            client = self._get_s3_client()
        except Exception:
            logger.debug("Unable to obtain S3 client for canonical mapping", exc_info=True)
            return None

        if client is None:
            return None

        self._tag_s3_object(client, self.bucket, s3_key, rfq_text)
        return self._copy_to_canonical(client, self.bucket, s3_key, rfq_text)

    def _tag_s3_object(self, client, bucket: str, key: str, rfq_id: str) -> None:
        try:
            client.put_object_tagging(
                Bucket=bucket,
                Key=key,
                Tagging={"TagSet": [{"Key": "rfq-id", "Value": rfq_id}]},
            )
        except ClientError as exc:
            logger.debug("Tagging failed for %s: %s", key, exc)
        except Exception:
            logger.debug("Tagging failed for %s due to unexpected error", key, exc_info=True)

    def _copy_to_canonical(self, client, bucket: str, key: str, rfq_id: str) -> Optional[str]:
        if not key:
            return None

        base_name = key.split("/")[-1]
        prefix_root = self._prefixes[0] if self._prefixes else "emails/"
        normalised_root = prefix_root.rstrip("/")
        if normalised_root:
            canonical_key = f"{normalised_root}/{rfq_id}/ingest/{base_name}"
        else:
            canonical_key = f"{rfq_id}/ingest/{base_name}"

        if canonical_key == key:
            return canonical_key

        try:
            client.copy_object(
                Bucket=bucket,
                CopySource={"Bucket": bucket, "Key": key},
                Key=canonical_key,
                TaggingDirective="REPLACE",
                Tagging=f"rfq-id={rfq_id}",
            )
        except ClientError as exc:
            logger.debug("Copy to canonical failed for %s: %s", key, exc)
            return None
        except Exception:
            logger.debug("Copy to canonical failed for %s due to unexpected error", key, exc_info=True)
            return None

        return canonical_key

    def _get_s3_client(self):
        if self._s3_client is not None:
            return self._s3_client

        shared_client = getattr(self.agent_nick, "s3_client", None)
        if shared_client is not None and self._s3_role_arn is None:
            self._s3_client = shared_client
            return self._s3_client

        client_kwargs = {}
        if self.region:
            client_kwargs["region_name"] = self.region

        max_pool = self._coerce_int(
            getattr(self.settings, "s3_max_pool_connections", 50),
            default=50,
            minimum=1,
        )
        client_kwargs["config"] = Config(
            max_pool_connections=max_pool,
            retries={"max_attempts": 10, "mode": "adaptive"},
            read_timeout=20,
            connect_timeout=5,
        )

        if self._s3_role_arn:
            try:
                self._s3_client = self._s3_client_with_assumed_role(client_kwargs)
                return self._s3_client
            except Exception:  # pragma: no cover - defensive logging
                logger.exception(
                    "Unable to assume role %s for inbound S3 access; falling back to default credentials",
                    self._s3_role_arn,
                )

        self._s3_client = boto3.client("s3", **client_kwargs)
        return self._s3_client

    def _s3_client_with_assumed_role(self, client_kwargs):
        credentials = self._assume_role_credentials()
        return boto3.client("s3", **credentials, **client_kwargs)

    def _assume_role_credentials(self) -> Dict[str, str]:
        if not self._s3_role_arn:
            raise ValueError("No role ARN configured for assumption")

        now = datetime.now(timezone.utc)
        if (
            self._assumed_credentials
            and self._assumed_credentials_expiry
            and self._assumed_credentials_expiry - timedelta(minutes=5) > now
        ):
            return dict(self._assumed_credentials)


        sts_kwargs = {"region_name": self.region} if self.region else {}
        sts_client = boto3.client("sts", **sts_kwargs)
        session_name = f"ProcWiseEmailWatcher-{uuid.uuid4().hex[:8]}"
        response = sts_client.assume_role(
            RoleArn=self._s3_role_arn,
            RoleSessionName=session_name,
        )
        credentials = response.get("Credentials")
        if not credentials:
            raise ValueError("AssumeRole response missing credentials")

        access_key = credentials.get("AccessKeyId")
        secret_key = credentials.get("SecretAccessKey")
        token = credentials.get("SessionToken")
        expiration = credentials.get("Expiration")

        if not all([access_key, secret_key, token]):
            raise ValueError("Incomplete credentials returned from AssumeRole")

        expiry_dt: Optional[datetime] = None
        if isinstance(expiration, datetime):
            if expiration.tzinfo is None:
                expiry_dt = expiration.replace(tzinfo=timezone.utc)
            else:
                expiry_dt = expiration.astimezone(timezone.utc)

        if expiry_dt is None:
            expiry_dt = now + timedelta(hours=1)

        self._assumed_credentials = {
            "aws_access_key_id": access_key,
            "aws_secret_access_key": secret_key,
            "aws_session_token": token,
        }
        self._assumed_credentials_expiry = expiry_dt
        return dict(self._assumed_credentials)

    @staticmethod
    def _parse_region(endpoint: str) -> Optional[str]:
        match = re.search(r"email-smtp\.([a-z0-9-]+)\.amazonaws.com", endpoint)
        if match:
            return match.group(1)
        return None

    @staticmethod
    def _coerce_int(value, *, default: int, minimum: Optional[int] = None) -> int:
        try:
            coerced = int(value)
        except Exception:
            coerced = default
        if minimum is not None:
            coerced = max(coerced, minimum)
        return coerced

    def _validate_inbound_configuration(self, raw_prefix: object) -> None:
        """Emit logging about the active S3 polling configuration."""

        if not self.bucket:
            logger.warning(
                "Email watcher cannot poll for supplier replies because no S3 bucket is configured"
            )
            return

        prefix_summary = self._format_bucket_prefixes()
        logger.info(
            "Email watcher will poll %s for mailbox %s",
            prefix_summary,
            self.mailbox_address,
        )

        if raw_prefix is None:
            logger.info(
                "No custom SES prefix supplied; defaulting to %s",
                prefix_summary,
            )

    @staticmethod
    def _ensure_trailing_slash(value: str) -> str:
        text = (value or "").strip()
        if not text:
            return ""
        return text if text.endswith("/") else f"{text}/"

    def _resolve_bucket_and_prefix(
        self,
        bucket_candidates: Sequence[Optional[str]],
        *,
        configured_prefix: Optional[str],
        uri_prefix: Optional[str],
        default_bucket: str,
        default_prefix: str,
    ) -> Tuple[str, str]:
        default_prefix_normalised = self._ensure_trailing_slash(default_prefix)
        prefix_candidate: Optional[str]
        explicit_prefix_supplied = False

        if configured_prefix is None:
            prefix_candidate = uri_prefix or default_prefix_normalised
        else:
            trimmed = str(configured_prefix).strip()
            if not trimmed:
                prefix_candidate = uri_prefix or default_prefix_normalised
            else:
                normalised_configured = self._ensure_trailing_slash(trimmed)
                if normalised_configured.lower() != default_prefix_normalised.lower():
                    prefix_candidate = normalised_configured
                    explicit_prefix_supplied = True
                else:
                    prefix_candidate = uri_prefix or normalised_configured

        resolved_bucket: Optional[str] = None
        resolved_prefix = str(prefix_candidate or default_prefix_normalised)

        for candidate in bucket_candidates:
            bucket_text = str(candidate).strip() if candidate else ""
            if not bucket_text:
                continue
            bucket_value, derived_prefix = self._split_bucket_candidate(
                bucket_text, default_bucket=default_bucket
            )
            if bucket_value and not resolved_bucket:
                resolved_bucket = bucket_value
            if derived_prefix and not explicit_prefix_supplied:
                resolved_prefix = derived_prefix
            if resolved_bucket:
                break

        if not resolved_bucket:
            resolved_bucket = default_bucket

        resolved_prefix = self._ensure_trailing_slash(resolved_prefix or default_prefix)
        return resolved_bucket, resolved_prefix

    @staticmethod
    def _split_bucket_candidate(
        value: str,
        *,
        default_bucket: str,
    ) -> Tuple[Optional[str], Optional[str]]:
        text = value.strip()
        if not text:
            return None, None
        if text.lower().startswith("s3://"):
            bucket, prefix = SESEmailWatcher._parse_s3_uri(text)
            return bucket, prefix or None
        if "/" in text:
            bucket, suffix = text.split("/", 1)
            return bucket or None, (suffix or None)
        lower_default = default_bucket.lower()
        if lower_default and text.lower().startswith(lower_default) and text.lower() != lower_default:
            suffix = text[len(default_bucket) :].lstrip("-_./")
            if suffix:
                if not suffix.endswith("/"):
                    suffix = f"{suffix}/"
                return default_bucket, suffix
        return text, None

    @staticmethod
    def _parse_s3_uri(uri: str) -> Tuple[str, Optional[str]]:
        """Parse an S3 URI into bucket and prefix components."""

        if not uri:
            raise ValueError("S3 URI must be a non-empty string")

        parsed = urlparse(str(uri).strip())
        if parsed.scheme and parsed.scheme.lower() != "s3":
            raise ValueError(f"Unsupported scheme for S3 URI: {parsed.scheme}")

        bucket = parsed.netloc or parsed.path.split("/", 1)[0]
        if not bucket:
            raise ValueError("S3 URI must include a bucket name")

        prefix = parsed.path[1:] if parsed.path.startswith("/") else parsed.path
        if parsed.netloc and prefix.startswith(bucket):
            # Handle URIs like s3://bucket/bucket/... produced by naive joins.
            prefix = prefix[len(bucket) :].lstrip("/")

        prefix = prefix.strip()
        if prefix and not prefix.endswith("/"):
            prefix = f"{prefix}/"

        return bucket, prefix or None
<|MERGE_RESOLUTION|>--- conflicted
+++ resolved
@@ -2484,12 +2484,7 @@
                     inbound_domains.append(domain)
 
         query = """
-<<<<<<< HEAD
             SELECT rfq_id, supplier_id, supplier_name, sent_on, sent, created_on, updated_on, payload
-=======
-            SELECT rfq_id, supplier_id, supplier_name, sent_on, sent, created_on, updated_on,
-                   subject, body, recipient_email, sender
->>>>>>> 5400612a
             FROM proc.draft_rfq_emails
             WHERE sent = TRUE
               AND updated_on >= NOW() - INTERVAL '7 days'
@@ -2583,13 +2578,8 @@
             sent_flag,
             created_on,
             updated_on,
-<<<<<<< HEAD
             payload_json,
         ) = row
-=======
-            *_
-        ) = best_row
->>>>>>> 5400612a
 
         if not rfq_value:
             return None
