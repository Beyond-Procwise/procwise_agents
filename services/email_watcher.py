--- conflicted
+++ resolved
@@ -320,19 +320,6 @@
 
         try:
             self._respect_post_dispatch_wait()
-<<<<<<< HEAD
-=======
-            if match_filters:
-                cached_matches = self._retrieve_cached_matches(match_filters, limit)
-                if cached_matches:
-                    logger.info(
-                        "Returning %d previously processed message(s) matching filters for mailbox %s",
-                        len(cached_matches),
-                        self.mailbox_address,
-                    )
-                    return cached_matches
->>>>>>> 02fb1029
-
             prefixes = self._derive_prefixes_for_filters(match_filters)
             try:
                 if self._custom_loader is not None:
