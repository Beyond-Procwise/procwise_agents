from __future__ import annotations

import gzip
import logging
import mimetypes
import re
import time
import uuid
from urllib.parse import unquote_plus, urlparse
from collections import OrderedDict
from copy import deepcopy
from dataclasses import dataclass, field
from datetime import datetime, timedelta, timezone
from email import policy
from email.parser import BytesParser
from typing import Callable, Dict, Iterable, List, Optional, Protocol, Sequence, Set, Tuple

import boto3

try:  # pragma: no cover - optional dependency during tests
    from psycopg2 import errors as psycopg2_errors
except Exception:  # pragma: no cover - psycopg2 may be unavailable in tests
    psycopg2_errors = None  # type: ignore[assignment]

from agents.base_agent import AgentContext, AgentOutput, AgentStatus
from agents.negotiation_agent import NegotiationAgent
from agents.supplier_interaction_agent import SupplierInteractionAgent
from utils.gpu import configure_gpu


logger = logging.getLogger(__name__)

# Ensure GPU related environment flags are consistently applied even when the
# watcher is used standalone (e.g. in a scheduled job).
configure_gpu()


class EmailLoader(Protocol):
    """Callable protocol that returns a list of inbound email payloads."""

    def __call__(self, limit: Optional[int] = None) -> List[Dict[str, object]]:
        ...


class EmailWatcherState(Protocol):
    """Protocol describing the persistence mechanism for processed messages."""

    def __contains__(self, message_id: str) -> bool:  # pragma: no cover - protocol
        ...

    def add(self, message_id: str, metadata: Optional[Dict[str, object]] = None) -> None:  # pragma: no cover - protocol
        ...

    def get(self, message_id: str) -> Optional[Dict[str, object]]:  # pragma: no cover - protocol
        ...

    def items(self) -> Iterable[Tuple[str, Dict[str, object]]]:  # pragma: no cover - protocol
        ...


@dataclass
class InMemoryEmailWatcherState:
    """Simple in-memory store of processed message identifiers."""

    _seen: Dict[str, Dict[str, object]] = field(default_factory=dict)

    def __contains__(self, message_id: str) -> bool:
        return message_id in self._seen

    def add(self, message_id: str, metadata: Optional[Dict[str, object]] = None) -> None:
        self._seen[message_id] = metadata or {}

    def get(self, message_id: str) -> Optional[Dict[str, object]]:
        return self._seen.get(message_id)

    def items(self) -> Iterable[Tuple[str, Dict[str, object]]]:
        return list(self._seen.items())


@dataclass
class S3ObjectWatcher:
    """Remember previously observed keys for an S3 prefix."""

    limit: int = 512
    known: "OrderedDict[str, datetime]" = field(default_factory=OrderedDict)
    primed: bool = False

    def is_new(self, key: str) -> bool:
        return bool(key) and key not in self.known

    def mark_known(self, key: str, last_modified: Optional[datetime]) -> None:
        if not key:
            return
        timestamp = last_modified if isinstance(last_modified, datetime) else datetime.now(timezone.utc)
        self.known[key] = timestamp
        self.known.move_to_end(key)
        while self.limit > 0 and len(self.known) > self.limit:
            self.known.popitem(last=False)


def _strip_html(value: str) -> str:
    """Convert HTML content to a whitespace normalised string."""

    if not value:
        return ""

    # Preserve hidden RFQ annotations injected as HTML comments so that
    # downstream RFQ pattern matching still works even when the supplier
    # replies without keeping the identifier in the visible text.
    comment_matches = re.findall(
        r"<!--\s*RFQ-ID\s*:\s*([A-Za-z0-9_-]+)\s*-->",
        value,
        flags=re.IGNORECASE,
    )

    # Basic tag removal keeps the implementation lightweight without
    # introducing heavy dependencies such as BeautifulSoup for tests.
    cleaned = re.sub(
        r"<\s*(script|style).*?>.*?<\s*/\s*\1\s*>",
        " ",
        value,
        flags=re.I | re.S,
    )
    cleaned = re.sub(r"<!--.*?-->", " ", cleaned, flags=re.S)
    cleaned = re.sub(r"<[^>]+>", " ", cleaned)
    cleaned = re.sub(r"\s+", " ", cleaned)

    if comment_matches:
        # Prepend extracted identifiers to ensure they survive whitespace
        # normalisation and can be detected by the RFQ regex.
        return " ".join(comment_matches + [cleaned.strip()]).strip()

    return cleaned.strip()


class SESEmailWatcher:
    """Poll and process inbound supplier RFQ responses."""

    def __init__(
        self,
        agent_nick,
        *,
        supplier_agent: Optional[SupplierInteractionAgent] = None,
        negotiation_agent: Optional[NegotiationAgent] = None,
        metadata_provider: Optional[Callable[[str], Dict[str, object]]] = None,
        message_loader: Optional[EmailLoader] = None,
        state_store: Optional[EmailWatcherState] = None,
        enable_negotiation: bool = True,
        response_poll_seconds: Optional[int] = None,
    ) -> None:
        self.agent_nick = agent_nick
        self.settings = agent_nick.settings
        self.supplier_agent = supplier_agent or agent_nick.agents.get("supplier_interaction")
        if self.supplier_agent is None:
            self.supplier_agent = SupplierInteractionAgent(agent_nick)
        self.enable_negotiation = enable_negotiation
        if enable_negotiation:
            self.negotiation_agent = negotiation_agent or agent_nick.agents.get(
                "NegotiationAgent"
            )
            if self.negotiation_agent is None:
                self.negotiation_agent = NegotiationAgent(agent_nick)
        else:
            self.negotiation_agent = None
        self.metadata_provider = metadata_provider
        self.state_store = state_store or InMemoryEmailWatcherState()
        self._custom_loader = message_loader
        poll_interval = response_poll_seconds
        if poll_interval is None:
            poll_interval = getattr(
                self.settings, "email_response_poll_seconds", 60
            )
        try:
            poll_interval = int(poll_interval)
        except Exception:
            poll_interval = 60
        self.poll_interval_seconds = max(1, poll_interval)

        self.mailbox_address = (
            getattr(self.settings, "supplier_mailbox", None)
            or getattr(self.settings, "imap_user", None)
            or "supplierconnect@procwise.co.uk"
        )

        endpoint = getattr(self.settings, "ses_smtp_endpoint", "")
        self.region = getattr(self.settings, "ses_region", None) or self._parse_region(endpoint)

        default_bucket = "procwisemvp"
        default_prefix = "emails/"

        uri_bucket: Optional[str] = None
        uri_prefix: Optional[str] = None
        inbound_s3_uri = getattr(self.settings, "ses_inbound_s3_uri", None)
        if inbound_s3_uri:
            try:
                uri_bucket, uri_prefix = self._parse_s3_uri(inbound_s3_uri)
            except ValueError:
                logger.warning(
                    "Invalid SES inbound S3 URI %r; falling back to default bucket and prefix",
                    inbound_s3_uri,
                )

        configured_bucket = getattr(self.settings, "ses_inbound_bucket", None)
        if configured_bucket and uri_bucket and configured_bucket != uri_bucket:
            logger.warning(
                "SES inbound bucket %s overrides bucket %s derived from S3 URI",
                configured_bucket,
                uri_bucket,
            )

        bucket_candidates = [
            configured_bucket,
            uri_bucket,
            getattr(self.settings, "s3_bucket_name", None),
            default_bucket,
        ]
        configured_prefix = getattr(self.settings, "ses_inbound_prefix", None)
        self.bucket, prefix_value = self._resolve_bucket_and_prefix(
            bucket_candidates,
            configured_prefix=configured_prefix,
            uri_prefix=uri_prefix,
            default_bucket=default_bucket,
            default_prefix=default_prefix,
        )

        self._prefixes = [self._ensure_trailing_slash(prefix_value)]

        # Ensure supporting negotiation tables exist so metadata lookups do
        # not fail on freshly provisioned databases.  The statements are safe
        # to run repeatedly thanks to ``IF NOT EXISTS`` guards.
        self._ensure_negotiation_tables()
        self._ensure_processed_registry_table()

        self._validate_inbound_configuration(prefix_value)

        # Prefer reusing the orchestrator's S3 client so we respect any
        # endpoint overrides or credential sources initialised during startup.
        shared_client = getattr(agent_nick, "s3_client", None)
        self._s3_client = shared_client if shared_client is not None else None
        self._s3_role_arn = (
            getattr(self.settings, "ses_inbound_role_arn", None)
            or getattr(self.settings, "ses_secret_role_arn", None)
        )
        if self._s3_role_arn:
            # When a dedicated role is configured we assume it lazily on the
            # first request to guarantee the mailbox bucket permissions are in
            # place even if a shared client exists without the required rights.
            self._s3_client = None

        self._assumed_credentials: Optional[Dict[str, str]] = None
        self._assumed_credentials_expiry: Optional[datetime] = None
        self._s3_watch_history_limit = self._coerce_int(
            getattr(self.settings, "email_s3_watch_history_limit", 512),
            default=512,
            minimum=10,
        )
        self._s3_prefix_watchers: Dict[str, S3ObjectWatcher] = {}
        self._processed_cache_limit = self._coerce_int(
            getattr(self.settings, "email_processed_cache_limit", 200),
            default=200,
            minimum=1,
        )
        self._processed_cache: OrderedDict[str, Dict[str, object]] = OrderedDict()
        self._completed_targets: Set[str] = set()
        self._last_watermark_ts: Optional[datetime] = None
        self._last_watermark_key: str = ""
        self._match_poll_attempts = self._coerce_int(
            getattr(self.settings, "email_match_poll_attempts", 3),
            default=3,
            minimum=1,
        )
        self._require_new_s3_objects = False
        self._dispatch_wait_seconds = max(
            0,
            self._coerce_int(
                getattr(self.settings, "email_inbound_initial_wait_seconds", 60),
                default=60,
                minimum=0,
            ),
        )
        self._last_dispatch_notified_at: Optional[float] = None
        self._last_dispatch_wait_acknowledged: Optional[float] = None

        logger.info(
            "Initialised email watcher for mailbox %s using %s (poll_interval=%ss)",
            self.mailbox_address,
            self._format_bucket_prefixes(),
            self.poll_interval_seconds,
        )

    # ------------------------------------------------------------------
    # Public API
    # ------------------------------------------------------------------
    def poll_once(
        self,
        limit: Optional[int] = None,
        *,
        match_filters: Optional[Dict[str, object]] = None,
    ) -> List[Dict[str, object]]:
        """Process a single batch of inbound emails."""

        filters: Dict[str, object] = dict(match_filters) if match_filters else {}
        results: List[Dict[str, object]] = []
        target_rfq_normalised: Optional[str] = None
        if filters:
            target_rfq_normalised = self._normalise_filter_value(filters.get("rfq_id"))

        logger.info(
            "Scanning %s for new supplier responses (limit=%s)",
            self._format_bucket_prefixes(),
            limit if limit is not None else "unbounded",
        )

        previous_new_flag = self._require_new_s3_objects
        self._require_new_s3_objects = bool(filters)

        try:
            prefixes = self._derive_prefixes_for_filters(filters)
            effective_limit = self._coerce_limit(limit)

            match_found = False

<<<<<<< HEAD
            if target_rfq_normalised and target_rfq_normalised in self._completed_targets:
                logger.info(
                    "RFQ %s already processed for mailbox %s; skipping poll",
                    target_rfq_normalised,
                    self.mailbox_address,
                )
                return []
=======
            def _process_candidate(message: Dict[str, object]) -> bool:
                nonlocal match_found
                matched, should_stop, rfq_matched = self._process_candidate_message(
                    message,
                    match_filters=filters,
                    target_rfq_normalised=target_rfq_normalised,
                    results=results,
                    effective_limit=effective_limit,
                )
                if matched or (rfq_matched and not filters):
                    match_found = True
                return should_stop
>>>>>>> 057a08ae

            self._respect_post_dispatch_wait()

            max_attempts = self._match_poll_attempts if target_rfq_normalised else 1
            attempts = 0
<<<<<<< HEAD
            total_candidates = 0
            total_processed = 0
=======
>>>>>>> 057a08ae

            while attempts < max_attempts and not match_found:
                attempts += 1
                try:
                    if self._custom_loader is not None:
                        messages = self._custom_loader(limit)
<<<<<<< HEAD
                        candidate_batch = list(messages)
                        logger.info(
                            "Retrieved %d candidate message(s) from loader for mailbox %s",
                            len(candidate_batch),
                            self.mailbox_address,
                        )
                        for message in candidate_batch:
                            last_modified_hint = message.get("_last_modified")
                            if isinstance(last_modified_hint, datetime):
                                self._update_watermark(last_modified_hint, str(message.get("id") or ""))
                            total_candidates += 1
                            matched, should_stop, rfq_matched, was_processed = self._process_candidate_message(
                                message,
                                match_filters=filters,
                                target_rfq_normalised=target_rfq_normalised,
                                results=results,
                                effective_limit=effective_limit,
                            )
                            if was_processed:
                                total_processed += 1
                            if matched or (rfq_matched and not filters):
                                match_found = True
                            if should_stop:
=======
                        logger.info(
                            "Retrieved %d candidate message(s) from loader for mailbox %s",
                            len(messages),
                            self.mailbox_address,
                        )
                        for message in messages:
                            if _process_candidate(message):
>>>>>>> 057a08ae
                                break
                    else:
                        processed_batch: List[Dict[str, object]] = []

<<<<<<< HEAD
                        def _on_message(
                            parsed: Dict[str, object],
                            last_modified: Optional[datetime] = None,
                        ) -> bool:
                            nonlocal total_processed, total_candidates, match_found
                            total_candidates += 1
                            processed_batch.append(parsed)
                            matched, should_stop, rfq_matched, was_processed = self._process_candidate_message(
                                parsed,
                                match_filters=filters,
                                target_rfq_normalised=target_rfq_normalised,
                                results=results,
                                effective_limit=effective_limit,
                            )
                            if last_modified is not None:
                                self._update_watermark(last_modified, str(parsed.get("id") or ""))
                            if was_processed:
                                total_processed += 1
                            if matched or (rfq_matched and not filters):
                                match_found = True
                            return should_stop
=======
                        def _on_message(parsed: Dict[str, object], *_args) -> bool:
                            processed_batch.append(parsed)
                            return _process_candidate(parsed)
>>>>>>> 057a08ae

                        messages = self._load_messages(
                            limit,
                            mark_seen=True,
                            prefixes=prefixes,
                            on_message=_on_message,
                        )
                        batch_count = len(processed_batch) if filters else len(messages)
                        logger.info(
                            "Retrieved %d candidate message(s) from S3 for mailbox %s",
                            batch_count,
                            self.mailbox_address,
                        )
                        if not filters:
                            for message in messages:
<<<<<<< HEAD
                                last_modified_hint = message.get("_last_modified")
                                if isinstance(last_modified_hint, datetime):
                                    self._update_watermark(last_modified_hint, str(message.get("id") or ""))
                                total_candidates += 1
                                matched, should_stop, rfq_matched, was_processed = self._process_candidate_message(
                                    message,
                                    match_filters=filters,
                                    target_rfq_normalised=target_rfq_normalised,
                                    results=results,
                                    effective_limit=effective_limit,
                                )
                                if was_processed:
                                    total_processed += 1
                                if matched or (rfq_matched and not filters):
                                    match_found = True
                                if should_stop:
=======
                                if _process_candidate(message):
>>>>>>> 057a08ae
                                    break
                except Exception:  # pragma: no cover - network/runtime
                    logger.exception("Failed to load inbound SES messages")
                    break

                if match_found:
                    break

                if target_rfq_normalised:
                    if attempts >= max_attempts:
                        break
                    logger.debug(
                        "RFQ %s not found in mailbox %s on attempt %d/%d; waiting %.1fs before retrying",
                        target_rfq_normalised,
                        self.mailbox_address,
                        attempts,
                        max_attempts,
                        self.poll_interval_seconds,
                    )
                    if self.poll_interval_seconds > 0:
<<<<<<< HEAD
                        time.sleep(max(0.5, min(self.poll_interval_seconds, 5)))

            if target_rfq_normalised and match_found:
                self._completed_targets.add(target_rfq_normalised)
                if results:
                    match_key = results[-1].get("message_id")
                else:
                    match_key = None
                logger.info(
                    "RFQ %s matched at %s — stopping watcher for mailbox %s",
                    target_rfq_normalised,
                    match_key or "<unknown>",
=======
                        time.sleep(self.poll_interval_seconds)

            if target_rfq_normalised and not match_found:
                logger.info(
                    "Completed S3 scan for mailbox %s without matching filters",
>>>>>>> 057a08ae
                    self.mailbox_address,
                )
                logger.info(
                    "Scan summary for mailbox %s (candidates=%d, processed=%d, matched=True). Watermark=%s",
                    self.mailbox_address,
                    total_candidates,
                    total_processed,
                    self._format_watermark(),
                )
            else:
                logger.info(
                    "Completed scan for mailbox %s (candidates=%d, processed=%d, matched=%s). Watermark=%s",
                    self.mailbox_address,
                    total_candidates,
                    total_processed,
                    match_found,
                    self._format_watermark(),
                )

            return results
        finally:
            self._require_new_s3_objects = previous_new_flag

    def _process_candidate_message(
        self,
        message: Dict[str, object],
        *,
        match_filters: Dict[str, object],
        target_rfq_normalised: Optional[str],
        results: List[Dict[str, object]],
        effective_limit: Optional[int],
<<<<<<< HEAD
    ) -> Tuple[bool, bool, bool, bool]:
        message_id = str(message.get("id") or uuid.uuid4())
        bucket = getattr(self, "bucket", None)
        s3_key = message.get("id") if isinstance(message.get("id"), str) else message.get("s3_key")
        etag = message.get("_s3_etag") or message.get("s3_etag")

=======
    ) -> Tuple[bool, bool, bool]:
        message_id = str(message.get("id") or uuid.uuid4())
>>>>>>> 057a08ae
        if self.state_store and message_id in self.state_store:
            logger.debug(
                "Skipping previously processed message %s for mailbox %s",
                message_id,
                self.mailbox_address,
            )
<<<<<<< HEAD
            return False, False, False, False

        if self._is_processed_in_registry(bucket, s3_key, etag):
            logger.debug(
                "Skipping S3 object %s (etag=%s) for mailbox %s; already processed",
                s3_key,
                etag,
                self.mailbox_address,
            )
            return False, False, False, False
=======
            return False, False
>>>>>>> 057a08ae

        try:
            processed, reason = self._process_message(message)
        except Exception:  # pragma: no cover - defensive
            logger.exception("Failed to process SES message %s", message_id)
            processed, reason = None, "processing_error"

        metadata: Dict[str, object]
        processed_payload: Optional[Dict[str, object]] = None
        message_match = False
        rfq_match = False
<<<<<<< HEAD
        was_processed = False
=======
>>>>>>> 057a08ae

        if processed:
            processed_payload = self._record_processed_payload(message_id, processed)
            if match_filters:
                original_rfq = processed_payload.get("rfq_id") if processed_payload else None
                rfq_match = bool(
                    target_rfq_normalised
                    and self._normalise_filter_value(original_rfq) == target_rfq_normalised
                )
                self._apply_filter_defaults(processed_payload, match_filters)
                message_match = self._matches_filters(processed_payload, match_filters)
            logger.info(
                "Processed message %s for RFQ %s from %s",
                message_id,
                processed.get("rfq_id"),
                processed.get("from_address"),
            )
<<<<<<< HEAD
            was_processed = True
=======
>>>>>>> 057a08ae
            metadata = {
                "rfq_id": processed_payload.get("rfq_id") if processed_payload else None,
                "supplier_id": processed_payload.get("supplier_id") if processed_payload else None,
                "processed_at": datetime.now(timezone.utc).isoformat(),
                "status": "processed",
                "payload": processed_payload,
            }
        else:
            logger.warning(
                "Skipped message %s for mailbox %s: %s",
                message_id,
                self.mailbox_address,
                reason or "unknown",
            )
            metadata = {
                "processed_at": datetime.now(timezone.utc).isoformat(),
                "status": "skipped",
                "reason": reason or "unknown",
            }

        if self.state_store and reason != "processing_error":
            self.state_store.add(message_id, metadata)

<<<<<<< HEAD
        if was_processed and processed_payload:
            rfq_id = processed_payload.get("rfq_id")
            self._record_processed_in_registry(bucket, s3_key, etag, rfq_id)

=======
>>>>>>> 057a08ae
        matched = bool(message_match)
        should_stop = False

        include_payload = False
        if processed_payload:
            if not match_filters:
                include_payload = True
            elif matched:
                include_payload = True

        if include_payload and effective_limit != 0:
            results.append(processed_payload)
            if (
                effective_limit is not None
                and effective_limit != 0
                and len(results) >= effective_limit
            ):
                should_stop = True

        if matched:
            should_stop = True
            logger.debug(
                "Stopping poll once after matching filters for message %s",
                message_id,
            )
        elif rfq_match and not match_filters:
            should_stop = True
            logger.debug(
                "Stopping poll after RFQ match for message %s (no additional filters)",
                message_id,
            )

<<<<<<< HEAD
        return matched, should_stop, bool(rfq_match), was_processed
=======
        return matched, should_stop, bool(rfq_match)
>>>>>>> 057a08ae

    def _record_processed_payload(
        self, message_id: str, payload: Dict[str, object]
    ) -> Dict[str, object]:
        """Persist processed payload snapshots for future filter matches."""

        snapshot = deepcopy(payload)
        if "message_id" not in snapshot:
            snapshot["message_id"] = message_id
        self._processed_cache[message_id] = snapshot
        while len(self._processed_cache) > self._processed_cache_limit:
            self._processed_cache.popitem(last=False)
        return deepcopy(snapshot)

    def watch(
        self,
        *,
        interval: Optional[int] = None,
        limit: Optional[int] = None,
        stop_after: Optional[int] = None,
        timeout_seconds: Optional[int] = 900,
    ) -> int:
        """Continuously poll for messages until ``stop_after`` iterations."""

        iterations = 0
        processed_total = 0
        poll_delay = self.poll_interval_seconds if interval is None else max(interval, 1)
        start_time = time.time()
        while True:
            batch = self.poll_once(limit=limit)
            processed_total += len(batch)
            iterations += 1
            logger.info(
                "Email watcher iteration %d processed %d message(s); total processed=%d",
                iterations,
                len(batch),
                processed_total,
            )
            if batch:
                logger.info(
                    "Email watcher exiting after processing %d new message(s) in iteration %d",
                    len(batch),
                    iterations,
                )
                break
            if stop_after is not None and iterations >= stop_after:
                break
            if timeout_seconds is not None and timeout_seconds > 0:
                elapsed = time.time() - start_time
                if elapsed >= timeout_seconds:
                    logger.info(
                        "Email watcher reached timeout after %.1f seconds without new messages",
                        elapsed,
                    )
                    break
            time.sleep(poll_delay)
        return processed_total

    # ------------------------------------------------------------------
    # Internal helpers
    # ------------------------------------------------------------------
    def peek_recent_messages(self, limit: int = 3) -> List[Dict[str, object]]:
        """Return a non-destructive preview of the most recent inbound emails."""

        try:
            limit_int = max(0, int(limit))
        except Exception:
            limit_int = 3

        if limit_int == 0:
            return []

        if self._custom_loader is not None:
            messages = self._custom_loader(limit_int)
        else:
            messages = self._load_messages(limit_int, mark_seen=False, prefixes=None)

        preview: List[Dict[str, object]] = []
        for message in messages[:limit_int]:
            body = str(message.get("body") or "")
            snippet = re.sub(r"\s+", " ", body).strip()
            preview.append(
                {
                    "id": message.get("id"),
                    "subject": message.get("subject"),
                    "from": message.get("from"),
                    "rfq_id": message.get("rfq_id"),
                    "received_at": message.get("received_at"),
                    "snippet": snippet[:160],
                }
            )
        return preview

    # ------------------------------------------------------------------
    # Database bootstrapping helpers
    # ------------------------------------------------------------------
    def _ensure_negotiation_tables(self) -> None:
        get_conn = getattr(self.agent_nick, "get_db_connection", None)
        if not callable(get_conn):
            return

        try:
            with get_conn() as conn:
                with conn.cursor() as cur:
                    cur.execute(
                        """
                        CREATE TABLE IF NOT EXISTS proc.rfq_targets (
                            rfq_id TEXT NOT NULL,
                            supplier_id TEXT,
                            target_price NUMERIC(18, 2),
                            negotiation_round INTEGER NOT NULL DEFAULT 1,
                            notes TEXT,
                            created_on TIMESTAMPTZ NOT NULL DEFAULT NOW(),
                            updated_on TIMESTAMPTZ NOT NULL DEFAULT NOW(),
                            CONSTRAINT rfq_targets_pk PRIMARY KEY (rfq_id, negotiation_round)
                        )
                        """
                    )
                    cur.execute(
                        """
                        CREATE TABLE IF NOT EXISTS proc.negotiation_sessions (
                            rfq_id TEXT NOT NULL,
                            supplier_id TEXT NOT NULL,
                            round INTEGER NOT NULL,
                            counter_offer NUMERIC(18, 2),
                            created_on TIMESTAMPTZ NOT NULL DEFAULT NOW(),
                            CONSTRAINT negotiation_sessions_pk PRIMARY KEY (rfq_id, supplier_id, round)
                        )
                        """
                    )
                    cur.execute(
                        """
                        CREATE INDEX IF NOT EXISTS negotiation_sessions_rfq_supplier_idx
                            ON proc.negotiation_sessions (rfq_id, supplier_id)
                        """
                    )
                conn.commit()
        except Exception:
            logger.exception("Failed to ensure negotiation support tables exist")

    def _ensure_processed_registry_table(self) -> None:
        get_conn = getattr(self.agent_nick, "get_db_connection", None)
        if not callable(get_conn):
            return

        try:
            with get_conn() as conn:
                with conn.cursor() as cur:
                    cur.execute(
                        """
                        CREATE TABLE IF NOT EXISTS proc.processed_emails (
                            bucket TEXT NOT NULL,
                            key TEXT NOT NULL,
                            etag TEXT NOT NULL DEFAULT '',
                            rfq_id TEXT,
                            processed_at TIMESTAMPTZ NOT NULL DEFAULT NOW()
                        )
                        """
                    )
                    cur.execute(
                        """
                        ALTER TABLE proc.processed_emails
                            ALTER COLUMN etag SET DEFAULT ''
                        """
                    )
                    cur.execute(
                        """
                        CREATE UNIQUE INDEX IF NOT EXISTS processed_emails_bucket_key_etag_uidx
                            ON proc.processed_emails (bucket, key, etag)
                        """
                    )
                conn.commit()
        except Exception:
            logger.exception("Failed to ensure processed email registry table exists")

    def _is_processed_in_registry(
        self,
        bucket: Optional[str],
        key: Optional[str],
        etag: Optional[str],
    ) -> bool:
        if not bucket or not key:
            return False

        get_conn = getattr(self.agent_nick, "get_db_connection", None)
        if not callable(get_conn):
            return False

        try:
            with get_conn() as conn:
                with conn.cursor() as cur:
                    cur.execute(
                        """
                        SELECT 1
                        FROM proc.processed_emails
                        WHERE bucket = %s AND key = %s AND etag = COALESCE(%s, '')
                        LIMIT 1
                        """,
                        (bucket, key, etag or ""),
                    )
                    row = cur.fetchone()
                    return bool(row)
        except Exception:
            logger.exception("Failed to check processed email registry for %s", key)
        return False

    def _record_processed_in_registry(
        self,
        bucket: Optional[str],
        key: Optional[str],
        etag: Optional[str],
        rfq_id: Optional[str],
    ) -> None:
        if not bucket or not key:
            return

        get_conn = getattr(self.agent_nick, "get_db_connection", None)
        if not callable(get_conn):
            return

        try:
            with get_conn() as conn:
                with conn.cursor() as cur:
                    cur.execute(
                        """
                        INSERT INTO proc.processed_emails (bucket, key, etag, rfq_id, processed_at)
                        VALUES (%s, %s, COALESCE(%s, ''), %s, NOW())
                        ON CONFLICT (bucket, key, etag)
                        DO UPDATE SET rfq_id = EXCLUDED.rfq_id, processed_at = NOW()
                        """,
                        (bucket, key, etag or "", rfq_id),
                    )
                conn.commit()
        except Exception:
            logger.exception("Failed to record processed email %s in registry", key)

    def _process_message(self, message: Dict[str, object]) -> tuple[Optional[Dict[str, object]], Optional[str]]:
        subject = str(message.get("subject", ""))
        body = str(message.get("body", ""))
        from_address = str(message.get("from", ""))
        rfq_id = message.get("rfq_id")
        if not isinstance(rfq_id, str) or not rfq_id:
            rfq_id = self._extract_rfq_id(subject + " " + body)
        if not rfq_id:
            logger.debug("Skipping email without RFQ identifier: %s", subject)
            return None, "missing_rfq_id"

        metadata = self._load_metadata(rfq_id)
        supplier_id = metadata.get("supplier_id") or message.get("supplier_id")
        target_price = metadata.get("target_price") or message.get("target_price")
        negotiation_round = metadata.get("round") or message.get("round") or 1

        if target_price is not None:
            try:
                target_price = float(target_price)
            except (TypeError, ValueError):
                logger.warning("Invalid target price '%s' for RFQ %s", target_price, rfq_id)
                target_price = None

        context = AgentContext(
            workflow_id=str(uuid.uuid4()),
            agent_id="supplier_interaction",
            user_id=self.settings.script_user,
            input_data={
                "subject": subject,
                "message": body,
                "supplier_id": supplier_id,
                "rfq_id": rfq_id,
                "from_address": from_address,
                "target_price": target_price,
            },
        )

        interaction_output = self.supplier_agent.execute(context)
        if interaction_output.status != AgentStatus.SUCCESS:
            error_detail = interaction_output.error
            if not error_detail and isinstance(interaction_output.data, dict):
                error_detail = interaction_output.data.get("error")
            logger.error(
                "Supplier interaction failed for RFQ %s via mailbox %s: %s",
                rfq_id,
                self.mailbox_address,
                error_detail or "unknown_error",
            )
            result = {
                "rfq_id": rfq_id,
                "supplier_id": supplier_id,
                "message_id": message.get("id"),
                "subject": subject,
                "from_address": from_address,
                "message_body": body,
                "target_price": target_price,
                "negotiation_triggered": False,
                "supplier_status": interaction_output.status.value,
                "negotiation_status": None,
                "supplier_output": interaction_output.data,
                "negotiation_output": None,
                "error": error_detail,
            }
            return result, "supplier_interaction_failed"
        negotiation_output: Optional[AgentOutput] = None
        triggered = False

        if (
            self.enable_negotiation
            and target_price is not None
            and interaction_output.status == AgentStatus.SUCCESS
            and "NegotiationAgent" in (interaction_output.next_agents or [])
            and self.negotiation_agent is not None
        ):
            current_offer = interaction_output.data.get("price")
            negotiation_context = AgentContext(
                workflow_id=context.workflow_id,
                agent_id="NegotiationAgent",
                user_id=context.user_id,
                input_data={
                    "supplier": supplier_id,
                    "current_offer": current_offer,
                    "target_price": target_price,
                    "rfq_id": rfq_id,
                    "round": negotiation_round,
                },
                parent_agent=context.agent_id,
                routing_history=list(context.routing_history),
            )
            negotiation_output = self.negotiation_agent.execute(negotiation_context)
            triggered = negotiation_output.status == AgentStatus.SUCCESS
            logger.info(
                "Negotiation triggered for RFQ %s (round %s) via mailbox %s; status=%s",
                rfq_id,
                negotiation_round,
                self.mailbox_address,
                negotiation_output.status.value,
            )

        result = {
            "rfq_id": rfq_id,
            "supplier_id": supplier_id,
            "message_id": message.get("id"),
            "subject": subject,
            "from_address": from_address,
            "message_body": body,
            "price": interaction_output.data.get("price"),
            "lead_time": interaction_output.data.get("lead_time"),
            "target_price": target_price,
            "negotiation_triggered": triggered,
            "supplier_status": interaction_output.status.value,
            "negotiation_status": negotiation_output.status.value if negotiation_output else None,
            "supplier_output": interaction_output.data,
            "negotiation_output": negotiation_output.data if negotiation_output else None,
        }
        return result, None

    def _load_metadata(self, rfq_id: str) -> Dict[str, object]:
        if self.metadata_provider is not None:
            try:
                data = self.metadata_provider(rfq_id) or {}
                return dict(data)
            except Exception:  # pragma: no cover - defensive
                logger.exception("metadata provider failed for %s", rfq_id)

        details: Dict[str, object] = {}
        try:
            with self.agent_nick.get_db_connection() as conn:  # pragma: no cover - network
                with conn.cursor() as cur:
                    cur.execute(
                        "SELECT supplier_id FROM proc.draft_rfq_emails WHERE rfq_id = %s ORDER BY created_on DESC LIMIT 1",
                        (rfq_id,),
                    )
                    row = cur.fetchone()
                    if row and row[0]:
                        details["supplier_id"] = row[0]

                    # Attempt to retrieve negotiation targets when the table exists.
                    try:
                        cur.execute(
                            "SELECT target_price, negotiation_round FROM proc.rfq_targets WHERE rfq_id = %s ORDER BY updated_on DESC LIMIT 1",
                            (rfq_id,),
                        )
                        row = cur.fetchone()
                        if row:
                            if row[0] is not None:
                                details["target_price"] = float(row[0])
                            if len(row) > 1 and row[1] is not None:
                                details["round"] = int(row[1])
                    except Exception as exc:
                        # Reset the transaction so that subsequent queries remain usable even
                        # when the rfq_targets table is absent (older schemas) or another
                        # transient issue occurs.
                        try:
                            conn.rollback()
                        except Exception:  # pragma: no cover - defensive
                            logger.debug("Rollback failed after rfq target lookup for %s", rfq_id)

                        if psycopg2_errors and isinstance(exc, psycopg2_errors.UndefinedTable):
                            logger.debug(
                                "RFQ targets table missing; skipping direct target metadata for %s",
                                rfq_id,
                            )
                        else:
                            logger.exception("Failed to load rfq_targets metadata for %s", rfq_id)

                        # Fallback to any historic negotiation sessions to estimate the round.
                        with conn.cursor() as fallback_cur:
                            fallback_cur.execute(
                                "SELECT COALESCE(MAX(round), 0) + 1 FROM proc.negotiation_sessions WHERE rfq_id = %s",
                                (rfq_id,),
                            )
                            row = fallback_cur.fetchone()
                            if row and row[0]:
                                details.setdefault("round", int(row[0]))
        except Exception:
            logger.exception("Failed to load RFQ metadata for %s", rfq_id)

        return details

    def _load_messages(
        self,
        limit: Optional[int],
        *,
        mark_seen: bool,
        prefixes: Optional[Sequence[str]] = None,
        on_message: Optional[Callable[[Dict[str, object], Optional[datetime]], bool]] = None,
    ) -> List[Dict[str, object]]:
        del mark_seen  # unused in S3-only polling

        if limit is not None:
            try:
                effective_limit = max(int(limit), 0)
            except Exception:
                effective_limit = 0
            if effective_limit == 0:
                return []
        else:
            effective_limit = None

        if not self.bucket:
            logger.warning("S3 bucket not configured; unable to load inbound messages")
            return []

        return self._load_from_s3(
            effective_limit,
            prefixes=prefixes,
            on_message=on_message,
        )

    @staticmethod
    def _coerce_limit(value: Optional[int]) -> Optional[int]:
        if value is None:
            return None
        try:
            parsed = int(value)
        except Exception:
            return 0
        return parsed if parsed >= 0 else 0

    @staticmethod
    def _normalise_filter_value(value: object) -> Optional[str]:
        if value is None:
            return None
        try:
            text = str(value).strip()
        except Exception:
            return None
        lowered = text.lower()
        return lowered or None

    @staticmethod
    def _matches_filters(payload: Dict[str, object], filters: Dict[str, object]) -> bool:
        if not filters:
            return False

        payload_rfq = SESEmailWatcher._normalise_filter_value(payload.get("rfq_id"))
        payload_supplier = SESEmailWatcher._normalise_filter_value(payload.get("supplier_id"))
        payload_subject = SESEmailWatcher._normalise_filter_value(payload.get("subject")) or ""
        payload_sender = SESEmailWatcher._normalise_filter_value(payload.get("from_address"))
        payload_message = SESEmailWatcher._normalise_filter_value(payload.get("message_id")) or SESEmailWatcher._normalise_filter_value(payload.get("id"))

        for key, expected in filters.items():
            if expected in (None, ""):
                continue
            if key == "rfq_id":
                if payload_rfq != SESEmailWatcher._normalise_filter_value(expected):
                    return False
            elif key == "supplier_id":
                if payload_supplier != SESEmailWatcher._normalise_filter_value(expected):
                    return False
            elif key == "from_address":
                if payload_sender != SESEmailWatcher._normalise_filter_value(expected):
                    return False
            elif key == "subject_contains":
                needle = SESEmailWatcher._normalise_filter_value(expected)
                if needle and needle not in payload_subject:
                    return False
            elif key == "message_id":
                if payload_message != SESEmailWatcher._normalise_filter_value(expected):
                    return False
        return True

    @staticmethod
    def _apply_filter_defaults(
        payload: Dict[str, object], filters: Dict[str, object]
    ) -> None:
        if not isinstance(payload, dict) or not filters:
            return

        def _should_fill(key: str) -> bool:
            value = payload.get(key)
            if value is None:
                return True
            try:
                return str(value).strip() == ""
            except Exception:
                return False

        for field in ("rfq_id", "supplier_id", "from_address"):
            if field in filters and _should_fill(field):
                candidate = filters.get(field)
                if candidate not in (None, ""):
                    payload[field] = candidate

        if "message_id" in filters and _should_fill("message_id"):
            candidate = filters.get("message_id")
            if candidate not in (None, ""):
                payload["message_id"] = candidate

    def _format_bucket_prefixes(
        self, prefixes: Optional[Sequence[str]] = None
    ) -> str:
        bucket = self.bucket or "<unset>"
        active_prefixes = list(prefixes) if prefixes is not None else list(self._prefixes)
        if not active_prefixes:
            active_prefixes = [""]

        entries: List[str] = []
        for raw_prefix in active_prefixes:
            prefix = (raw_prefix or "").lstrip("/")
            if prefix:
                uri = f"s3://{bucket}/{prefix}"
            else:
                uri = f"s3://{bucket}/"
            if not uri.endswith("/"):
                uri = f"{uri}/"
            entries.append(uri)

        return ", ".join(entries)

    def _derive_prefixes_for_filters(
        self, filters: Optional[Dict[str, object]]
    ) -> Optional[List[str]]:
        if not filters or not self._prefixes:
            return None

        rfq_value = filters.get("rfq_id") or filters.get("RFQ_ID")
        if not rfq_value:
            return None

        try:
            rfq_text = str(rfq_value).strip()
        except Exception:
            return None

        if not rfq_text:
            return None

        base_prefix = self._prefixes[0] if self._prefixes else ""
        base = base_prefix.rstrip("/")
        candidate = self._ensure_trailing_slash(f"{base}/{rfq_text.upper()}/ingest") if base else None
        if not candidate:
            return None

        prefixes = [candidate]
        if candidate not in self._prefixes:
            prefixes.append(base_prefix)
        return prefixes

    def record_dispatch_timestamp(self, dispatched_at: Optional[float] = None) -> None:
        """Record the moment an outbound email dispatch completed."""

        timestamp: Optional[float]
        if dispatched_at is None:
            timestamp = time.time()
        else:
            try:
                timestamp = float(dispatched_at)
            except (TypeError, ValueError):
                logger.debug("Ignoring invalid dispatch timestamp %r", dispatched_at)
                return

        if timestamp is None:
            return

        self._last_dispatch_notified_at = timestamp
        try:
            setattr(self.agent_nick, "email_dispatch_last_sent_at", timestamp)
        except Exception:  # pragma: no cover - defensive
            logger.debug("Unable to persist dispatch timestamp on agent context")

    def _respect_post_dispatch_wait(self) -> None:
        if self._dispatch_wait_seconds <= 0:
            return

        candidate_time: Optional[float] = self._last_dispatch_notified_at
        agent_time = getattr(self.agent_nick, "email_dispatch_last_sent_at", None)
        if isinstance(agent_time, (int, float)):
            agent_value = float(agent_time)
            candidate_time = agent_value if candidate_time is None else max(candidate_time, agent_value)

        if candidate_time is None:
            return

        if (
            self._last_dispatch_wait_acknowledged is not None
            and candidate_time <= self._last_dispatch_wait_acknowledged
        ):
            return

        now = time.time()
        elapsed = now - candidate_time
        remaining = self._dispatch_wait_seconds - elapsed
        if remaining > 0:
            pause_seconds = min(remaining, 5.0)
            logger.debug(
                "Short pause %.1fs after email dispatch (remaining %.1fs; target=%s, mailbox=%s)",
                pause_seconds,
                max(remaining - pause_seconds, 0.0),
                self._format_bucket_prefixes(),
                self.mailbox_address,
            )
            time.sleep(pause_seconds)

        self._last_dispatch_wait_acknowledged = candidate_time

    def _load_from_s3(
        self,
        limit: Optional[int] = None,
        *,
        prefixes: Optional[Sequence[str]] = None,
        parser: Optional[Callable[[bytes], Dict[str, object]]] = None,
        newest_first: bool = True,
        on_message: Optional[Callable[[Dict[str, object], Optional[datetime]], bool]] = None,
    ) -> List[Dict[str, object]]:
        if not self.bucket:
            logger.warning("SES inbound bucket not configured; skipping poll")
            return []

        client = self._get_s3_client()
        logger.debug(
            "Listing inbound emails from %s for mailbox %s",
            self._format_bucket_prefixes(prefixes),
            self.mailbox_address,
        )
        paginator = client.get_paginator("list_objects_v2")

        collected: List[Tuple[Optional[datetime], Dict[str, object]]] = []
        seen_keys: Set[str] = set()

        active_prefixes = list(prefixes) if prefixes is not None else list(self._prefixes)
        parser_fn = parser or self._parse_inbound_object

        bypass_known_filters = bool(self._require_new_s3_objects)

        object_refs: List[Tuple[str, str, Optional[datetime], Optional[str]]] = []
        watermark_ts = self._last_watermark_ts
        watermark_key = self._last_watermark_key

        for prefix in active_prefixes:
            watcher = self._s3_prefix_watchers.get(prefix)
            if watcher is None:
                watcher = S3ObjectWatcher(limit=self._s3_watch_history_limit)
                self._s3_prefix_watchers[prefix] = watcher

            iterator = paginator.paginate(Bucket=self.bucket, Prefix=prefix)
            for page in iterator:
                contents = page.get("Contents", [])
                if not contents:
                    continue

                for obj in contents:
                    key = obj.get("Key")
                    if not key:
                        continue
                    if key.endswith("/") or "AMAZON_SES_SETUP_NOTIFICATION" in key:
                        continue
                    last_modified_raw = obj.get("LastModified")
                    last_modified = (
                        last_modified_raw
                        if isinstance(last_modified_raw, datetime)
                        else None
                    )
                    if not self._is_newer_than_watermark(last_modified, key, watermark_ts, watermark_key):
                        continue
                    etag_value = obj.get("ETag") if isinstance(obj.get("ETag"), str) else None
                    object_refs.append((prefix, key, last_modified, etag_value))

        if not object_refs:
            return []

        object_refs.sort(
            key=lambda item: ((item[2] or datetime.min), item[1]),
            reverse=True,
        )

        if logger.isEnabledFor(logging.DEBUG):
            preview = ", ".join(
                f"{key} (prefix={prefix})" for prefix, key, _ in object_refs[:5]
            )
            logger.debug(
                "Discovered %d S3 object(s) for mailbox %s: %s",
                len(object_refs),
                self.mailbox_address,
                preview or "<none>",
            )

        processed_prefixes: Dict[str, bool] = {prefix: False for prefix in active_prefixes}

        for prefix, key, last_modified, etag in object_refs:
            if key in seen_keys:
                continue

            watcher = self._s3_prefix_watchers[prefix]

            skip_known_checks = not bypass_known_filters or watcher.primed

            if skip_known_checks:
                if self.state_store and key in self.state_store:
                    watcher.mark_known(key, last_modified)
                    continue
                if not watcher.is_new(key):
                    continue

            raw = self._download_object(client, key, bucket=self.bucket)
            if raw is None:
                continue

            parsed = self._invoke_parser(parser_fn, raw, key)
            parsed["id"] = key
            parsed["s3_key"] = key
            parsed["_s3_etag"] = etag
            parsed["_last_modified"] = last_modified
            collected.append((last_modified, parsed))
            seen_keys.add(key)
            watcher.mark_known(key, last_modified)
            processed_prefixes[prefix] = True
            logger.debug(
                "Queued message %s for processing from mailbox %s",
                key,
                self.mailbox_address,
            )

            should_stop = False
            if on_message is not None:
                try:
                    should_stop = bool(on_message(parsed, last_modified))
                except Exception:
                    logger.exception("on_message callback failed for %s", key)

            if limit is not None and len(collected) >= limit:
                break

            if should_stop:
                break

        if bypass_known_filters:
            for prefix, processed in processed_prefixes.items():
                if processed:
                    watcher = self._s3_prefix_watchers.get(prefix)
                    if watcher is not None and not watcher.primed:
                        watcher.primed = True

        if limit is not None and len(collected) >= limit:
            logger.debug(
                "Reached processing limit (%s) for mailbox %s",
                limit,
                self.mailbox_address,
            )

        collected.sort(key=lambda item: item[0] or datetime.min, reverse=newest_first)
        messages = [payload for _, payload in collected]
        return messages

    def _is_newer_than_watermark(
        self,
        last_modified: Optional[datetime],
        key: str,
        watermark_ts: Optional[datetime],
        watermark_key: str,
    ) -> bool:
        if last_modified is None:
            return watermark_ts is None
        candidate = last_modified
        if candidate.tzinfo is None:
            candidate = candidate.replace(tzinfo=timezone.utc)
        if watermark_ts is None:
            return True
        reference = watermark_ts
        if reference.tzinfo is None:
            reference = reference.replace(tzinfo=timezone.utc)
        if candidate > reference:
            return True
        if candidate == reference and key > watermark_key:
            return True
        return False

    def _update_watermark(self, last_modified: datetime, key: str) -> None:
        if last_modified.tzinfo is None:
            candidate = last_modified.replace(tzinfo=timezone.utc)
        else:
            candidate = last_modified.astimezone(timezone.utc)

        if self._last_watermark_ts is None:
            self._last_watermark_ts = candidate
            self._last_watermark_key = key
            return

        reference = self._last_watermark_ts
        if reference.tzinfo is None:
            reference = reference.replace(tzinfo=timezone.utc)

        if candidate > reference:
            self._last_watermark_ts = candidate
            self._last_watermark_key = key
        elif candidate == reference and key > self._last_watermark_key:
            self._last_watermark_ts = candidate
            self._last_watermark_key = key

    def _format_watermark(self) -> str:
        if self._last_watermark_ts is None:
            return "<unset>"
        timestamp = self._last_watermark_ts
        if timestamp.tzinfo is None:
            timestamp = timestamp.replace(tzinfo=timezone.utc)
        return f"{timestamp.isoformat()}::{self._last_watermark_key or '<none>'}"

    @staticmethod
    def _invoke_parser(
        parser: Callable[..., Dict[str, object]], raw: bytes, key: Optional[str]
    ) -> Dict[str, object]:
        try:
            return parser(raw, key=key)  # type: ignore[misc]
        except TypeError:
            return parser(raw)

    def _download_object(
        self, client, key: str, *, bucket: Optional[str] = None
    ) -> Optional[bytes]:
        bucket_name = bucket or self.bucket
        if not bucket_name:
            logger.warning(
                "Attempted to download %s without an S3 bucket configured for mailbox %s",
                key,
                self.mailbox_address,
            )
            return None
        try:
            response = client.get_object(Bucket=bucket_name, Key=key)

            body = response["Body"].read()
            encoding = str(response.get("ContentEncoding", "") or "").lower()
            key_lower = key.lower()
            if encoding == "gzip" or key_lower.endswith(".gz"):
                try:
                    body = gzip.decompress(body)
                except OSError:
                    logger.warning(
                        "Failed to decompress gzip payload for %s; using raw bytes",
                        key,
                    )
            return body
        except Exception:  # pragma: no cover - network/runtime
            logger.exception(
                "Failed to download SES message %s from bucket %s",
                key,
                bucket_name,
            )
            return None

    def _parse_inbound_object(
        self, raw_bytes: bytes, *, key: Optional[str] = None
    ) -> Dict[str, object]:
        """Parse an inbound S3 object into an email-like payload.

        The watcher historically only consumed raw ``.eml`` payloads written by
        SES.  Some suppliers now upload structured responses (for example PDFs
        or spreadsheets) directly into the monitored prefix.  In those cases we
        still want to kick off downstream processing even though the payload
        does not look like an RFC5322 message.  This helper first attempts to
        parse the object as an email and falls back to a generic file wrapper
        when no meaningful headers or body are present.
        """

        try:
            parsed_email = self._parse_email(raw_bytes)
        except Exception:
            logger.debug(
                "Treating S3 object %s as binary attachment after email parse failure",
                key or "<unknown>",
            )
            return self._build_file_payload(raw_bytes, key=key)

        if self._email_payload_has_content(parsed_email):
            return parsed_email

        logger.debug(
            "Treating S3 object %s as binary attachment due to empty email payload",
            key or "<unknown>",
        )
        return self._build_file_payload(raw_bytes, key=key, base_payload=parsed_email)

    def _parse_email(self, raw_bytes: bytes) -> Dict[str, object]:
        message = BytesParser(policy=policy.default).parsebytes(raw_bytes)
        subject = message.get("subject", "")
        from_address = message.get("from", "")
        recipients = message.get_all("to", [])
        body = self._extract_body(message)
        rfq_id = self._extract_rfq_id(f"{subject} {body}")
        attachments = self._extract_attachments(message)
        return {
            "subject": subject,
            "from": from_address,
            "body": body,
            "rfq_id": rfq_id,
            "received_at": message.get("date"),
            "message_id": message.get("message-id"),
            "recipients": recipients,
            "attachments": attachments,
        }

    @staticmethod
    def _email_payload_has_content(payload: Dict[str, object]) -> bool:
        subject = str(payload.get("subject") or "").strip()
        attachments = payload.get("attachments") or []
        if isinstance(attachments, list) and attachments:
            return True

        from_hint = str(payload.get("from") or "").strip()
        recipients = payload.get("recipients") or []
        message_id = str(payload.get("message_id") or "").strip()

        if subject or from_hint or message_id:
            return True
        if isinstance(recipients, list) and recipients:
            return True

        return False

    def _build_file_payload(
        self,
        raw_bytes: bytes,
        *,
        key: Optional[str] = None,
        base_payload: Optional[Dict[str, object]] = None,
    ) -> Dict[str, object]:
        filename = None
        if key:
            filename = key.rsplit("/", 1)[-1]
        if not filename:
            filename = "inbound-object"

        preview_bytes = raw_bytes[:4096]
        try:
            preview_text = preview_bytes.decode("utf-8", errors="ignore")
        except Exception:
            preview_text = ""

        rfq_sources: List[str] = []
        if key:
            rfq_sources.append(key)
        if base_payload:
            for candidate in (base_payload.get("subject"), base_payload.get("body")):
                if isinstance(candidate, str):
                    rfq_sources.append(candidate)
        if preview_text:
            rfq_sources.append(preview_text)

        rfq_id: Optional[str] = None
        for source in rfq_sources:
            rfq_id = self._extract_rfq_id(source)
            if rfq_id:
                break

        guessed_type, _ = mimetypes.guess_type(filename)
        attachment = {
            "filename": filename,
            "content_type": guessed_type or "application/octet-stream",
            "content": raw_bytes,
            "size": len(raw_bytes),
            "disposition": "attachment",
        }

        subject = filename
        from_hint = ""
        received_at = None
        message_id = None
        recipients: List[str] = []

        if base_payload:
            subject = base_payload.get("subject") or subject
            from_hint = str(base_payload.get("from") or "")
            received_at = base_payload.get("received_at")
            message_id = base_payload.get("message_id")
            base_recipients = base_payload.get("recipients")
            if isinstance(base_recipients, list):
                recipients = list(base_recipients)

        return {
            "subject": subject,
            "from": from_hint,
            "body": preview_text,
            "rfq_id": rfq_id,
            "received_at": received_at,
            "message_id": message_id,
            "recipients": recipients,
            "attachments": [attachment],
        }

    def _extract_body(self, message) -> str:
        if message.is_multipart():
            for part in message.walk():
                if part.get_content_maintype() == "multipart":
                    continue
                if part.get_content_type() == "text/plain":
                    try:
                        return part.get_content()
                    except Exception:
                        payload = part.get_payload(decode=True) or b""
                        return payload.decode(errors="ignore")
            for part in message.walk():
                if part.get_content_type() == "text/html":
                    try:
                        html = part.get_content()
                    except Exception:
                        html = (part.get_payload(decode=True) or b"").decode(errors="ignore")
                    return _strip_html(html)
        try:
            return message.get_content()
        except Exception:
            payload = message.get_payload(decode=True) or b""
            return payload.decode(errors="ignore")

    def _extract_attachments(self, message) -> List[Dict[str, object]]:
        attachments: List[Dict[str, object]] = []
        for part in message.walk():
            if part.get_content_maintype() == "multipart":
                continue
            disposition = part.get_content_disposition()
            if disposition not in ("attachment", "inline"):
                continue
            filename = part.get_filename()
            try:
                payload = part.get_payload(decode=True) or b""
            except Exception:
                payload = b""
            attachments.append(
                {
                    "filename": filename,
                    "content_type": part.get_content_type(),
                    "content": payload,
                    "size": len(payload),
                    "disposition": disposition,
                }
            )
        return attachments

    def _extract_rfq_id(self, text: str) -> Optional[str]:
        pattern = getattr(self.supplier_agent, "RFQ_PATTERN", SupplierInteractionAgent.RFQ_PATTERN)
        if not pattern:
            return None
        match = pattern.search(text)
        return match.group(0) if match else None

    def _get_s3_client(self):
        if self._s3_client is not None:
            return self._s3_client

        shared_client = getattr(self.agent_nick, "s3_client", None)
        if shared_client is not None and self._s3_role_arn is None:
            self._s3_client = shared_client
            return self._s3_client

        client_kwargs = {}
        if self.region:
            client_kwargs["region_name"] = self.region

        if self._s3_role_arn:
            try:
                self._s3_client = self._s3_client_with_assumed_role(client_kwargs)
                return self._s3_client
            except Exception:  # pragma: no cover - defensive logging
                logger.exception(
                    "Unable to assume role %s for inbound S3 access; falling back to default credentials",
                    self._s3_role_arn,
                )

        self._s3_client = boto3.client("s3", **client_kwargs)
        return self._s3_client

    def _s3_client_with_assumed_role(self, client_kwargs):
        credentials = self._assume_role_credentials()
        return boto3.client("s3", **credentials, **client_kwargs)

    def _assume_role_credentials(self) -> Dict[str, str]:
        if not self._s3_role_arn:
            raise ValueError("No role ARN configured for assumption")

        now = datetime.now(timezone.utc)
        if (
            self._assumed_credentials
            and self._assumed_credentials_expiry
            and self._assumed_credentials_expiry - timedelta(minutes=5) > now
        ):
            return dict(self._assumed_credentials)


        sts_kwargs = {"region_name": self.region} if self.region else {}
        sts_client = boto3.client("sts", **sts_kwargs)
        session_name = f"ProcWiseEmailWatcher-{uuid.uuid4().hex[:8]}"
        response = sts_client.assume_role(
            RoleArn=self._s3_role_arn,
            RoleSessionName=session_name,
        )
        credentials = response.get("Credentials")
        if not credentials:
            raise ValueError("AssumeRole response missing credentials")

        access_key = credentials.get("AccessKeyId")
        secret_key = credentials.get("SecretAccessKey")
        token = credentials.get("SessionToken")
        expiration = credentials.get("Expiration")

        if not all([access_key, secret_key, token]):
            raise ValueError("Incomplete credentials returned from AssumeRole")

        expiry_dt: Optional[datetime] = None
        if isinstance(expiration, datetime):
            if expiration.tzinfo is None:
                expiry_dt = expiration.replace(tzinfo=timezone.utc)
            else:
                expiry_dt = expiration.astimezone(timezone.utc)

        if expiry_dt is None:
            expiry_dt = now + timedelta(hours=1)

        self._assumed_credentials = {
            "aws_access_key_id": access_key,
            "aws_secret_access_key": secret_key,
            "aws_session_token": token,
        }
        self._assumed_credentials_expiry = expiry_dt
        return dict(self._assumed_credentials)

    @staticmethod
    def _parse_region(endpoint: str) -> Optional[str]:
        match = re.search(r"email-smtp\.([a-z0-9-]+)\.amazonaws.com", endpoint)
        if match:
            return match.group(1)
        return None

    @staticmethod
    def _coerce_int(value, *, default: int, minimum: Optional[int] = None) -> int:
        try:
            coerced = int(value)
        except Exception:
            coerced = default
        if minimum is not None:
            coerced = max(coerced, minimum)
        return coerced

    def _validate_inbound_configuration(self, raw_prefix: object) -> None:
        """Emit logging about the active S3 polling configuration."""

        if not self.bucket:
            logger.warning(
                "Email watcher cannot poll for supplier replies because no S3 bucket is configured"
            )
            return

        prefix_summary = self._format_bucket_prefixes()
        logger.info(
            "Email watcher will poll %s for mailbox %s",
            prefix_summary,
            self.mailbox_address,
        )

        if raw_prefix is None:
            logger.info(
                "No custom SES prefix supplied; defaulting to %s",
                prefix_summary,
            )

    @staticmethod
    def _ensure_trailing_slash(value: str) -> str:
        text = (value or "").strip()
        if not text:
            return ""
        return text if text.endswith("/") else f"{text}/"

    def _resolve_bucket_and_prefix(
        self,
        bucket_candidates: Sequence[Optional[str]],
        *,
        configured_prefix: Optional[str],
        uri_prefix: Optional[str],
        default_bucket: str,
        default_prefix: str,
    ) -> Tuple[str, str]:
        default_prefix_normalised = self._ensure_trailing_slash(default_prefix)
        prefix_candidate: Optional[str]
        explicit_prefix_supplied = False

        if configured_prefix is None:
            prefix_candidate = uri_prefix or default_prefix_normalised
        else:
            trimmed = str(configured_prefix).strip()
            if not trimmed:
                prefix_candidate = uri_prefix or default_prefix_normalised
            else:
                normalised_configured = self._ensure_trailing_slash(trimmed)
                if normalised_configured.lower() != default_prefix_normalised.lower():
                    prefix_candidate = normalised_configured
                    explicit_prefix_supplied = True
                else:
                    prefix_candidate = uri_prefix or normalised_configured

        resolved_bucket: Optional[str] = None
        resolved_prefix = str(prefix_candidate or default_prefix_normalised)

        for candidate in bucket_candidates:
            bucket_text = str(candidate).strip() if candidate else ""
            if not bucket_text:
                continue
            bucket_value, derived_prefix = self._split_bucket_candidate(
                bucket_text, default_bucket=default_bucket
            )
            if bucket_value and not resolved_bucket:
                resolved_bucket = bucket_value
            if derived_prefix and not explicit_prefix_supplied:
                resolved_prefix = derived_prefix
            if resolved_bucket:
                break

        if not resolved_bucket:
            resolved_bucket = default_bucket

        resolved_prefix = self._ensure_trailing_slash(resolved_prefix or default_prefix)
        return resolved_bucket, resolved_prefix

    @staticmethod
    def _split_bucket_candidate(
        value: str,
        *,
        default_bucket: str,
    ) -> Tuple[Optional[str], Optional[str]]:
        text = value.strip()
        if not text:
            return None, None
        if text.lower().startswith("s3://"):
            bucket, prefix = SESEmailWatcher._parse_s3_uri(text)
            return bucket, prefix or None
        if "/" in text:
            bucket, suffix = text.split("/", 1)
            return bucket or None, (suffix or None)
        lower_default = default_bucket.lower()
        if lower_default and text.lower().startswith(lower_default) and text.lower() != lower_default:
            suffix = text[len(default_bucket) :].lstrip("-_./")
            if suffix:
                if not suffix.endswith("/"):
                    suffix = f"{suffix}/"
                return default_bucket, suffix
        return text, None

    @staticmethod
    def _parse_s3_uri(uri: str) -> Tuple[str, Optional[str]]:
        """Parse an S3 URI into bucket and prefix components."""

        if not uri:
            raise ValueError("S3 URI must be a non-empty string")

        parsed = urlparse(str(uri).strip())
        if parsed.scheme and parsed.scheme.lower() != "s3":
            raise ValueError(f"Unsupported scheme for S3 URI: {parsed.scheme}")

        bucket = parsed.netloc or parsed.path.split("/", 1)[0]
        if not bucket:
            raise ValueError("S3 URI must include a bucket name")

        prefix = parsed.path[1:] if parsed.path.startswith("/") else parsed.path
        if parsed.netloc and prefix.startswith(bucket):
            # Handle URIs like s3://bucket/bucket/... produced by naive joins.
            prefix = prefix[len(bucket) :].lstrip("/")

        prefix = prefix.strip()
        if prefix and not prefix.endswith("/"):
            prefix = f"{prefix}/"

        return bucket, prefix or None
<|MERGE_RESOLUTION|>--- conflicted
+++ resolved
@@ -320,7 +320,6 @@
 
             match_found = False
 
-<<<<<<< HEAD
             if target_rfq_normalised and target_rfq_normalised in self._completed_targets:
                 logger.info(
                     "RFQ %s already processed for mailbox %s; skipping poll",
@@ -328,37 +327,20 @@
                     self.mailbox_address,
                 )
                 return []
-=======
-            def _process_candidate(message: Dict[str, object]) -> bool:
-                nonlocal match_found
-                matched, should_stop, rfq_matched = self._process_candidate_message(
-                    message,
-                    match_filters=filters,
-                    target_rfq_normalised=target_rfq_normalised,
-                    results=results,
-                    effective_limit=effective_limit,
-                )
-                if matched or (rfq_matched and not filters):
-                    match_found = True
-                return should_stop
->>>>>>> 057a08ae
 
             self._respect_post_dispatch_wait()
 
             max_attempts = self._match_poll_attempts if target_rfq_normalised else 1
             attempts = 0
-<<<<<<< HEAD
             total_candidates = 0
             total_processed = 0
-=======
->>>>>>> 057a08ae
+
 
             while attempts < max_attempts and not match_found:
                 attempts += 1
                 try:
                     if self._custom_loader is not None:
                         messages = self._custom_loader(limit)
-<<<<<<< HEAD
                         candidate_batch = list(messages)
                         logger.info(
                             "Retrieved %d candidate message(s) from loader for mailbox %s",
@@ -382,20 +364,11 @@
                             if matched or (rfq_matched and not filters):
                                 match_found = True
                             if should_stop:
-=======
-                        logger.info(
-                            "Retrieved %d candidate message(s) from loader for mailbox %s",
-                            len(messages),
-                            self.mailbox_address,
-                        )
-                        for message in messages:
-                            if _process_candidate(message):
->>>>>>> 057a08ae
+
                                 break
                     else:
                         processed_batch: List[Dict[str, object]] = []
 
-<<<<<<< HEAD
                         def _on_message(
                             parsed: Dict[str, object],
                             last_modified: Optional[datetime] = None,
@@ -417,11 +390,7 @@
                             if matched or (rfq_matched and not filters):
                                 match_found = True
                             return should_stop
-=======
-                        def _on_message(parsed: Dict[str, object], *_args) -> bool:
-                            processed_batch.append(parsed)
-                            return _process_candidate(parsed)
->>>>>>> 057a08ae
+
 
                         messages = self._load_messages(
                             limit,
@@ -437,7 +406,6 @@
                         )
                         if not filters:
                             for message in messages:
-<<<<<<< HEAD
                                 last_modified_hint = message.get("_last_modified")
                                 if isinstance(last_modified_hint, datetime):
                                     self._update_watermark(last_modified_hint, str(message.get("id") or ""))
@@ -454,9 +422,6 @@
                                 if matched or (rfq_matched and not filters):
                                     match_found = True
                                 if should_stop:
-=======
-                                if _process_candidate(message):
->>>>>>> 057a08ae
                                     break
                 except Exception:  # pragma: no cover - network/runtime
                     logger.exception("Failed to load inbound SES messages")
@@ -477,7 +442,6 @@
                         self.poll_interval_seconds,
                     )
                     if self.poll_interval_seconds > 0:
-<<<<<<< HEAD
                         time.sleep(max(0.5, min(self.poll_interval_seconds, 5)))
 
             if target_rfq_normalised and match_found:
@@ -490,13 +454,6 @@
                     "RFQ %s matched at %s — stopping watcher for mailbox %s",
                     target_rfq_normalised,
                     match_key or "<unknown>",
-=======
-                        time.sleep(self.poll_interval_seconds)
-
-            if target_rfq_normalised and not match_found:
-                logger.info(
-                    "Completed S3 scan for mailbox %s without matching filters",
->>>>>>> 057a08ae
                     self.mailbox_address,
                 )
                 logger.info(
@@ -528,24 +485,18 @@
         target_rfq_normalised: Optional[str],
         results: List[Dict[str, object]],
         effective_limit: Optional[int],
-<<<<<<< HEAD
     ) -> Tuple[bool, bool, bool, bool]:
         message_id = str(message.get("id") or uuid.uuid4())
         bucket = getattr(self, "bucket", None)
         s3_key = message.get("id") if isinstance(message.get("id"), str) else message.get("s3_key")
         etag = message.get("_s3_etag") or message.get("s3_etag")
 
-=======
-    ) -> Tuple[bool, bool, bool]:
-        message_id = str(message.get("id") or uuid.uuid4())
->>>>>>> 057a08ae
         if self.state_store and message_id in self.state_store:
             logger.debug(
                 "Skipping previously processed message %s for mailbox %s",
                 message_id,
                 self.mailbox_address,
             )
-<<<<<<< HEAD
             return False, False, False, False
 
         if self._is_processed_in_registry(bucket, s3_key, etag):
@@ -556,9 +507,6 @@
                 self.mailbox_address,
             )
             return False, False, False, False
-=======
-            return False, False
->>>>>>> 057a08ae
 
         try:
             processed, reason = self._process_message(message)
@@ -570,10 +518,7 @@
         processed_payload: Optional[Dict[str, object]] = None
         message_match = False
         rfq_match = False
-<<<<<<< HEAD
         was_processed = False
-=======
->>>>>>> 057a08ae
 
         if processed:
             processed_payload = self._record_processed_payload(message_id, processed)
@@ -591,10 +536,8 @@
                 processed.get("rfq_id"),
                 processed.get("from_address"),
             )
-<<<<<<< HEAD
             was_processed = True
-=======
->>>>>>> 057a08ae
+
             metadata = {
                 "rfq_id": processed_payload.get("rfq_id") if processed_payload else None,
                 "supplier_id": processed_payload.get("supplier_id") if processed_payload else None,
@@ -618,13 +561,10 @@
         if self.state_store and reason != "processing_error":
             self.state_store.add(message_id, metadata)
 
-<<<<<<< HEAD
         if was_processed and processed_payload:
             rfq_id = processed_payload.get("rfq_id")
             self._record_processed_in_registry(bucket, s3_key, etag, rfq_id)
 
-=======
->>>>>>> 057a08ae
         matched = bool(message_match)
         should_stop = False
 
@@ -657,11 +597,8 @@
                 message_id,
             )
 
-<<<<<<< HEAD
         return matched, should_stop, bool(rfq_match), was_processed
-=======
-        return matched, should_stop, bool(rfq_match)
->>>>>>> 057a08ae
+
 
     def _record_processed_payload(
         self, message_id: str, payload: Dict[str, object]
