--- conflicted
+++ resolved
@@ -1064,7 +1064,6 @@
             seen_pairs.add(key)
             base_collections.append((name, filt))
 
-<<<<<<< HEAD
         if policy_mode:
             ordered_candidates: List[Tuple[Optional[str], Optional[models.Filter]]] = [
                 (self.static_policy_collection, combined_filter),
@@ -1072,37 +1071,6 @@
                 (self.primary_collection, combined_filter),
                 (self.learning_collection, combined_filter),
             ]
-=======
-        forced_names: List[str] = []
-        for candidate in collections or []:
-            try:
-                cleaned_name = str(candidate).strip()
-            except Exception:
-                cleaned_name = ""
-            if cleaned_name:
-                forced_names.append(cleaned_name)
-        forced_collections: Tuple[str, ...] = tuple(forced_names)
-
-        session_specific_filter: Optional[models.Filter] = None
-        if session_key:
-            session_specific_filter = self._merge_filters(
-                combined_filter,
-                [
-                    models.FieldCondition(
-                        key="session_id", match=models.MatchValue(value=session_key)
-                    )
-                ],
-            )
-        if forced_collections:
-            for name in forced_collections:
-                if (
-                    session_specific_filter is not None
-                    and name == self.uploaded_collection
-                ):
-                    _append_collection(name, session_specific_filter)
-                else:
-                    _append_collection(name, combined_filter)
->>>>>>> e0b45a26
         else:
             if session_specific_filter is not None:
                 _append_collection(self.uploaded_collection, session_specific_filter)
