# ProcWise/config/settings.py

import os
from pydantic_settings import BaseSettings
from pydantic import Field
from typing import List, Optional

PROJECT_ROOT = os.path.abspath(os.path.join(os.path.dirname(__file__), '..'))
ENV_FILE_PATH = os.path.join(PROJECT_ROOT, '.env')

class Settings(BaseSettings):
    db_host: str = Field(..., env="DB_HOST")
    db_name: str = Field(..., env="DB_NAME")
    db_user: str = Field(..., env="DB_USER")
    db_password: str = Field(..., env="DB_PASSWORD")
    db_port: int = Field(..., env="DB_PORT")

    s3_bucket_name: str = Field(..., env="S3_BUCKET_NAME")
    s3_prefixes: List[str] = Field(..., env="S3_PREFIXES")

    qdrant_url: str = Field(..., env="QDRANT_URL")
    qdrant_api_key: str = Field(..., env="QDRANT_API_KEY")
    qdrant_collection_name: str = Field(
        default="ProcWise_document_embeddings", env="QDRANT_COLLECTION_NAME"
    )

    # Email settings
    ses_smtp_secret_name: str = Field(
        default="ses/smtp/credentials", env="SES_SMTP_SECRET_NAME"
    )
    ses_smtp_endpoint: str = Field(
        default="email-smtp.eu-west-1.amazonaws.com", env="SES_SMTP_ENDPOINT"
    )
    ses_smtp_port: int = Field(default=587, env="SES_SMTP_PORT")
    ses_default_sender: str = Field(..., env="SES_DEFAULT_SENDER")
    ses_inbound_bucket: Optional[str] = Field(default=None, env="SES_INBOUND_BUCKET")
    ses_inbound_prefix: str = Field(default="ses/inbound/", env="SES_INBOUND_PREFIX")
    ses_region: Optional[str] = Field(default="eu-west-1", env="SES_REGION")
<<<<<<< HEAD
    ses_secret_role_arn: Optional[str] = Field(
        default=None, env="SES_SECRET_ROLE_ARN"
    )
=======
>>>>>>> 1e9f21ab

    extraction_model: str = "llama3.2"
    # ``multi-qa-mpnet-base-dot-v1`` provides high-quality semantic
    # embeddings tailored for question/answer style retrieval.  Its
    # dimensionality (768) is smaller than ``all-roberta-large-v1`` which
    # reduces storage requirements while typically yielding better recall for
    # RAG workflows.
    embedding_model: str = "multi-qa-mpnet-base-dot-v1"
    vector_size: int = 768

    script_user: str = "AgentNick"
    audit_columns: List[str] = ['created_date', 'created_by', 'last_modified_by', 'last_modified_date']

    # Worker and processing settings
    max_workers: int = Field(default=4, env="MAX_WORKERS")
    parallel_processing: bool = Field(default=False, env="PARALLEL_PROCESSING")

    # Learning and optimization
    enable_learning: bool = Field(default=False, env="ENABLE_LEARNING")

    # Caching settings
    cache_enabled: bool = Field(default=False, env="CACHE_ENABLED")
    cache_ttl: int = Field(default=3600, env="CACHE_TTL")

    # Auditing settings
    audit_enabled: bool = Field(default=True, env="AUDIT_ENABLED")

    class Config:
        env_file = ENV_FILE_PATH
        env_file_encoding = 'utf-8'
        extra = "ignore"

try:
    settings = Settings()
except Exception as e:
    print(f"!!! FATAL ERROR: Could not load application settings from .env file: {e}")
    raise<|MERGE_RESOLUTION|>--- conflicted
+++ resolved
@@ -36,12 +36,10 @@
     ses_inbound_bucket: Optional[str] = Field(default=None, env="SES_INBOUND_BUCKET")
     ses_inbound_prefix: str = Field(default="ses/inbound/", env="SES_INBOUND_PREFIX")
     ses_region: Optional[str] = Field(default="eu-west-1", env="SES_REGION")
-<<<<<<< HEAD
     ses_secret_role_arn: Optional[str] = Field(
         default=None, env="SES_SECRET_ROLE_ARN"
     )
-=======
->>>>>>> 1e9f21ab
+
 
     extraction_model: str = "llama3.2"
     # ``multi-qa-mpnet-base-dot-v1`` provides high-quality semantic
