--- conflicted
+++ resolved
@@ -35,7 +35,6 @@
     ses_default_sender: str = Field(..., env="SES_DEFAULT_SENDER")
     ses_inbound_bucket: Optional[str] = Field(default=None, env="SES_INBOUND_BUCKET")
     ses_inbound_prefix: str = Field(default="ses/inbound/", env="SES_INBOUND_PREFIX")
-<<<<<<< HEAD
     ses_inbound_queue_url: Optional[str] = Field(default=None, env="SES_INBOUND_QUEUE_URL")
     ses_inbound_queue_wait_seconds: int = Field(
         default=2, env="SES_INBOUND_QUEUE_WAIT_SECONDS"
@@ -43,8 +42,7 @@
     ses_inbound_queue_max_messages: int = Field(
         default=10, env="SES_INBOUND_QUEUE_MAX_MESSAGES"
     )
-=======
->>>>>>> 82debe8c
+
     ses_inbound_role_arn: Optional[str] = Field(default=None, env="SES_INBOUND_ROLE_ARN")
     ses_region: Optional[str] = Field(default="eu-west-1", env="SES_REGION")
     ses_secret_role_arn: Optional[str] = Field(
