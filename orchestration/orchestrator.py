import logging
import uuid
from typing import Dict, List, Optional, Any
from datetime import datetime
import asyncio
from concurrent.futures import ThreadPoolExecutor, as_completed
import json
import re
from pathlib import Path
import os
from functools import lru_cache
from jinja2 import Template

try:  # Optional dependency for JSONPath mapping
    from jsonpath_ng import parse as jsonpath_parse
except Exception:  # pragma: no cover - library may be absent in tests
    jsonpath_parse = None

from agents.base_agent import AgentContext, AgentStatus
from engines.policy_engine import PolicyEngine
from engines.query_engine import QueryEngine
from utils.gpu import configure_gpu

logger = logging.getLogger(__name__)

# Ensure GPU is enabled when available
os.environ.setdefault("CUDA_DEVICE_ORDER", "PCI_BUS_ID")
os.environ.setdefault("CUDA_VISIBLE_DEVICES", os.getenv("CUDA_VISIBLE_DEVICES", "0"))
os.environ.setdefault("OLLAMA_USE_GPU", "1")
os.environ.setdefault("OLLAMA_NUM_PARALLEL", "4")
os.environ.setdefault("OMP_NUM_THREADS", "8")


class Orchestrator:
    """Main orchestrator for managing agent workflows"""

    # Default workflow hints for agents that historically relied on implicit
    # orchestration metadata.  Older process definitions for the opportunity
    # miner never stored an explicit ``workflow`` value which meant the agent
    # started failing once the policy checks were tightened.  Providing a
    # canonical fallback keeps those legacy flows operational while newer
    # definitions can continue to supply their own workflow names.
    WORKFLOW_DEFAULTS = {
<<<<<<< HEAD
        "opportunity_miner": "contract_expiry_check",
    }

    WORKFLOW_ALIASES = {
        "opportunity_mining": "contract_expiry_check",
    }

    WORKFLOW_DEFAULT_CONDITIONS = {
        "contract_expiry_check": {"negotiation_window_days": 90},
=======
        "opportunity_miner": "opportunity_mining",
>>>>>>> 1a278125
    }

    def __init__(self, agent_nick):
        # Ensure GPU environment is initialised before any agent execution.
        # ``configure_gpu`` is idempotent so repeated calls are safe and allow
        # both the orchestrator and individual agents to run on the same
        # device. This provides a centralised location for enabling GPU usage
        # across the agentic framework.
        configure_gpu()

        self.agent_nick = agent_nick
        self.settings = agent_nick.settings
        self.agents = agent_nick.agents
        self.policy_engine = agent_nick.policy_engine
        self.query_engine = agent_nick.query_engine
        self.routing_engine = agent_nick.routing_engine
        self.routing_model = self.routing_engine.routing_model
        self.executor = ThreadPoolExecutor(max_workers=self.settings.max_workers)

    def execute_ranking_flow(self, query: str) -> Dict:
        """Public wrapper for the supplier ranking workflow.

        The policy engine requires ranking criteria to be supplied for
        validation.  When only a free-text query is provided we attempt to
        derive the criteria by matching known policy terms within the query.
        If no explicit matches are found we fall back to the full set of
        default policy criteria so that the workflow still proceeds with
        reasonable defaults.
        """

        weight_policy = next(
            (p for p in self.policy_engine.supplier_policies if p.get("policyName") == "WeightAllocationPolicy"),
            {},
        )
        default_weights = (
            weight_policy.get("details", {}).get("rules", {}).get("default_weights", {})
        )
        lower_query = query.lower()
        criteria = [c for c in default_weights.keys() if c in lower_query] or list(
            default_weights.keys()
        )
        intent = {"parameters": {"criteria": criteria}}
        input_data = {"query": query, "criteria": criteria, "intent": intent}
        return self.execute_workflow("supplier_ranking", input_data)

    def execute_ranking_workflow(self, query: str) -> Dict:
        """Backward compatible alias for :meth:`execute_ranking_flow`."""
        return self.execute_ranking_flow(query)

    def execute_extraction_flow(
        self,
        s3_prefix: Optional[str] = None,
        s3_object_key: Optional[str] = None,
    ) -> Dict:
        """Public wrapper for the document extraction workflow."""
        return self.execute_workflow(
            "document_extraction",
            {"s3_prefix": s3_prefix, "s3_object_key": s3_object_key},
        )

    def execute_extraction_workflow(
        self,
        s3_prefix: Optional[str] = None,
        s3_object_key: Optional[str] = None,
    ) -> Dict:
        """Backward compatible alias for :meth:`execute_extraction_flow`."""
        return self.execute_extraction_flow(s3_prefix, s3_object_key)

    def execute_workflow(
        self, workflow_name: str, input_data: Dict, user_id: str = None
    ) -> Dict:
        """Execute a complete workflow"""
        workflow_id = str(uuid.uuid4())
        logger.info(f"Starting workflow {workflow_name} with ID {workflow_id}")

        try:
            # Create initial context
            enriched_input: Dict[str, Any] = {**(input_data or {})}
            self._ensure_workflow_metadata(enriched_input, workflow_name)
            context = AgentContext(
                workflow_id=workflow_id,
                agent_id=workflow_name,
                user_id=user_id or self.settings.script_user,
                input_data=enriched_input,
            )

            # Validate against policies
            if not self._validate_workflow(workflow_name, context):
                return {
                    "status": "blocked",
                    "reason": "Policy validation failed",
                    "workflow_id": workflow_id,
                }

            # Execute workflow based on type
            if workflow_name == "document_extraction":
                result = self._execute_extraction_workflow(context)
            elif workflow_name == "supplier_ranking":
                result = self._execute_ranking_workflow(context)
            elif workflow_name == "quote_evaluation":
                result = self._execute_quote_workflow(context)
            elif workflow_name == "opportunity_mining":
                result = self._execute_opportunity_workflow(context)
            else:
                result = self._execute_generic_workflow(workflow_name, context)

            return {
                "status": "completed",
                "workflow_id": workflow_id,
                "result": result,
                "execution_path": context.routing_history,
            }

        except Exception as e:
            logger.error(f"Workflow {workflow_id} failed: {e}")
            return {"status": "failed", "workflow_id": workflow_id, "error": str(e)}

    @staticmethod
    @lru_cache(maxsize=1)
    def _load_agent_definitions() -> Dict[str, str]:
        """Return mapping of ``agent_type`` identifiers to agent class names.

        The JSON file is read once and cached for subsequent calls.  This
        prevents repeated disk I/O when resolving linked agents from prompts or
        policies, which can occur many times within a single workflow.
        """

        path = Path(__file__).resolve().parents[1] / "agent_definitions.json"
        with path.open() as f:
            data = json.load(f)

        defs: Dict[str, str] = {}
        for item in data:
            agent_class = item.get("agentType", "")
            if not agent_class:
                continue
            # Create lookups based on the ``agentType`` field rather than the
            # legacy numeric ``agentId``.  This matches the values supplied in
            # ``*_linked_agents`` columns where ``agent_type`` identifiers are
            # stored.  Numeric IDs are retained only for backward
            # compatibility.
            slug = Orchestrator._resolve_agent_name(agent_class)
            defs[slug] = agent_class
            defs[str(item.get("agentId"))] = agent_class

        return defs

    @staticmethod
    def _canonical_key(raw_key: str, agent_defs: Dict[str, str]) -> Optional[str]:
        """Return the registry slug for a potentially decorated agent key."""

        if not raw_key:
            return None

        # Strip runtime suffixes/prefixes and normalise for comparison
        key = re.sub(r"_[0-9]+(?:_[0-9]+)*$", "", raw_key)
        key = re.sub(r"^(?:admin|user|service)_", "", key)
        key = re.sub(r"_agent$", "", key)

        key_lower = key.lower()
        if key_lower in agent_defs:
            return key_lower

        raw_lower = raw_key.lower()
        if raw_lower in agent_defs:
            return raw_lower

        # Attempt to resolve CamelCase class names into registry slugs
        resolved = Orchestrator._resolve_agent_name(raw_key)
        if resolved in agent_defs:
            return resolved

        for slug in agent_defs:
            if slug in key_lower or key_lower in slug:
                return slug

        tokens: List[str] = []
        for t in re.split(r"[_]+", key_lower):
            if len(t) <= 2 or t in {"agent", "test", "keerthi", "admin", "user", "service"}:
                continue
            if t.endswith("s"):
                t = t[:-1]
            tokens.append(t)

        for token in tokens:
            for slug in agent_defs:
                if token in slug or slug in token:
                    return slug

        # Fuzzy match individual tokens or the whole key to tolerate
        # dynamically generated identifiers (e.g.
        # ``keerthi_quotes_agent_test_0001``) and minor misspellings.
        try:  # ``difflib`` is part of the stdlib
            import difflib

            tokens = re.split(r"[_]+", key_lower)
            candidates = list(agent_defs.keys())
            for token in tokens:
                match = difflib.get_close_matches(token, candidates, n=1, cutoff=0.8)
                if match:
                    return match[0]
            match = difflib.get_close_matches(key_lower, candidates, n=1, cutoff=0.6)
            if match:
                return match[0]
        except Exception:  # pragma: no cover - extremely defensive
            logger.exception("Fuzzy agent resolution failed for '%s'", raw_key)
        return None

    def _get_agent_details(self, agent_spec) -> List[Dict[str, Any]]:
        """Resolve agent metadata for identifiers from policy tables.

        The ``*_linked_agents`` columns expose agent *keys* (e.g.
        ``"supplier_ranking"``) in a PostgreSQL-style array string such as
        ``"{supplier_ranking,quote_evaluation}"``.  This helper extracts those
        keys, verifies them against the agent definitions registry and returns
        the canonical agent type for downstream use.
        """

        keys = [k for k in re.findall(r"[A-Za-z0-9_]+", str(agent_spec or ""))]
        if not keys:
            return []

        agent_defs = self._load_agent_definitions()
        details: List[Dict[str, Any]] = []
        for key in keys:
            slug = self._canonical_key(key, agent_defs)
            if slug:
                details.append({"agent_type": slug, "agent_name": agent_defs[slug]})
            else:  # pragma: no cover - defensive logging
                logger.warning("Agent type '%s' not found in definitions", key)
        return details

    def _load_prompts(self) -> Dict[int, Dict[str, Any]]:
        """Load prompt templates keyed by ``promptId``.

        The ``prompts_desc`` field in ``proc.prompt`` stores free-form text
        rather than JSON.  Each row may also reference one or more linked
        agents via ``linked_agents`` which are resolved into agent metadata.
        A file-system fallback is used when the database is unavailable.
        """

        prompts: Dict[int, Dict[str, Any]] = {}
        try:
            with self.agent_nick.get_db_connection() as conn:
                with conn.cursor() as cursor:
                    cursor.execute(
                        "SELECT prompt_id, prompts_desc, prompt_linked_agents"
                        " FROM proc.prompt WHERE prompts_desc IS NOT NULL"
                    )
                    rows = cursor.fetchall()
                for pid, desc, linked in rows:
                    if not desc:
                        continue
                    value = {
                        "promptId": int(pid),
                        "template": str(desc),
                        "agents": self._get_agent_details(linked),
                    }
                    prompts[int(pid)] = value
            if prompts:
                return prompts
        except Exception:  # pragma: no cover - defensive fall back
            logger.exception("Failed to load prompts from DB, falling back to file")

        path = Path(__file__).resolve().parents[1] / "prompts" / "prompts.json"
        with path.open() as f:
            data = json.load(f)
        templates = data.get("templates", [])
        return {int(t["promptId"]): t for t in templates if "promptId" in t}

    def _load_policies(self) -> Dict[int, Dict[str, Any]]:
        """Aggregate policy definitions keyed by their ID.

        The ``policy_desc`` column in ``proc.policy`` contains plain text
        descriptions.  Like prompts, policies may reference agents via
        ``linked_agents``.  When database access fails a fallback to bundled
        JSON policy files is performed.
        """

        policies: Dict[int, Dict[str, Any]] = {}
        try:
            with self.agent_nick.get_db_connection() as conn:
                with conn.cursor() as cursor:
                    cursor.execute(
                        "SELECT policy_id, policy_desc, policy_linked_agents"
                        " FROM proc.policy WHERE policy_desc IS NOT NULL"
                    )
                    rows = cursor.fetchall()
                for pid, desc, linked in rows:
                    if not desc:
                        continue
                    value = {
                        "policyId": int(pid),
                        "description": str(desc),
                        "agents": self._get_agent_details(linked),
                    }
                    policies[int(pid)] = value
            if policies:
                return policies
        except Exception:  # pragma: no cover - defensive fall back
            logger.exception("Failed to load policies from DB, falling back to files")

        policy_dir = Path(__file__).resolve().parents[1] / "policies"
        idx = 1
        for file in sorted(policy_dir.glob("*.json")):
            with file.open() as f:
                items = json.load(f)
            for item in items:
                policies[idx] = item
                idx += 1
        return policies

    @staticmethod
    def _resolve_agent_name(agent_type: str) -> str:
        """Convert class-like agent names to registry keys."""
        name = re.sub(r"(?<!^)(?=[A-Z])", "_", agent_type).lower()
        if name.endswith("_agent"):
            name = name[:-6]
        return name

    @staticmethod
    def _coerce_workflow_hint(value: Any) -> Optional[str]:
        """Return a normalised workflow hint or ``None`` when unavailable."""

        if value is None:
            return None
        if isinstance(value, str):
            candidate = value.strip()
        else:
            candidate = str(value).strip()
        return candidate or None

<<<<<<< HEAD
    @classmethod
    def _normalize_workflow_name(cls, workflow: Optional[str]) -> Optional[str]:
        """Map legacy workflow names onto the current registry."""

        if not workflow:
            return None
        candidate = str(workflow).strip()
        if not candidate:
            return None
        mapped = cls.WORKFLOW_ALIASES.get(candidate.lower())
        return mapped or candidate

    @classmethod
    def _workflow_has_defaults(cls, workflow: Optional[str]) -> bool:
        if not workflow:
            return False
        return workflow.lower() in cls.WORKFLOW_DEFAULT_CONDITIONS

    @classmethod
    def _apply_default_conditions(cls, input_data: Dict[str, Any], workflow: Optional[str]) -> None:
        """Ensure default condition payloads exist for known workflows."""

        if not workflow:
            return
        defaults = cls.WORKFLOW_DEFAULT_CONDITIONS.get(workflow.lower())
        if not defaults:
            return
        conditions = input_data.get("conditions")
        if not isinstance(conditions, dict):
            conditions = {}
            input_data["conditions"] = conditions
        for field, value in defaults.items():
            current = conditions.get(field)
            if current is None or (isinstance(current, str) and not current.strip()):
                conditions[field] = value

=======
>>>>>>> 1a278125
    def _default_workflow_for_agent(self, agent_key: Any) -> Optional[str]:
        """Return an implicit workflow for agents with legacy defaults."""

        if not agent_key:
            return None

        key = str(agent_key).strip()
        if not key:
            return None

        slug = self._resolve_agent_name(key)
        lower = key.lower()
        for candidate in (slug, lower):
            if candidate in self.WORKFLOW_DEFAULTS:
                return self.WORKFLOW_DEFAULTS[candidate]
        return None

    def _ensure_workflow_metadata(
        self, input_data: Dict[str, Any], *hints: Any, agent_key: Optional[str] = None
    ) -> None:
        """Ensure agent input contains a usable ``workflow`` field.

        Legacy flows and dynamic pass-through data occasionally provide the
        ``workflow`` field with a ``None`` value, causing agents such as the
        ``OpportunityMinerAgent`` to block execution.  This helper promotes the
        first non-empty hint to ``input_data['workflow']`` and removes the field
        entirely when no valid value can be resolved.
        """

        candidate = self._coerce_workflow_hint(input_data.get("workflow"))
        if not candidate:
            for hint in hints:
                candidate = self._coerce_workflow_hint(hint)
                if candidate:
                    break

        if not candidate:
            candidate = self._default_workflow_for_agent(agent_key)

<<<<<<< HEAD
        fallback_used = False
        alias_applied = False

        if candidate:
            normalised = self._normalize_workflow_name(candidate)
            if normalised and normalised != candidate:
                alias_applied = True
            candidate = normalised or candidate
        else:
            for hint in hints:
                candidate = self._coerce_workflow_hint(hint)
                if candidate:
                    normalised = self._normalize_workflow_name(candidate)
                    if normalised and normalised != candidate:
                        alias_applied = True
                    candidate = normalised or candidate
                    break

        if not candidate:
            candidate = self._default_workflow_for_agent(agent_key)
            if candidate:
                fallback_used = True
                normalised = self._normalize_workflow_name(candidate)
                if normalised and normalised != candidate:
                    alias_applied = True
                candidate = normalised or candidate

=======
>>>>>>> 1a278125
        if candidate:
            input_data["workflow"] = candidate
            if fallback_used or alias_applied or self._workflow_has_defaults(candidate):
                self._apply_default_conditions(input_data, candidate)
        else:
            input_data.pop("workflow", None)

    def execute_agent_flow(
        self,
        flow: Dict[str, Any],
        payload: Optional[Dict[str, Any]] = None,
        process_id: Optional[int] = None,
        prs: Any = None,
    ) -> Dict[str, Any]:
        """Execute a flow either in new JSON form or legacy tree structure."""

        if isinstance(flow, dict) and "entrypoint" in flow and "steps" in flow:
            return self._execute_json_flow(flow, payload or {}, process_id, prs)

        # Fallback to previous onSuccess/onFailure style graphs
        return self._execute_legacy_flow(flow, process_id, prs)

    # ------------------------------------------------------------------
    # New JSON flow executor
    # ------------------------------------------------------------------

    def _execute_json_flow(
        self,
        flow: Dict[str, Any],
        payload: Dict[str, Any],
        process_id: Optional[int] = None,
        prs: Any = None,
    ) -> Dict[str, Any]:
        """Execute a flow defined with ``entrypoint`` and ``steps`` fields."""

        steps = flow.get("steps", {})
        entry = flow.get("entrypoint")
        defaults = flow.get("defaults", {})
        run_ctx: Dict[str, Any] = {"payload": payload, "errors": {}}
        agent_defs = self._load_agent_definitions()


        def _render(value: Any) -> Any:
            if isinstance(value, str):
                try:
                    rendered = Template(value).render(ctx=run_ctx, payload=payload)
                    if rendered.isdigit():
                        return int(rendered)
                    try:
                        return float(rendered)
                    except ValueError:
                        return rendered
                except Exception:
                    return value
            if isinstance(value, dict):
                return {k: _render(v) for k, v in value.items()}
            if isinstance(value, list):
                return [_render(v) for v in value]
            return value

        def _extract(data: Dict[str, Any], expr: str) -> Any:
            if jsonpath_parse:
                try:
                    matches = jsonpath_parse(expr).find(data)
                    if matches:
                        return matches[0].value
                except Exception:  # pragma: no cover - invalid JSONPath
                    return None
            # Fallback: treat expression as dotted path
            cur = data
            for part in expr.lstrip("$").strip(".").split('.'):
                if isinstance(cur, dict):
                    cur = cur.get(part)
                else:
                    return None
            return cur

        def _assign(target: Dict[str, Any], path: str, value: Any) -> None:
            keys = path.split('.')
            cur = target
            for key in keys[:-1]:
                cur = cur.setdefault(key, {})
            cur[keys[-1]] = value

        queue: List[str] = [entry]
        visited: set[str] = set()
        flow_status = 100

        while queue:
            step_name = queue.pop(0)
            step = steps.get(step_name)
            if not step or step_name in visited:
                continue
            visited.add(step_name)

            condition = step.get("condition")
            if condition:
                rendered = _render(condition)
                if str(rendered).lower() in ("", "0", "false", "none"):
                    next_steps = step.get("next", [])
                    if isinstance(next_steps, str):
                        next_steps = [next_steps]
                    queue.extend(next_steps)
                    continue

            agent_key_raw = step.get("agent")
            slug = self._canonical_key(agent_key_raw, agent_defs) or self._resolve_agent_name(agent_key_raw)
            agent = self.agents.get(slug) or self.agents.get(agent_key_raw)
            if not agent:
                logger.error("Agent %s not registered", agent_key_raw)
                run_ctx["errors"][step_name] = f"Agent '{agent_key_raw}' not registered"
                flow_status = 0
                continue
            agent_key = slug or agent_key_raw


            retries = int(step.get("retry", 0))
            timeout = step.get("timeout_seconds")
            on_error = step.get("on_error", "fail")

            # Merge the global payload with any default or step-specific input
            # so that agents receive the full context when an explicit ``input``
            # section is omitted.  Step definitions override defaults, which in
            # turn override the payload values.
            input_cfg = {
                **(payload or {}),
                **defaults.get("input", {}),
                **step.get("input", {}),
            }
            rendered_input = _render(input_cfg)
            default_input = defaults.get("input", {}) if isinstance(defaults, dict) else {}
            self._ensure_workflow_metadata(
                rendered_input,
                step.get("workflow"),
                default_input.get("workflow"),
                payload.get("workflow") if isinstance(payload, dict) else None,
                flow.get("workflow"),
                agent_key=agent_key,
            )

            success = False
            attempt = 0
            result = None
            if prs and process_id is not None:
                # Mark the agent as ``validated`` to indicate it has started
                # execution. Downstream status transitions are handled once the
                # agent completes.
                prs.update_agent_status(process_id, step_name, "validated")
            logger.info(
                "Executing step %s with agent %s and input %s",
                step_name,
                agent_key,
                rendered_input,
            )
            while attempt <= retries and not success:
                attempt += 1
                context = AgentContext(
                    workflow_id=str(uuid.uuid4()),
                    agent_id=agent_key,
                    user_id=self.settings.script_user,
                    input_data=rendered_input,
                )
                try:
                    if timeout:
                        fut = self.executor.submit(agent.execute, context)
                        result = fut.result(timeout=timeout)
                    else:
                        result = agent.execute(context)
                    success = result and result.status == AgentStatus.SUCCESS
                except Exception as exc:  # pragma: no cover - execution error
                    logger.exception("Agent %s execution failed", agent_key)
                    run_ctx["errors"][step_name] = str(exc)
                finally:
                    logger.info(
                        "Step %s attempt %s completed with status %s and output %s",
                        step_name,
                        attempt,
                        getattr(result, "status", None),
                        getattr(result, "data", None),
                    )
            if not success:
                flow_status = 0
                if on_error == "fail":
                    if prs and process_id is not None:
                        prs.update_agent_status(process_id, step_name, "failed")
                    return {"status": 0, "ctx": run_ctx}
            if prs and process_id is not None:
                prs.update_agent_status(
                    process_id,
                    step_name,
                    "completed" if success else "failed",
                )

            # Map outputs regardless of success; downstream may rely on partial data
            outputs = step.get("outputs", {})
            data = result.data if result and result.data else {}
            for key, expr in outputs.items():
                value = _extract(data, expr)
                _assign(run_ctx, key, value)
            if result and result.pass_fields:
                for k, v in result.pass_fields.items():
                    run_ctx[k] = v
            if result and result.error:
                run_ctx["errors"][step_name] = result.error

            next_steps = step.get("next", [])
            if isinstance(next_steps, str):
                next_steps = [next_steps]
            queue.extend(next_steps)

        return {"status": flow_status, "ctx": run_ctx}

    def _execute_legacy_flow(
        self, flow: Dict[str, Any], process_id: Optional[int] = None, prs: Any = None
    ) -> Dict[str, Any]:
        """Execute legacy tree-based flows with ``onSuccess``/``onFailure`` links."""

        prompts = self._load_prompts()
        policies = self._load_policies()

        used_ids: set[str] = set()

        def _new_id() -> str:
            """Generate a unique workflow id for each node."""
            candidate = str(uuid.uuid4())
            while candidate in used_ids:
                candidate = str(uuid.uuid4())
            used_ids.add(candidate)
            return candidate

        def _run(node: Dict[str, Any], inherited: Optional[Dict[str, Any]] = None):
            """Recursively execute nodes while propagating pass fields."""

            required_fields = ["status", "agent_type", "agent_property"]
            for field in required_fields:
                if field not in node:
                    raise ValueError(f"Missing field '{field}' in agent node")

            props = node.get("agent_property", {})
            details = self._get_agent_details(node["agent_type"])
            if not details:
                raise ValueError(f"Unknown agent_type '{node['agent_type']}'")
            agent_class = details[0]["agent_name"]
            node["agent_type"] = agent_class
            agent_key = self._resolve_agent_name(agent_class)
            agent = self.agents.get(agent_key) or self.agents.get(agent_class)
            if not agent:
                raise ValueError(f"Agent '{agent_class}' not registered")

            prompt_objs = []
            for pid in props.get("prompts", []):
                if pid not in prompts:
                    raise ValueError(f"Unknown prompt id '{pid}'")
                prompt_objs.append(prompts[pid])

            policy_objs = []
            for pid in props.get("policies", []):
                if pid not in policies:
                    raise ValueError(f"Unknown policy id '{pid}'")
                policy_objs.append(policies[pid])

            # Merge inherited pass fields with agent properties.  Any fields
            # produced by upstream agents become part of the child's input
            # data, enabling contextual chaining.
            input_data = {**(inherited or {})}
            if "llm" in props:
                input_data["llm"] = props["llm"]
            for key, value in props.items():
                if key in {"llm", "prompts", "policies"}:
                    continue
                input_data.setdefault(key, value)
            if prompt_objs:
                input_data["prompts"] = prompt_objs
            if policy_objs:
                input_data["policies"] = policy_objs
            self._ensure_workflow_metadata(
                input_data,
                props.get("workflow"),
                (inherited or {}).get("workflow") if isinstance(inherited, dict) else None,
                node.get("workflow"),
                agent_key=agent_key,
            )

            context = AgentContext(
                workflow_id=_new_id(),
                agent_id=agent_key,
                user_id=self.settings.script_user,
                input_data=input_data,
            )
            if prs and process_id is not None:
                # Mark the agent as validated when execution begins to mirror
                # the real-time status transitions expected by the workflow
                # tracking requirements.
                prs.update_agent_status(process_id, node.get("agent"), "validated")
            logger.info(
                "Executing agent %s with input %s", agent_key, input_data
            )
            result = agent.execute(context)
            logger.info(
                "Agent %s completed with status %s and output %s",
                agent_key,
                getattr(result, "status", None),
                getattr(result, "data", None),
            )
            node["status"] = (
                "completed"
                if result and result.status == AgentStatus.SUCCESS
                else "failed"
            )
            if prs and process_id is not None:
                prs.update_agent_status(
                    process_id,
                    node.get("agent"),
                    "completed" if result and result.status == AgentStatus.SUCCESS else "failed",
                )

            # Prepare fields for downstream nodes
            next_fields = {**(inherited or {})}
            if result and result.pass_fields:
                next_fields.update(result.pass_fields)

            if result and result.status == AgentStatus.SUCCESS and node.get("onSuccess"):
                _run(node["onSuccess"], next_fields)
            elif result and result.status == AgentStatus.FAILED and node.get("onFailure"):
                _run(node["onFailure"], next_fields)

            return node

        # Execute the first node in the flow.  Each node updates its own
        # ``status`` field and recursively processes child nodes based on the
        # success or failure of the current agent.  Previously the top-level
        # flow ``status`` was overwritten with the result of the *last* agent
        # executed.  This meant that if the first agent failed but a child
        # agent succeeded, the overall flow incorrectly appeared successful.
        #
        # The workflow semantics require that the status of the initial agent
        # determines the overall flow status.  Subsequent agents should update
        # only their own nodes.  We therefore execute the flow and return it
        # without replacing the root node's status based on downstream
        # results.
        _run(flow)

        def _contains_failure(node: Dict[str, Any]) -> bool:
            if node.get("status") == "failed":
                return True
            for key in ("onSuccess", "onFailure", "onCompletion"):
                child = node.get(key)
                if isinstance(child, dict) and _contains_failure(child):
                    return True
            return False

        flow["status"] = 0 if _contains_failure(flow) else 100
        return flow

    def _validate_workflow(self, workflow_name: str, context: AgentContext) -> bool:
        """Validate workflow against policies."""
        validation_result = self.policy_engine.validate_workflow(
            workflow_name, context.user_id, context.input_data
        )
        return validation_result.get("allowed", True)

    def _execute_extraction_workflow(self, context: AgentContext) -> Dict:
        """Execute document extraction workflow"""
        # Step 1: Extract documents
        extraction_result = self._execute_agent("data_extraction", context)

        if extraction_result.status != AgentStatus.SUCCESS:
            return extraction_result.data

        # Step 2: Process next agents in parallel if enabled
        if self.settings.parallel_processing and extraction_result.next_agents:
            results = self._execute_parallel_agents(
                extraction_result.next_agents, context, extraction_result.pass_fields
            )
        else:
            results = self._execute_sequential_agents(
                extraction_result.next_agents, context, extraction_result.pass_fields
            )

        return {"extraction": extraction_result.data, "downstream_results": results}

    def _execute_ranking_workflow(self, context: AgentContext) -> Dict:
        """Execute supplier ranking workflow"""
        # Get supplier data first
        context.input_data["supplier_data"] = self.query_engine.fetch_supplier_data(
            context.input_data
        )

        # Execute ranking
        ranking_result = self._execute_agent("supplier_ranking", context)

        # Process opportunities if found
        if "OpportunityMinerAgent" in ranking_result.next_agents:
            opp_context = self._create_child_context(
                context, "opportunity_miner", ranking_result.pass_fields
            )
            opp_result = self._execute_agent("opportunity_miner", opp_context)

            return {
                "ranking": ranking_result.data,
                "opportunities": opp_result.data if opp_result else None,
            }

        return ranking_result.data

    def _execute_quote_workflow(self, context: AgentContext) -> Dict:
        """Execute quote evaluation workflow"""
        # Execute quote evaluation
        logger.info("Quote workflow starting with input %s", context.input_data)
        quote_result = self._execute_agent("quote_evaluation", context)

        results: Dict[str, Any] = dict(quote_result.data)

        neg_fields = quote_result.pass_fields or {}
        required = {"supplier", "current_offer", "target_price", "rfq_id"}
        if required.issubset(neg_fields.keys()):
            neg_context = self._create_child_context(context, "negotiation", neg_fields)
            neg_res = self._execute_agent("negotiation", neg_context)
            results["negotiation"] = neg_res.data if neg_res else {}
        else:
            logger.info(
                "NegotiationAgent skipped due to missing fields: %s",
                neg_fields.keys(),
            )

        return results

    def _execute_opportunity_workflow(self, context: AgentContext) -> Dict:
        """Execute opportunity to RFQ workflow"""
        opp_result = self._execute_agent("opportunity_miner", context)
        results: Dict[str, Any] = {"opportunities": opp_result.data if opp_result else {}}

        candidates = opp_result.data.get("supplier_candidates", []) if opp_result else []
        if candidates:
            rank_ctx = self._create_child_context(
                context, "supplier_ranking", {"supplier_candidates": candidates}
            )
            rank_res = self._execute_agent("supplier_ranking", rank_ctx)
            results["ranking"] = rank_res.data if rank_res else {}

            email_input = {
                "ranking": rank_res.data.get("ranking", []) if rank_res else [],
                "findings": opp_result.data.get("findings", []) if opp_result else [],
            }
            email_ctx = self._create_child_context(context, "email_drafting", email_input)
            email_res = self._execute_agent("email_drafting", email_ctx)
            results["email_drafts"] = email_res.data if email_res else {}
        else:
            logger.info("SupplierRankingAgent skipped due to empty candidate list")

        return results

    def _execute_generic_workflow(
        self, workflow_name: str, context: AgentContext
    ) -> Dict:
        """Execute generic workflow based on routing rules"""
        results: Dict[str, Any] = {}
        current_agents = [workflow_name]
        depth = 0
        max_depth = self.routing_model.get("global_settings", {}).get(
            "max_chain_depth", 10
        )
        pass_fields: Dict[str, Any] = {}

        while current_agents and depth < max_depth:
            next_agents: List[str] = []

            for agent_name in current_agents:
                if agent_name not in self.agents:
                    continue

                # Use a dedicated child context per agent so that routing
                # history and agent identifiers remain accurate. Shared
                # ``pass_fields`` are merged into the child's input data.
                child_context = self._create_child_context(
                    context, agent_name, pass_fields
                )
                result = self._execute_agent(agent_name, child_context)
                results[agent_name] = result.data

                if result.next_agents:
                    next_agents.extend(result.next_agents)

                # Merge fields to be passed to subsequent agents.
                if result.pass_fields:
                    pass_fields.update(result.pass_fields)

            current_agents = next_agents
            depth += 1

        return results

    def _execute_agent(self, agent_name: str, context: AgentContext) -> Any:
        """Execute single agent"""
        agent = self.agents.get(agent_name)
        if not agent:
            logger.error(f"Agent {agent_name} not found")
            return None

        return agent.execute(context)

    def _execute_parallel_agents(
        self, agents: List[str], context: AgentContext, pass_fields: Dict
    ) -> Dict:
        """Execute agents in parallel"""
        results = {}
        futures = {}

        for agent_name in agents:
            if agent_name in self.agents:
                child_context = self._create_child_context(
                    context, agent_name, pass_fields
                )
                future = self.executor.submit(
                    self._execute_agent, agent_name, child_context
                )
                futures[future] = agent_name

        for future in as_completed(futures):
            agent_name = futures[future]
            try:
                result = future.result(timeout=30)
                results[agent_name] = result.data if result else None
            except Exception as e:
                logger.error(f"Parallel execution failed for {agent_name}: {e}")
                results[agent_name] = {"error": str(e)}

        return results

    def _execute_sequential_agents(
        self, agents: List[str], context: AgentContext, pass_fields: Dict
    ) -> Dict:
        """Execute agents sequentially"""
        results = {}

        for agent_name in agents:
            if agent_name in self.agents:
                child_context = self._create_child_context(
                    context, agent_name, pass_fields
                )
                result = self._execute_agent(agent_name, child_context)
                results[agent_name] = result.data if result else None

                # Update pass fields for next agent
                if result and result.pass_fields:
                    pass_fields.update(result.pass_fields)

        return results

    def _create_child_context(
        self, parent_context: AgentContext, agent_name: str, pass_fields: Dict
    ) -> AgentContext:
        """Create child context for agent execution"""
        child_input = {**parent_context.input_data, **pass_fields}
        self._ensure_workflow_metadata(
            child_input,
            pass_fields.get("workflow") if isinstance(pass_fields, dict) else None,
            parent_context.input_data.get("workflow"),
            agent_key=agent_name,
        )
        return AgentContext(
            workflow_id=parent_context.workflow_id,
            agent_id=agent_name,
            user_id=parent_context.user_id,
            input_data=child_input,
            parent_agent=parent_context.agent_id,
            routing_history=parent_context.routing_history.copy(),
        )<|MERGE_RESOLUTION|>--- conflicted
+++ resolved
@@ -41,7 +41,6 @@
     # canonical fallback keeps those legacy flows operational while newer
     # definitions can continue to supply their own workflow names.
     WORKFLOW_DEFAULTS = {
-<<<<<<< HEAD
         "opportunity_miner": "contract_expiry_check",
     }
 
@@ -51,9 +50,7 @@
 
     WORKFLOW_DEFAULT_CONDITIONS = {
         "contract_expiry_check": {"negotiation_window_days": 90},
-=======
-        "opportunity_miner": "opportunity_mining",
->>>>>>> 1a278125
+
     }
 
     def __init__(self, agent_nick):
@@ -386,7 +383,6 @@
             candidate = str(value).strip()
         return candidate or None
 
-<<<<<<< HEAD
     @classmethod
     def _normalize_workflow_name(cls, workflow: Optional[str]) -> Optional[str]:
         """Map legacy workflow names onto the current registry."""
@@ -423,8 +419,7 @@
             if current is None or (isinstance(current, str) and not current.strip()):
                 conditions[field] = value
 
-=======
->>>>>>> 1a278125
+
     def _default_workflow_for_agent(self, agent_key: Any) -> Optional[str]:
         """Return an implicit workflow for agents with legacy defaults."""
 
@@ -464,7 +459,6 @@
         if not candidate:
             candidate = self._default_workflow_for_agent(agent_key)
 
-<<<<<<< HEAD
         fallback_used = False
         alias_applied = False
 
@@ -492,8 +486,7 @@
                     alias_applied = True
                 candidate = normalised or candidate
 
-=======
->>>>>>> 1a278125
+
         if candidate:
             input_data["workflow"] = candidate
             if fallback_used or alias_applied or self._workflow_has_defaults(candidate):
