# ProcWise/api/routers/workflows.py
"""API routes exposing the agent workflows."""
from __future__ import annotations

import json
import os
import re
import time
import asyncio
import logging
from typing import Any, Dict, Iterable, List, Optional, Sequence

from fastapi import APIRouter, Depends, HTTPException, Request, status
from starlette.concurrency import run_in_threadpool
from pydantic import (
    BaseModel,
    ConfigDict,
    EmailStr,
    Field,
    ValidationError,
    field_validator,
    model_validator,
)

from orchestration.orchestrator import Orchestrator
from services.model_selector import RAGPipeline
from services.opportunity_service import record_opportunity_feedback
from services.email_dispatch_service import DraftNotFoundError, EmailDispatchService
from repositories import draft_rfq_emails_repo

# Ensure GPU-related environment variables are set
os.environ.setdefault("CUDA_VISIBLE_DEVICES", "0")
os.environ.setdefault("OLLAMA_USE_GPU", "1")
os.environ.setdefault("OLLAMA_NUM_PARALLEL", "4")
os.environ.setdefault("OMP_NUM_THREADS", "8")


logger = logging.getLogger(__name__)


def get_orchestrator(request: Request) -> Orchestrator:
    orchestrator = getattr(request.app.state, "orchestrator", None)
    if not orchestrator:
        raise HTTPException(
            status_code=503, detail="Orchestrator service is not available."
        )
    return orchestrator


def get_rag_pipeline(request: Request) -> RAGPipeline:
    pipeline = getattr(request.app.state, "rag_pipeline", None)
    if not pipeline:
        raise HTTPException(
            status_code=503, detail="RAG Pipeline service is not available."
        )
    return pipeline


def get_agent_nick(request: Request):
    agent_nick = getattr(request.app.state, "agent_nick", None)
    if not agent_nick:
        raise HTTPException(status_code=503, detail="AgentNick not available")
    return agent_nick


class AskRequest(BaseModel):
    query: str
    user_id: str
    model_name: Optional[str] = None
    doc_type: Optional[str] = None
    product_type: Optional[str] = None
    file_path: Optional[str] = Field(
        default=None,
        description="Optional local file path",
        json_schema_extra={"example": None},
    )

    @field_validator("doc_type", "product_type", "file_path", mode="before")
    @classmethod
    def _empty_to_none(cls, value: Optional[str]) -> Optional[str]:
        if value is None:
            return None
        if isinstance(value, str):
            value = value.strip()
            if not value or value.lower() == "string":
                return None
        return value

    @field_validator("doc_type", "product_type")
    @classmethod
    def _normalize_case(cls, value: Optional[str]) -> Optional[str]:
        return value.lower() if isinstance(value, str) else value


class RankingRequest(BaseModel):
    query: str


class ExtractRequest(BaseModel):
    s3_prefix: Optional[str] = None
    s3_object_key: Optional[str] = None


class OpportunityMiningRequest(BaseModel):
    """Parameters for opportunity mining workflow."""

    workflow: str
    conditions: Dict[str, Any] = Field(
        default_factory=dict,
        description="Policy specific parameters keyed by requirement name.",
    )
    min_financial_impact: float = Field(
        default=100.0,
        ge=0,
        description="Minimum savings required for an opportunity to be returned.",
    )

    @field_validator("workflow", mode="before")
    @classmethod
    def _normalise_workflow(cls, value: Any) -> str:
        if value is None:
            raise ValueError("workflow is required")
        if not isinstance(value, str):
            value = str(value)
        workflow = value.strip()
        if not workflow:
            raise ValueError("workflow must not be empty")
        return workflow

    @field_validator("conditions", mode="before")
    @classmethod
    def _default_conditions(cls, value: Any) -> Dict[str, Any]:
        if value is None:
            return {}
        if isinstance(value, dict):
            return value
        raise ValueError("conditions must be a mapping of field names to values")


class QuoteEvaluationRequest(BaseModel):
    """Input parameters for quote evaluation workflow."""

    supplier_names: Optional[List[str]] = None
    product_category: Optional[str] = None


class NegotiationRequest(BaseModel):
    supplier: str
    current_offer: float
    target_price: float
    user_id: Optional[str] = None


class ApprovalRequest(BaseModel):
    amount: float
    supplier_id: Optional[str] = None
    threshold: Optional[float] = None
    user_id: Optional[str] = None


class SupplierInteractionRequest(BaseModel):
    message: str
    supplier_id: Optional[str] = None
    user_id: Optional[str] = None


class DiscrepancyRequest(BaseModel):
    extracted_docs: List[Dict[str, Any]]
    user_id: Optional[str] = None


class AgentType(BaseModel):
    agentId: int
    agentType: str
    description: str
    dependencies: List[str]


class OpportunityRejectionRequest(BaseModel):
    reason: Optional[str] = Field(
        default=None,
        description="Optional feedback describing why the opportunity was rejected.",
        max_length=2000,
    )
    user_id: Optional[str] = Field(
        default=None,
        description="Identifier for the user submitting the feedback.",
    )
    metadata: Optional[Dict[str, Any]] = Field(
        default=None,
        description="Additional metadata to persist alongside the feedback.",
    )
    opportunity_ref_id: Optional[str] = Field(
        default=None,
        description="Original opportunity reference identifier from the mining agent.",
    )


router = APIRouter(prefix="/workflows", tags=["Agent Workflows"])


class EmailDraftPayload(BaseModel):
    """Structured representation of a stored RFQ draft."""

    unique_id: Optional[str] = Field(
        default=None,
        description="Unique identifier assigned to the draft (PROC-WF-XXXXXX).",
    )
    rfq_id: Optional[str] = Field(
        default=None,
        description="Legacy RFQ identifier used as a fallback when unique_id is absent.",
    )
    supplier_id: Optional[str] = Field(
        default=None,
        description="Supplier reference associated with the draft.",
    )
    recipients: Optional[List[str]] = Field(
        default=None,
        description="Explicit list of recipient email addresses to override the stored draft values.",
    )
    sender: Optional[EmailStr] = Field(
        default=None,
        description="Sender email address override.",
    )
    subject: Optional[str] = Field(
        default=None,
        description="Subject override to apply when dispatching the draft.",
    )
    body: Optional[str] = Field(
        default=None,
        description="Body override to apply when dispatching the draft.",
    )
    action_id: Optional[str] = Field(
        default=None,
        description="Action identifier emitted by upstream orchestration steps.",
    )
    metadata: Optional[Dict[str, Any]] = Field(
        default=None,
        description="Arbitrary metadata captured alongside the draft for auditing.",
    )

    model_config = ConfigDict(extra="allow")

    @field_validator("unique_id", "rfq_id", "supplier_id", "action_id", mode="before")
    @classmethod
    def _strip_text(cls, value: Any) -> Optional[str]:
        if value is None:
            return None
        text = str(value).strip()
        return text or None

    @field_validator("recipients", mode="before")
    @classmethod
    def _normalise_recipients(cls, value: Any) -> Optional[List[str]]:
        if value is None:
            return None
        if isinstance(value, str):
            emails = [part.strip() for part in value.split(",") if part.strip()]
            return emails or None
        if isinstance(value, (list, tuple)):
            cleaned = []
            for item in value:
                if item is None:
                    continue
                text = str(item).strip()
                if text:
                    cleaned.append(text)
            return cleaned or None
        raise TypeError(
            "recipients must be a string, list, or tuple of email addresses"
        )

    def resolved_identifier(self) -> Optional[str]:
        for candidate in (self.unique_id, self.rfq_id):
            if candidate:
                identifier = candidate.strip()
                if identifier:
                    return identifier
        return None

    def resolved_recipients(self) -> Optional[List[str]]:
        if not self.recipients:
            return None
        return [str(email).strip() for email in self.recipients if str(email).strip()]

    def resolved_sender(self) -> Optional[str]:
        if self.sender is None:
            return None
        sender = str(self.sender).strip()
        return sender or None

    def resolved_subject(self) -> Optional[str]:
        if self.subject is None:
            return None
        return str(self.subject).strip()

    def resolved_body(self) -> Optional[str]:
        if self.body is None:
            return None
        return str(self.body)


class EmailDispatchRequest(BaseModel):
    """Request payload for dispatching stored RFQ drafts."""

    unique_id: Optional[str] = Field(
        default=None,
        description="Unique identifier for the draft to dispatch (PROC-WF-XXXXXX).",
    )
    rfq_id: Optional[str] = Field(
        default=None,
        description="Fallback RFQ identifier when unique_id is unavailable.",
    )
    recipients: Optional[List[str]] = Field(
        default=None,
        description="Override recipient list for the dispatched email.",
    )
    sender: Optional[EmailStr] = Field(
        default=None,
        description="Override sender email address.",
    )
    subject: Optional[str] = Field(
        default=None,
        description="Optional subject override.",
    )
    body: Optional[str] = Field(
        default=None,
        description="Optional body override.",
    )
    action_id: Optional[str] = Field(
        default=None,
        description="Identifier linking this dispatch request to upstream workflow actions.",
    )
    draft: Optional[EmailDraftPayload] = Field(
        default=None,
        description="Single draft payload when the request originates from the drafting agent.",
    )
    drafts: Optional[List[EmailDraftPayload]] = Field(
        default=None,
        description="Collection of draft payloads for batch dispatch scenarios.",
    )

    model_config = ConfigDict(extra="allow")

    @model_validator(mode="before")
    @classmethod
    def _extract_identifier(cls, values: Any) -> Any:
        """Extract identifier with special handling for batch requests."""
        if not isinstance(values, dict):
            return values

        if values.get("unique_id") or values.get("rfq_id"):
            return values

        draft_obj = values.get("draft")
        if isinstance(draft_obj, dict):
            unique_id = draft_obj.get("unique_id") or draft_obj.get("rfq_id")
            if unique_id:
                values["unique_id"] = unique_id
                return values

        drafts_array = values.get("drafts")
        if isinstance(drafts_array, list) and drafts_array:
            first_draft = drafts_array[0]
            if isinstance(first_draft, dict):
                unique_id = first_draft.get("unique_id") or first_draft.get("rfq_id")
                if unique_id:
                    values["unique_id"] = unique_id
                    return values

        draft_records = values.get("draft_records")
        if isinstance(draft_records, list) and draft_records:
            first_record = draft_records[0]
            if isinstance(first_record, dict):
                unique_id = first_record.get("unique_id") or first_record.get("rfq_id")
                if unique_id:
                    values["unique_id"] = unique_id
                    return values

        if "unique_id" in values or "supplier_id" in values:
            return values

        available_fields = list(values.keys())
        raise ValueError(
            "No identifier found in request. Provide 'unique_id' or 'rfq_id'. "
            f"Available fields: {available_fields}"
        )

    @field_validator("unique_id", "rfq_id", "action_id", mode="before")
    @classmethod
    def _strip_identifiers(cls, value: Any) -> Optional[str]:
        if value is None:
            return None
        text = str(value).strip()
        return text or None

    @field_validator("recipients", mode="before")
    @classmethod
    def _normalise_recipients(cls, value: Any) -> Optional[List[str]]:
        if value is None:
            return None
        if isinstance(value, str):
            emails = [part.strip() for part in value.split(",") if part.strip()]
            return emails or None
        if isinstance(value, (list, tuple)):
            cleaned: List[str] = []
            for item in value:
                if item is None:
                    continue
                text = str(item).strip()
                if text:
                    cleaned.append(text)
            return cleaned or None
        raise TypeError(
            "recipients must be provided as a string, list, or tuple of emails"
        )

    def get_identifier(self) -> str:
        for candidate in (self.unique_id, self.rfq_id):
            if candidate:
                identifier = candidate.strip()
                if identifier:
                    return identifier

        if self.draft:
            identifier = self.draft.resolved_identifier()
            if identifier:
                return identifier

        if self.drafts:
            for draft in self.drafts:
                identifier = draft.resolved_identifier()
                if identifier:
                    return identifier

        return ""

    def resolve_recipients(self) -> Optional[List[str]]:
        if self.recipients:
            return [
                str(email).strip() for email in self.recipients if str(email).strip()
            ]
        if self.draft:
            recipients = self.draft.resolved_recipients()
            if recipients:
                return recipients
        return None

    def resolve_sender(self) -> Optional[str]:
        if self.sender is not None:
            sender = str(self.sender).strip()
            return sender or None
        if self.draft:
            return self.draft.resolved_sender()
        return None

    def resolve_subject(self) -> Optional[str]:
        if self.subject is not None:
            return str(self.subject).strip()
        if self.draft:
            return self.draft.resolved_subject()
        return None

    def resolve_body(self) -> Optional[str]:
        if self.body is not None:
            return str(self.body)
        if self.draft:
            return self.draft.resolved_body()
        return None

    def resolve_action_id(self) -> Optional[str]:
        if self.action_id:
            return self.action_id
        if self.draft and self.draft.action_id:
            return self.draft.action_id
        return None


class EmailDispatchResponse(BaseModel):
    success: bool
    unique_id: str
    sent: bool
    message_id: Optional[str] = None
    recipients: List[str]
    sender: str
    subject: str
    body: Optional[str] = None
    draft: Optional[Dict[str, Any]] = None
    error: Optional[str] = None

    model_config = ConfigDict(extra="allow")


class MissingDispatchIdentifierError(Exception):
    """Raised when a dispatch payload omits identifier information."""


def _merge_form_values(form_data) -> Dict[str, Any]:
    """Flatten ``FormData`` into a standard dictionary preserving multi-values."""

    flattened: Dict[str, Any] = {}
    for key, value in getattr(form_data, "multi_items", lambda: [])():
        if key in flattened:
            existing = flattened[key]
            if isinstance(existing, list):
                existing.append(value)
            else:
                flattened[key] = [existing, value]
        else:
            flattened[key] = value

    for key, value in list(flattened.items()):
        if isinstance(value, list) and len(value) == 1:
            flattened[key] = value[0]

    return flattened


def _maybe_parse_embedded_json(value: Any) -> Any:
    if isinstance(value, str):
        candidate = value.strip()
        if not candidate:
            return None
        if candidate[0] in ("{", "["):
            try:
                return json.loads(candidate)
            except json.JSONDecodeError:
                return value
    return value


def _deserialise_structured_fields(payload: Dict[str, Any]) -> None:
    for key in ("draft", "drafts", "draft_records"):
        if key not in payload:
            continue
        value = payload[key]
        if isinstance(value, list):
            payload[key] = [_maybe_parse_embedded_json(item) for item in value]
        else:
            payload[key] = _maybe_parse_embedded_json(value)


def _coerce_identifier(value: Any) -> Optional[str]:
    if value is None:
        return None
    try:
        text = str(value).strip()
    except Exception:
        return None
    return text or None


_RECIPIENT_SPLIT_RE = re.compile(r"[\s,;]+")
_EMAIL_PATTERN = re.compile(r"^[^@\s]+@[^@\s]+\.[^@\s]+$")


def _normalize_recipients(value: Any) -> List[str]:
    """Normalise recipient values into a unique, ordered email list."""

    if value is None:
        return []

    raw_tokens: List[Any] = []
    if isinstance(value, str):
        raw_tokens.extend(_RECIPIENT_SPLIT_RE.split(value))
    elif isinstance(value, Sequence) and not isinstance(value, (bytes, bytearray, str)):
        for item in value:
            if item is None:
                continue
            if isinstance(item, str):
                raw_tokens.extend(_RECIPIENT_SPLIT_RE.split(item))
            else:
                raw_tokens.append(item)
    else:
        raise ValueError(
            "Recipients must be provided as a string or sequence of strings"
        )

    normalised: List[str] = []
    seen: set[str] = set()
    for token in raw_tokens:
        candidate = str(token).strip()
        if not candidate:
            continue
        lowered = candidate.lower()
        if lowered in seen:
            continue
        seen.add(lowered)
        normalised.append(candidate)

    return normalised


def _extract_workflow_token(payload: Any) -> Optional[str]:
    if payload is None:
        return None
    if not isinstance(payload, dict):
        try:
            payload = dict(payload)  # type: ignore[arg-type]
        except Exception:
            return None

    for key in ("workflow_id", "workflowId", "workflowID", "process_workflow_id"):
        token = _coerce_identifier(payload.get(key))
        if token:
            return token
    return None


def _resolve_dispatch_workflow_id(
    request_model: "EmailDispatchRequest", identifier: Optional[str]
) -> Optional[str]:
    candidate = None

    extras = getattr(request_model, "model_extra", None)
    if isinstance(extras, dict):
        candidate = _extract_workflow_token(extras)

    if not candidate:
        draft = getattr(request_model, "draft", None)
        if draft is not None:
            try:
                candidate = _extract_workflow_token(draft.model_dump(exclude_none=True))
            except Exception:
                candidate = None
            if not candidate:
                draft_extras = getattr(draft, "model_extra", None)
                if isinstance(draft_extras, dict):
                    candidate = _extract_workflow_token(draft_extras)
            if not candidate:
                metadata = getattr(draft, "metadata", None)
                if isinstance(metadata, dict):
                    candidate = _extract_workflow_token(metadata)

    if not candidate:
        drafts = getattr(request_model, "drafts", None)
        if isinstance(drafts, list):
            for entry in drafts:
                if entry is None:
                    continue
                try:
                    entry_dict = entry.model_dump(exclude_none=True)  # type: ignore[call-arg]
                except AttributeError:
                    entry_dict = entry if isinstance(entry, dict) else None
                if not isinstance(entry_dict, dict):
                    continue
                candidate = _extract_workflow_token(entry_dict)
                if candidate:
                    break
                metadata = entry_dict.get("metadata")
                candidate = _extract_workflow_token(metadata)
                if candidate:
                    break

    if candidate:
        return candidate

    identifier_token = _coerce_identifier(identifier)
    if not identifier_token:
        return None

    try:
        draft_record = draft_rfq_emails_repo.load_by_unique_id(identifier_token)
    except Exception:
        logger.exception(
            "Failed to resolve workflow_id from draft repository for identifier=%s",
            identifier_token,
        )
        return None

    if isinstance(draft_record, dict):
        return _coerce_identifier(draft_record.get("workflow_id"))
    return None


def _coerce_dispatch_request(raw_payload: Dict[str, Any]) -> EmailDispatchRequest:
    if not isinstance(raw_payload, dict):
        raw_payload = {}

    _deserialise_structured_fields(raw_payload)

    if "drafts" not in raw_payload and isinstance(
        raw_payload.get("draft_records"), list
    ):
        raw_payload["drafts"] = raw_payload["draft_records"]

    drafts_payload = raw_payload.get("drafts")
    if (
        "draft" not in raw_payload
        and isinstance(drafts_payload, list)
        and len(drafts_payload) == 1
    ):
        raw_payload["draft"] = drafts_payload[0]

    def _apply_recipient_normalisation(
        container: Optional[Dict[str, Any]], *, context: str
    ) -> None:
        if not isinstance(container, dict) or "recipients" not in container:
            return
        try:
            normalised = _normalize_recipients(container.get("recipients"))
        except ValueError as exc:
            raise HTTPException(
                status_code=status.HTTP_400_BAD_REQUEST,
                detail={
                    "error": "InvalidRecipients",
                    "message": str(exc),
                    "context": context,
                },
            ) from exc
        container["recipients"] = normalised or None

    _apply_recipient_normalisation(raw_payload, context="request")
    _apply_recipient_normalisation(raw_payload.get("draft"), context="draft")

    drafts_list = raw_payload.get("drafts")
    if isinstance(drafts_list, list):
        for index, entry in enumerate(drafts_list):
            _apply_recipient_normalisation(entry, context=f"drafts[{index}]")

    for key in (
        "unique_id",
        "rfq_id",
        "workflow_id",
        "sender",
        "subject",
        "body",
        "action_id",
    ):
        value = raw_payload.get(key)
        if not isinstance(value, str):
            continue
        stripped = value.strip()
        if key == "body":
            raw_payload[key] = value if stripped else None
        else:
            raw_payload[key] = stripped or None

    if not raw_payload.get("unique_id") and not raw_payload.get("rfq_id"):
        workflow_identifier = _coerce_identifier(raw_payload.get("workflow_id"))
        if workflow_identifier:
            raw_payload["unique_id"] = workflow_identifier

    try:
        dispatch_request = EmailDispatchRequest.model_validate(raw_payload)
    except ValidationError as exc:
        errors = exc.errors()
        missing_identifier = bool(errors) and all(
            err.get("type") == "value_error"
            and isinstance(err.get("msg"), str)
            and "No identifier found in request" in err.get("msg")
            for err in errors
        )
        if missing_identifier:
            raise MissingDispatchIdentifierError() from exc
        raise HTTPException(
            status_code=status.HTTP_400_BAD_REQUEST,
            detail={
                "error": "InvalidDispatchRequest",
                "message": "Email dispatch payload validation failed.",
                "issues": errors,
            },
        ) from exc

    def _validate_inline_payload(
        *,
        recipients: Optional[List[str]],
        sender: Optional[str],
        subject: Optional[str],
        body: Optional[str],
        context: str,
        required_fields: Optional[Iterable[str]] = None,
    ) -> None:
        required = set(required_fields or ("recipients", "sender", "subject", "body"))
        missing: List[str] = []
<<<<<<< HEAD

        if "recipients" in required and not recipients:
            missing.append("recipients")
        if "sender" in required and not sender:
            missing.append("sender")
        if "subject" in required and (not subject or not subject.strip()):
            missing.append("subject")
        if "body" in required and (body is None or not str(body).strip()):
=======
        if recipients is not None and not recipients:
            missing.append("recipients")
        if sender is not None and not sender.strip():
            missing.append("sender")
        if subject is not None and not subject.strip():
            missing.append("subject")
        if body is not None and not str(body).strip():
>>>>>>> 10b0b064
            missing.append("body")
        if missing:
            raise HTTPException(
                status_code=status.HTTP_400_BAD_REQUEST,
                detail={
                    "error": "IncompleteEmailData",
                    "message": (
                        f"{context} is missing required fields: {', '.join(missing)}."
                    ),
                    "missing": missing,
                    "context": context,
                },
            )

    if dispatch_request.drafts:
        for index, draft in enumerate(dispatch_request.drafts):
            provided_fields = [
                field
                for field in ("recipients", "sender", "subject", "body")
                if getattr(draft, field) is not None
            ]
            if not provided_fields:
                continue
            _validate_inline_payload(
                recipients=draft.resolved_recipients(),
                sender=draft.resolved_sender(),
                subject=draft.resolved_subject(),
                body=draft.resolved_body(),
                context=f"drafts[{index}]",
                required_fields=provided_fields,
            )
    else:
        draft_model = dispatch_request.draft
        if draft_model and any(
            getattr(draft_model, field) is not None
            for field in ("recipients", "sender", "subject", "body")
        ):
            provided_fields = [
                field
                for field in ("recipients", "sender", "subject", "body")
                if getattr(draft_model, field) is not None
            ]
            _validate_inline_payload(
                recipients=draft_model.resolved_recipients(),
                sender=draft_model.resolved_sender(),
                subject=draft_model.resolved_subject(),
                body=draft_model.resolved_body(),
                context="draft",
                required_fields=provided_fields,
            )
        else:
            inline_overrides = {
                field: raw_payload.get(field)
                for field in ("recipients", "sender", "subject", "body")
            }
            provided_fields = [
                field for field, value in inline_overrides.items() if value is not None
            ]
            if provided_fields:
                _validate_inline_payload(
                    recipients=dispatch_request.resolve_recipients(),
                    sender=dispatch_request.resolve_sender(),
                    subject=dispatch_request.resolve_subject(),
                    body=dispatch_request.resolve_body(),
                    context="request",
                    required_fields=provided_fields,
                )

    return dispatch_request


def _extract_context_overrides(payload: Any) -> Dict[str, Any]:
    if not isinstance(payload, dict):
        return {}

    overrides: Dict[str, Any] = {}

    identifier = (
        _coerce_identifier(payload.get("identifier"))
        or _coerce_identifier(payload.get("unique_id"))
        or _coerce_identifier(payload.get("rfq_id"))
    )
    if identifier:
        overrides["identifier"] = identifier

    recipients_value = payload.get("recipients")
    if recipients_value is None:
        recipients_value = payload.get("to")
    if recipients_value is not None:
        try:
            recipients = _normalize_recipients(recipients_value)
        except ValueError as exc:
            raise HTTPException(
                status_code=status.HTTP_400_BAD_REQUEST,
                detail={
                    "error": "InvalidRecipients",
                    "message": str(exc),
                },
            ) from exc
        overrides["recipients"] = recipients

    sender_value = payload.get("sender")
    if sender_value is None:
        sender_value = payload.get("from")
    if sender_value is not None:
        sender_text = str(sender_value).strip()
        if sender_text:
            overrides["sender"] = sender_text

    subject_value = payload.get("subject_override", payload.get("subject"))
    if subject_value is not None:
        subject_text = str(subject_value).strip()
        if subject_text:
            overrides["subject_override"] = subject_text

    body_value = payload.get("body_override", payload.get("body"))
    if body_value is not None:
        overrides["body_override"] = str(body_value)

    workflow_candidate = _coerce_identifier(payload.get("workflow_id"))
    if workflow_candidate:
        overrides.setdefault("workflow_id", workflow_candidate)

    return overrides


async def build_email_dispatch_request(
    request: Request,
) -> Optional[EmailDispatchRequest]:
    """Parse and validate email dispatch requests across supported formats."""

    content_type_header = request.headers.get("content-type", "")
    media_type = content_type_header.split(";", 1)[0].strip().lower()
    supported_media_types = {
        "application/json",
        "multipart/form-data",
        "application/x-www-form-urlencoded",
    }

    body_bytes = await request.body()
    if not body_bytes.strip():
        if hasattr(request, "state"):
            request.state.email_dispatch_payload = {}
        return None

    if not media_type:
        raise HTTPException(
            status_code=status.HTTP_400_BAD_REQUEST,
            detail={
                "error": "UnsupportedContentType",
                "message": "Content-Type header is required.",
                "supported": sorted(supported_media_types),
            },
        )

    if media_type not in supported_media_types:
        raise HTTPException(
            status_code=status.HTTP_400_BAD_REQUEST,
            detail={
                "error": "UnsupportedContentType",
                "message": f"Unsupported content type '{media_type}'.",
                "supported": sorted(supported_media_types),
            },
        )

    raw_payload: Any
    if media_type == "application/json":
        try:
            raw_payload = json.loads(body_bytes)
        except (json.JSONDecodeError, UnicodeDecodeError) as exc:
            raise HTTPException(
                status_code=status.HTTP_400_BAD_REQUEST,
                detail={
                    "error": "InvalidJSON",
                    "message": "Request body must be valid JSON.",
                    "reason": str(exc),
                },
            ) from exc
    else:
        try:
            form = await request.form()
        except Exception as exc:
            logger.exception("Failed to parse form data for email dispatch request")
            raise HTTPException(
                status_code=status.HTTP_400_BAD_REQUEST,
                detail={
                    "error": "InvalidFormData",
                    "message": "Request body could not be parsed as form data.",
                },
            ) from exc
        raw_payload = _merge_form_values(form)

    if hasattr(request, "state"):
        payload_snapshot = raw_payload if isinstance(raw_payload, dict) else {}
        setattr(request.state, "email_dispatch_payload", payload_snapshot)

    try:
        return _coerce_dispatch_request(raw_payload)
    except MissingDispatchIdentifierError:
        return None


# ---------------------------------------------------------------------------
# Endpoints
# ---------------------------------------------------------------------------
@router.post("/ask")
async def ask_question(
    req: AskRequest,
    pipeline: RAGPipeline = Depends(get_rag_pipeline),
):
    file_data: List[tuple[bytes, str]] = []
    if req.file_path:
        if not os.path.isfile(req.file_path):
            raise HTTPException(
                status_code=400, detail=f"File not found: {req.file_path}"
            )
        try:
            with open(req.file_path, "rb") as f:
                file_data.append((f.read(), os.path.basename(req.file_path)))
        except Exception as exc:
            raise HTTPException(status_code=400, detail=f"Could not read file: {exc}")

    result = await run_in_threadpool(
        pipeline.answer_question,
        query=req.query,
        user_id=req.user_id,
        model_name=req.model_name,
        files=file_data or None,
        doc_type=req.doc_type,
        product_type=req.product_type,
    )
    return result


@router.post("/rank")
def rank_suppliers(
    req: RankingRequest,
    orchestrator: Orchestrator = Depends(get_orchestrator),
):
    # Use the public workflow entry point so that the orchestrator can build a
    # proper ``AgentContext``. Calling internal methods directly would bypass
    # this setup and lead to attribute errors such as ``'str' object has no
    # attribute 'input_data'`` when the workflow tries to access context fields.
    return orchestrator.execute_workflow("supplier_ranking", {"query": req.query})


@router.post("/quotes/evaluate")
def evaluate_quotes(
    req: QuoteEvaluationRequest,
    orchestrator: Orchestrator = Depends(get_orchestrator),
):
    """Evaluate and compare supplier quotes."""
    return orchestrator.execute_workflow("quote_evaluation", req.model_dump())


@router.post("/opportunities")
def mine_opportunities(
    req: OpportunityMiningRequest,
    orchestrator: Orchestrator = Depends(get_orchestrator),
):
    prs = orchestrator.agent_nick.process_routing_service
    process_id = prs.log_process(
        process_name="opportunity_mining",
        process_details=req.model_dump(),
    )
    if process_id is None:
        raise HTTPException(status_code=500, detail="Failed to log process")

    action_id = prs.log_action(
        process_id=process_id,
        agent_type="opportunity_miner",
        action_desc=req.model_dump(),
        status="started",
    )
    try:
        result = orchestrator.execute_workflow("opportunity_mining", req.model_dump())
        prs.log_action(
            process_id=process_id,
            agent_type="opportunity_miner",
            action_desc=req.model_dump(),
            process_output=result,
            status="completed",
            action_id=action_id,
        )
        prs.update_process_status(process_id, 1)
        return result
    except Exception as exc:  # pragma: no cover - defensive
        prs.log_action(
            process_id=process_id,
            agent_type="opportunity_miner",
            action_desc=str(exc),
            status="failed",
            action_id=action_id,
        )
        prs.update_process_status(process_id, -1)
        raise HTTPException(status_code=500, detail=str(exc))


@router.post("/opportunities/{opportunity_id}/reject")
def reject_opportunity(
    opportunity_id: str,
    req: OpportunityRejectionRequest,
    agent_nick=Depends(get_agent_nick),
):
    if not opportunity_id or not opportunity_id.strip():
        raise HTTPException(status_code=400, detail="opportunity_id must be provided")

    try:
        record = record_opportunity_feedback(
            agent_nick,
            opportunity_id.strip(),
            opportunity_ref_id=req.opportunity_ref_id,
            status="rejected",
            reason=req.reason,
            user_id=req.user_id,
            metadata=req.metadata,
        )
    except Exception as exc:  # pragma: no cover - database/network
        logger.exception(
            "Failed to record rejection for opportunity %s", opportunity_id
        )
        raise HTTPException(
            status_code=500, detail="Failed to record opportunity feedback"
        ) from exc

    updated_on = record.get("updated_on")
    if isinstance(updated_on, (bytes, str)):
        updated_iso = str(updated_on)
    elif updated_on is not None:
        updated_iso = updated_on.isoformat()
    else:
        updated_iso = None

    payload = {
        "opportunity_id": record.get("opportunity_id"),
        "opportunity_ref_id": record.get("opportunity_ref_id"),
        "status": record.get("status"),
        "reason": record.get("reason"),
        "user_id": record.get("user_id"),
        "metadata": record.get("metadata"),
        "updated_on": updated_iso,
    }
    return {"status": "success", "feedback": payload}


@router.post("/extract")
async def extract_documents(
    req: ExtractRequest,
    orchestrator: Orchestrator = Depends(get_orchestrator),
):
    prs = orchestrator.agent_nick.process_routing_service
    process_id = prs.log_process(
        process_name="document_extraction",
        process_details={
            "s3_prefix": req.s3_prefix,
            "s3_object_key": req.s3_object_key,
        },
        # process_status=1,
    )
    if process_id is None:
        raise HTTPException(status_code=500, detail="Failed to log process")

    action_id = prs.log_action(
        process_id=process_id,
        agent_type="document_extraction",
        action_desc={
            "s3_prefix": req.s3_prefix,
            "s3_object_key": req.s3_object_key,
        },
        status="started",
    )

    async def run_flow() -> None:
        try:
            result = await run_in_threadpool(
                orchestrator.execute_extraction_flow,
                req.s3_prefix,
                req.s3_object_key,
            )
            prs.log_action(
                process_id=process_id,
                agent_type="document_extraction",
                action_desc={
                    "s3_prefix": req.s3_prefix,
                    "s3_object_key": req.s3_object_key,
                },
                process_output=result,
                status="completed",
                action_id=action_id,
            )
            prs.update_process_status(process_id, 1)
        except Exception as exc:  # pragma: no cover - network/runtime
            prs.log_action(
                process_id=process_id,
                agent_type="document_extraction",
                action_desc=str(exc),
                status="failed",
                action_id=action_id,
            )
            prs.update_process_status(process_id, -1)

    asyncio.create_task(run_flow())
    return {"status": "process started", "process_id": process_id}


# ---------------------------------------------------------------------------
# Email dispatch endpoint
# ---------------------------------------------------------------------------
async def _dispatch_email_request(
    *,
    dispatch_request: EmailDispatchRequest,
    orchestrator: Orchestrator,
    agent_nick,
) -> Dict[str, Any]:
    if dispatch_request.drafts:
        expanded_requests = _expand_batch_dispatch_requests(dispatch_request)

        if not expanded_requests:
            raise HTTPException(
                status_code=400,
                detail={
                    "error": "Invalid Batch Request",
                    "message": "No valid drafts found in request",
                    "hint": "Ensure each draft has 'unique_id' or 'rfq_id'",
                },
            )

        if len(expanded_requests) == 1:
            dispatch_request = expanded_requests[0]
        else:
            return await _execute_batch_dispatch(
                expanded_requests=expanded_requests,
                orchestrator=orchestrator,
            agent_nick=agent_nick,
        )

    identifier = dispatch_request.get_identifier()
    if not identifier:
        raise HTTPException(
            status_code=400,
            detail={
                "error": "Missing Identifier",
                "message": "No unique_id or rfq_id provided",
                "hint": 'Send: {"unique_id": "PROC-WF-xxx"} or {"draft": {"unique_id": "PROC-WF-xxx"}}',
            },
        )

    input_data = dispatch_request.model_dump(exclude_none=True)
    dispatch_service = EmailDispatchService(agent_nick)

    workflow_id_hint = _resolve_dispatch_workflow_id(dispatch_request, identifier)
    repository_workflow_id = dispatch_service.resolve_workflow_id(identifier)

    if (
        workflow_id_hint
        and repository_workflow_id
        and workflow_id_hint != repository_workflow_id
    ):
        raise HTTPException(
            status_code=409,
            detail={
                "error": "WorkflowMismatch",
                "message": "Dispatch identifier is associated with a different workflow",
                "request_workflow_id": workflow_id_hint,
                "stored_workflow_id": repository_workflow_id,
            },
        )

    workflow_id_hint = workflow_id_hint or repository_workflow_id

    if not workflow_id_hint:
        raise HTTPException(
            status_code=409,
            detail={
                "error": "WorkflowUnavailable",
                "message": "Unable to resolve workflow_id for dispatch identifier",
                "identifier": identifier,
            },
        )

    prs = orchestrator.agent_nick.process_routing_service

    initial_details = {
        "input": input_data,
        "agents": [],
        "output": {},
        "status": "saved",
        "workflow_id": workflow_id_hint,
    }
    process_id = prs.log_process(
        process_name="email_dispatch",
        process_details=initial_details,
        workflow_id=workflow_id_hint,
    )
    if process_id is None:
        raise HTTPException(status_code=500, detail="Failed to log process")

    action_reference = dispatch_request.resolve_action_id()

    action_id = prs.log_action(
        process_id=process_id,
        agent_type="email_dispatch",
        action_desc=input_data,
        status="started",
        action_id=action_reference,
    )

    workflow_id_final = workflow_id_hint

    try:
        result = await run_in_threadpool(
            dispatch_service.send_draft,
            identifier=identifier,
            recipients=dispatch_request.resolve_recipients(),
            sender=dispatch_request.resolve_sender(),
            subject_override=dispatch_request.resolve_subject(),
            body_override=dispatch_request.resolve_body(),
        )

        dispatch_timestamp = time.time()
        setattr(agent_nick, "dispatch_service_started", True)
        setattr(agent_nick, "email_dispatch_last_sent_at", dispatch_timestamp)

        raw_recipients = result.get("recipients")
        if isinstance(raw_recipients, str):
            response_recipients = [raw_recipients]
        elif isinstance(raw_recipients, list):
            response_recipients = raw_recipients
        elif raw_recipients:
            response_recipients = list(raw_recipients)
        else:
            response_recipients = dispatch_request.resolve_recipients() or []

        result_workflow_id = _coerce_identifier(result.get("workflow_id"))
        if not result_workflow_id:
            draft_payload = result.get("draft") if isinstance(result, dict) else None
            if isinstance(draft_payload, dict):
                result_workflow_id = _extract_workflow_token(draft_payload)

        if (
            workflow_id_hint
            and result_workflow_id
            and workflow_id_hint != result_workflow_id
        ):
            logger.error(
                "Dispatch workflow mismatch for identifier=%s request_workflow=%s result_workflow=%s",
                identifier,
                workflow_id_hint,
                result_workflow_id,
            )
            raise HTTPException(
                status_code=409,
                detail={
                    "error": "WorkflowMismatch",
                    "message": "Dispatch completed under different workflow identifier",
                    "request_workflow_id": workflow_id_hint,
                    "result_workflow_id": result_workflow_id,
                },
            )

        workflow_id_final = result_workflow_id or workflow_id_hint

        response_data: Dict[str, Any] = dict(result)
        response_data.update(
            success=bool(result.get("sent", False)),
            unique_id=result.get("unique_id", identifier),
            sent=bool(result.get("sent", False)),
            message_id=result.get("message_id"),
            recipients=[str(r) for r in response_recipients],
            sender=str(result.get("sender") or dispatch_request.resolve_sender() or ""),
            subject=str(
                result.get("subject") or dispatch_request.resolve_subject() or ""
            ),
            error=result.get("error"),
            workflow_id=workflow_id_final,
        )

        if response_data.get("body") is None:
            response_data["body"] = dispatch_request.resolve_body()

        response = EmailDispatchResponse(**response_data)

        response_payload = response.model_dump()
        status_label = "completed" if response.sent else "failed"

        prs.log_action(
            process_id=process_id,
            agent_type="email_dispatch",
            action_desc=input_data,
            process_output=response_payload,
            status=status_label,
            action_id=action_id,
        )

        final_details = {
            "input": input_data,
            "agents": [],
            "output": response_payload,
            "status": status_label,
            "workflow_id": workflow_id_final,
        }
        prs.update_process_details(process_id, final_details)
        prs.update_process_status(process_id, 1 if response.sent else -1)

    except DraftNotFoundError as exc:
        prs.log_action(
            process_id=process_id,
            agent_type="email_dispatch",
            action_desc=input_data,
            status="failed",
            action_id=action_id,
        )
        prs.update_process_status(process_id, -1)
        raise HTTPException(
            status_code=status.HTTP_404_NOT_FOUND,
            detail={
                "error": "DraftNotFound",
                "message": str(exc),
                "identifier": identifier,
            },
        )

    except ValueError as exc:
        prs.log_action(
            process_id=process_id,
            agent_type="email_dispatch",
            action_desc=input_data,
            status="failed",
            action_id=action_id,
        )
        prs.update_process_status(process_id, -1)
        raise HTTPException(
            status_code=status.HTTP_400_BAD_REQUEST,
            detail={
                "error": "DraftDispatchFailed",
                "message": str(exc),
                "identifier": identifier,
            },
        )

    except Exception as exc:  # pragma: no cover - network/runtime
        prs.log_action(
            process_id=process_id,
            agent_type="email_dispatch",
            action_desc=input_data,
            status="failed",
            action_id=action_id,
        )
        prs.update_process_status(process_id, -1)
        logger.exception("Unexpected error dispatching email for %s", identifier)
        raise HTTPException(
            status_code=status.HTTP_500_INTERNAL_SERVER_ERROR,
            detail={
                "error": "EmailDispatchError",
                "message": "Failed to dispatch email draft.",
                "identifier": identifier,
                "reason": str(exc),
            },
        )

    return {
        **response_payload,
        "status": status_label,
        "result": response_payload,
        "action_id": action_id,
        "workflow_id": workflow_id_final,
    }


@router.post("/email")
async def send_email(
    request: Request,
    dispatch_request: Optional[EmailDispatchRequest] = Depends(
        build_email_dispatch_request
    ),
    orchestrator: Orchestrator = Depends(get_orchestrator),
    agent_nick=Depends(get_agent_nick),
):
    """Send previously drafted RFQ email(s) or resolve context-aware dispatches.

    When a request body is provided, the payload is parsed using
    :class:`EmailDispatchRequest` and follows the legacy behaviour documented
    above (single draft, overrides, or batch dispatch).

    When no body is supplied, the endpoint attempts to resolve the email draft
    using ``workflow_id`` from the request context (request.state, headers, or
    query parameters) and optional overrides found in the payload.
    """

    if dispatch_request is not None:
        return await _dispatch_email_request(
            dispatch_request=dispatch_request,
            orchestrator=orchestrator,
            agent_nick=agent_nick,
        )

    payload = getattr(request.state, "email_dispatch_payload", {}) or {}

    overrides = _extract_context_overrides(payload)
    workflow_id_hint = _coerce_identifier(
        getattr(getattr(request, "state", object()), "workflow_id", None)
    )

    if not workflow_id_hint:
        workflow_id_hint = _coerce_identifier(request.headers.get("X-Workflow-Id"))

    if not workflow_id_hint:
        workflow_id_hint = _coerce_identifier(request.query_params.get("workflow_id"))

    if not workflow_id_hint and overrides.get("workflow_id"):
        workflow_id_hint = overrides.pop("workflow_id")
    elif "workflow_id" in overrides:
        overrides.pop("workflow_id")

    dispatch_service = EmailDispatchService(agent_nick)

    try:
        result = await run_in_threadpool(
            dispatch_service.dispatch_from_context,
            workflow_id_hint,
            overrides=overrides or None,
        )
    except DraftNotFoundError as exc:
        raise HTTPException(status_code=404, detail=str(exc))
    except ValueError as exc:
        raise HTTPException(
            status_code=status.HTTP_400_BAD_REQUEST,
            detail={
                "error": "ContextDispatchFailed",
                "message": str(exc),
            },
        )
    except HTTPException:
        raise
    except Exception as exc:  # pragma: no cover - defensive logging
        logger.exception("Unhandled error during context dispatch", exc_info=exc)
        raise HTTPException(status_code=500, detail="Internal Server Error") from exc

    return {"status": "ok", "result": result}


@router.post("/email/batch")
async def send_email_batch(
    request: Request,
    dispatch_request: Optional[EmailDispatchRequest] = Depends(
        build_email_dispatch_request
    ),
    orchestrator: Orchestrator = Depends(get_orchestrator),
    agent_nick=Depends(get_agent_nick),
):
    return await send_email(
        request=request,
        dispatch_request=dispatch_request,
        orchestrator=orchestrator,
        agent_nick=agent_nick,
    )


def _expand_batch_dispatch_requests(
    request_model: EmailDispatchRequest,
) -> List[EmailDispatchRequest]:
    """Normalise batch payloads into discrete dispatch requests."""

    def _base_overrides() -> Dict[str, Any]:
        overrides: Dict[str, Any] = {}
        for field in ("recipients", "sender", "subject", "body", "action_id"):
            value = getattr(request_model, field, None)
            if value is not None:
                overrides[field] = value
        return overrides

    overrides = _base_overrides()
    requests: List[EmailDispatchRequest] = []

    if request_model.drafts:
        for draft in request_model.drafts:
            draft_id = draft.resolved_identifier()
            if not draft_id:
                logger.warning(
                    "Skipping draft without identifier in batch request: %s",
                    draft.model_dump(exclude_none=True),
                )
                continue

            payload: Dict[str, Any] = dict(overrides)
            payload["draft"] = draft.model_dump(exclude_none=True)

            try:
                requests.append(EmailDispatchRequest.model_validate(payload))
            except Exception as e:
                logger.error(
                    "Failed to validate draft %s in batch: %s", draft_id, str(e)
                )
                continue
    elif request_model.draft:
        payload: Dict[str, Any] = dict(overrides)
        payload["draft"] = request_model.draft.model_dump(exclude_none=True)
        requests.append(EmailDispatchRequest.model_validate(payload))
    else:
        requests.append(request_model)

    return requests


async def _execute_batch_dispatch(
    *,
    expanded_requests: List[EmailDispatchRequest],
    orchestrator: Orchestrator,
    agent_nick,
) -> Dict[str, Any]:
    if not expanded_requests:
        raise HTTPException(
            status_code=400,
            detail={
                "error": "No Drafts",
                "message": "No drafts found in request body",
                "hint": "Send EmailDraftingAgent output with 'drafts' array",
            },
        )

    if len(expanded_requests) == 1:
        return await _dispatch_email_request(
            dispatch_request=expanded_requests[0],
            orchestrator=orchestrator,
            agent_nick=agent_nick,
        )

    results: List[Dict[str, Any]] = []
    success_count = 0

    for entry in expanded_requests:
        try:
            response = await _dispatch_email_request(
                dispatch_request=entry,
                orchestrator=orchestrator,
                agent_nick=agent_nick,
            )
        except HTTPException as exc:
            detail = (
                exc.detail
                if isinstance(exc.detail, dict)
                else {"error": str(exc.detail)}
            )
            results.append(
                {
                    "unique_id": entry.get_identifier() or None,
                    "sent": False,
                    "message_id": None,
                    "supplier_id": getattr(entry.draft, "supplier_id", None),
                    "subject": entry.resolve_subject()
                    or (entry.draft.resolved_subject() if entry.draft else None),
                    "error": detail,
                    "status_code": exc.status_code,
                    "response": None,
                }
            )
            continue
        except Exception as exc:  # pragma: no cover - defensive
            logger.exception(
                "Batch dispatch failed for %s", entry.get_identifier(), exc_info=exc
            )
            results.append(
                {
                    "unique_id": entry.get_identifier() or None,
                    "sent": False,
                    "message_id": None,
                    "supplier_id": getattr(entry.draft, "supplier_id", None),
                    "subject": entry.resolve_subject()
                    or (entry.draft.resolved_subject() if entry.draft else None),
                    "error": {"error": str(exc)},
                    "response": None,
                }
            )
            continue

        sent = bool(response.get("sent"))
        if sent:
            success_count += 1

        results.append(
            {
                "unique_id": response.get("unique_id"),
                "sent": sent,
                "message_id": response.get("message_id"),
                "supplier_id": getattr(entry.draft, "supplier_id", None),
                "subject": response.get("subject"),
                "response": response,
                "error": None,
            }
        )

    total = len(results)
    success = success_count == total and total > 0
    status_label = "completed" if success else "failed"

    return {
        "success": success,
        "status": status_label,
        "total": total,
        "sent": success_count,
        "failed": total - success_count,
        "results": results,
    }


@router.post("/{workflow_id}/email/dispatch-all")
async def dispatch_workflow_drafts(
    workflow_id: str,
    agent_nick=Depends(get_agent_nick),
):
    try:
        with agent_nick.get_db_connection() as conn:
            with conn.cursor() as cur:
                cur.execute(
                    """
                    SELECT unique_id, supplier_id, subject, sent
                    FROM proc.draft_rfq_emails
                    WHERE workflow_id = %s
                      AND sent = FALSE
                    ORDER BY id ASC
                    """,
                    (workflow_id,),
                )
                draft_rows = cur.fetchall()

        if not draft_rows:
            return {
                "success": True,
                "workflow_id": workflow_id,
                "total": 0,
                "sent": 0,
                "failed": 0,
                "message": "No unsent drafts found for workflow",
            }

        dispatch_service = EmailDispatchService(agent_nick)

        results: List[Dict[str, Any]] = []
        for unique_id, supplier_id, subject, sent in draft_rows:
            try:
                result = await run_in_threadpool(
                    dispatch_service.send_draft,
                    identifier=unique_id,
                    subject_override=subject,
                )
                results.append(
                    {
                        "unique_id": unique_id,
                        "sent": bool(result.get("sent")),
                        "message_id": result.get("message_id"),
                        "supplier_id": supplier_id,
                        "subject": subject,
                    }
                )
            except Exception as exc:  # pragma: no cover - runtime dependent
                logger.error("Failed to dispatch %s: %s", unique_id, str(exc))
                results.append(
                    {
                        "unique_id": unique_id,
                        "sent": False,
                        "error": str(exc),
                        "supplier_id": supplier_id,
                        "subject": subject,
                    }
                )

        success_count = sum(1 for r in results if r.get("sent"))

        return {
            "success": success_count == len(results),
            "workflow_id": workflow_id,
            "total": len(results),
            "sent": success_count,
            "failed": len(results) - success_count,
            "results": results,
        }

    except Exception as exc:  # pragma: no cover - runtime dependent
        logger.exception("Workflow dispatch failed")
        raise HTTPException(
            status_code=500,
            detail={
                "error": "Workflow Dispatch Failed",
                "message": str(exc),
            },
        )


@router.post("/negotiate")
def negotiate(
    req: NegotiationRequest,
    orchestrator: Orchestrator = Depends(get_orchestrator),
):
    """Execute the negotiation agent."""
    return orchestrator.execute_workflow("negotiation", req.model_dump())


@router.post("/approvals")
def approvals(
    req: ApprovalRequest,
    orchestrator: Orchestrator = Depends(get_orchestrator),
):
    """Run the approvals agent."""
    return orchestrator.execute_workflow("approvals", req.model_dump())


@router.post("/supplier-interaction")
def supplier_interaction(
    req: SupplierInteractionRequest,
    orchestrator: Orchestrator = Depends(get_orchestrator),
):
    """Trigger the supplier interaction agent."""
    return orchestrator.execute_workflow("supplier_interaction", req.model_dump())


@router.post("/discrepancy")
def detect_discrepancy(
    req: DiscrepancyRequest,
    orchestrator: Orchestrator = Depends(get_orchestrator),
):
    """Expose the discrepancy detection agent."""
    return orchestrator.execute_workflow("discrepancy_detection", req.model_dump())


@router.get(
    "/types",
    response_model=List[AgentType],
    summary="Get agent types and their resource dependencies",
)
def get_agent_types():
    """Return the agent catalogue defined in ``agent_definitions.json``."""
    file_path = os.path.join(
        os.path.dirname(__file__), "..", "..", "agent_definitions.json"
    )
    with open(file_path, "r") as f:
        data = json.load(f)
    return [AgentType(**agent) for agent in data]<|MERGE_RESOLUTION|>--- conflicted
+++ resolved
@@ -773,7 +773,6 @@
     ) -> None:
         required = set(required_fields or ("recipients", "sender", "subject", "body"))
         missing: List[str] = []
-<<<<<<< HEAD
 
         if "recipients" in required and not recipients:
             missing.append("recipients")
@@ -782,15 +781,6 @@
         if "subject" in required and (not subject or not subject.strip()):
             missing.append("subject")
         if "body" in required and (body is None or not str(body).strip()):
-=======
-        if recipients is not None and not recipients:
-            missing.append("recipients")
-        if sender is not None and not sender.strip():
-            missing.append("sender")
-        if subject is not None and not subject.strip():
-            missing.append("subject")
-        if body is not None and not str(body).strip():
->>>>>>> 10b0b064
             missing.append("body")
         if missing:
             raise HTTPException(
