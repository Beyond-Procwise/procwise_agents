--- conflicted
+++ resolved
@@ -2,79 +2,19 @@
 
 import json
 import os
-<<<<<<< HEAD
-from fastapi import APIRouter, Depends, HTTPException, BackgroundTasks, Request, Form, UploadFile, File
-=======
-from typing import List, Optional
 
-from fastapi import (
-    APIRouter,
-    BackgroundTasks,
-    Depends,
-    File,
-    Form,
-    HTTPException,
-    Request,
-    UploadFile,
-)
->>>>>>> 6ba427f0
 from pydantic import BaseModel
 
 from orchestration.orchestrator import Orchestrator
 from services.model_selector import RAGPipeline
 
-<<<<<<< HEAD
-# --- UPGRADE: Fix Hardcoded File Paths ---
-PROJECT_ROOT = os.path.abspath(os.path.join(os.path.dirname(__file__), '..', '..'))
-
-# --- UPGRADE: HITL Pydantic Model (Import existing schemas) ---
-from agents.schemas import HeaderData, LineItem, ValidationResult
-=======
-
-PROJECT_ROOT = os.path.abspath(os.path.join(os.path.dirname(__file__), "../.."))
-
->>>>>>> 6ba427f0
-
 class RankingRequest(BaseModel):
     query: str
 
-<<<<<<< HEAD
-=======
-
->>>>>>> 6ba427f0
 class ExtractRequest(BaseModel):
     s3_prefix: Optional[str] = None
     s3_object_key: Optional[str] = None
 
-<<<<<<< HEAD
-class CorrectedExtractionData(BaseModel):
-    headerData: HeaderData
-    lineItems: List[LineItem]
-    validation: ValidationResult
-
-class QuestionParams:
-    def __init__(self, query: str = Form(...), user_id: str = Form("default_user"), files: List[UploadFile] = File(default=[])):
-        self.query, self.user_id, self.files = query, user_id, files
-=======
-
-class QuestionParams:
-    def __init__(
-        self,
-        query: str = Form(...),
-        user_id: str = Form("default_user"),
-        model_name: Optional[str] = Form(None),
-        doc_type: Optional[str] = Form(None),
-        product_type: Optional[str] = Form(None),
-        files: List[UploadFile] = File(default=[]),
-    ):
-        self.query = query
-        self.user_id = user_id
-        self.model_name = model_name
-        self.doc_type = doc_type
-        self.product_type = product_type
-        self.files = files
-
->>>>>>> 6ba427f0
 
 class AgentType(BaseModel):
     agentId: int
@@ -99,39 +39,6 @@
 
 router = APIRouter(prefix="/workflows", tags=["Agent Workflows"])
 
-<<<<<<< HEAD
-def get_orchestrator(req: Request) -> Orchestrator:
-    if not hasattr(req.app.state, 'orchestrator') or not req.app.state.orchestrator:
-        raise HTTPException(status_code=503, detail="Orchestrator service is not available.")
-    return req.app.state.orchestrator
-
-def get_rag_pipeline(req: Request) -> RAGPipeline:
-    if not hasattr(req.app.state, 'rag_pipeline') or not req.app.state.rag_pipeline:
-        raise HTTPException(status_code=503, detail="RAG Pipeline service is not available.")
-    return req.app.state.rag_pipeline
-
-@router.post("/rank-suppliers")
-def rank_suppliers(req: RankingRequest, orch: Orchestrator = Depends(get_orchestrator)):
-    result = orch.execute_ranking_flow(req.query)
-    if "error" in result:
-        raise HTTPException(status_code=400, detail=result["error"])
-    return result
-=======
-
-def get_orchestrator(req: Request):
-    return req.app.state.orchestrator
-
-
-def get_rag_pipeline(req: Request):
-    return req.app.state.rag_pipeline
-
-
-@router.post("/rank-suppliers")
-def rank_suppliers(
-    req: RankingRequest, orch: Orchestrator = Depends(get_orchestrator)
-):
-    return orch.execute_ranking_flow(req.query)
->>>>>>> 6ba427f0
 
 
 @router.post("/ask")
@@ -142,48 +49,7 @@
     if len(params.files) > 3:
         raise HTTPException(400, "Max 3 files allowed.")
     file_data = [(await f.read(), f.filename) for f in params.files if f.filename]
-<<<<<<< HEAD
-    return pipeline.answer_question(query=params.query, user_id=params.user_id, files=file_data)
 
-@router.post("/extract", status_code=202)
-def extract_docs(req: ExtractRequest, bg: BackgroundTasks, orch: Orchestrator = Depends(get_orchestrator)):
-    bg.add_task(orch.execute_extraction_flow, s3_prefix=req.s3_prefix, s3_object_key=req.s3_object_key)
-    return {"message": "Extraction initiated. This is an asynchronous process."}
-
-@router.post("/correct-extraction/{extraction_id}", summary="Submit corrections for an extraction")
-def correct_extraction(extraction_id: str, corrected_data: CorrectedExtractionData, orch: Orchestrator = Depends(get_orchestrator)):
-    """
-    Allows a user to submit corrected data for an extraction that was flagged
-    for review (status='needs_review'). The `extraction_id` is the invoice_id or po_number.
-    """
-    result = orch.execute_correction_flow(extraction_id, corrected_data.model_dump(by_alias=True))
-    if result.get("status") != "success":
-        raise HTTPException(status_code=400, detail=result.get("reason", "Correction failed."))
-    return result
-=======
-    return pipeline.answer_question(
-        query=params.query,
-        user_id=params.user_id,
-        model_name=params.model_name,
-        files=file_data,
-        doc_type=params.doc_type,
-        product_type=params.product_type,
-    )
-
-
-@router.post("/extract", status_code=202)
-def extract_docs(
-    req: ExtractRequest,
-    bg: BackgroundTasks,
-    orch: Orchestrator = Depends(get_orchestrator),
-):
-    bg.add_task(
-        orch.execute_extraction_flow,
-        s3_prefix=req.s3_prefix,
-        s3_object_key=req.s3_object_key,
-    )
-    return {"status": "Extraction initiated."}
->>>>>>> 6ba427f0
 
 
 @router.get(
@@ -196,13 +62,3 @@
     Returns a list of all defined agent types, their descriptions,
     and their dependencies from the agent_definitions.json file.
     """
-<<<<<<< HEAD
-    definitions_path = os.path.join(PROJECT_ROOT, 'prompts', 'agent_definitions.json')
-    return load_from_json(definitions_path)
-=======
-
-    agent_definitions_path = os.path.join(
-        PROJECT_ROOT, "prompts", "agent_definitions.json"
-    )
-    return load_from_json(agent_definitions_path)
->>>>>>> 6ba427f0
