--- conflicted
+++ resolved
@@ -14,10 +14,7 @@
 from orchestration.orchestrator import Orchestrator
 from services.model_selector import RAGPipeline
 from services.model_training_endpoint import ModelTrainingEndpoint
-<<<<<<< HEAD
 from services.email_watcher_service import run_email_watcher_for_workflow
-=======
->>>>>>> 8ba34a86
 from agents.base_agent import AgentNick
 from agents.registry import AgentRegistry
 from agents.data_extraction_agent import DataExtractionAgent
@@ -90,15 +87,10 @@
         )
         app.state.orchestrator = orchestrator
         app.state.rag_pipeline = RAGPipeline(agent_nick)
-<<<<<<< HEAD
         app.state.agent_registry = agent_nick.agents
         app.state.supplier_interaction_agent = supplier_interaction_agent
         app.state.negotiation_agent = negotiation_agent
         app.state.email_watcher_runner = run_email_watcher_for_workflow
-=======
-        email_watcher_service = orchestrator.backend_scheduler.get_email_watcher_service()
-        app.state.email_watcher_service = email_watcher_service
->>>>>>> 8ba34a86
         logger.info("System initialized successfully.")
     except Exception as e:
         logger.critical(f"FATAL: System initialization failed: {e}", exc_info=True)
