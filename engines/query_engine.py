--- conflicted
+++ resolved
@@ -310,7 +310,6 @@
                 df["supplier_id"] = df["supplier_id"].astype(str).str.strip()
             if "supplier_name" in df.columns:
                 df["supplier_name"] = df["supplier_name"].astype(str).str.strip()
-<<<<<<< HEAD
 
             if candidate_ids and "supplier_id" in df.columns:
                 df = df[df["supplier_id"].isin(candidate_ids)].copy()
@@ -339,8 +338,7 @@
                             fallback_df = fallback_df[base_columns]
                         df = pd.concat([df, fallback_df], ignore_index=True, sort=False)
 
-=======
->>>>>>> 32d64bcf
+
             return df
         except Exception as exc:
             # Surface the original exception so callers can handle it explicitly
