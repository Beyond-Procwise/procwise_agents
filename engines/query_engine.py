# ProcWise/engines/query_engine.py

import pandas as pd
<<<<<<< HEAD
import numpy as np
import logging
from .base_engine import BaseEngine

logger = logging.getLogger(__name__)
=======
from typing import Dict, Any, List
from .base_engine import BaseEngine  # <-- CORRECTED IMPORT
>>>>>>> 6ba427f0


class QueryEngine(BaseEngine):
    def __init__(self, agent_nick):
        self.agent_nick = agent_nick

<<<<<<< HEAD
    def fetch_supplier_data(self, intent: dict) -> pd.DataFrame:
        """
        --- UPGRADE: Dynamic Data Querying ---
        Fetches and aggregates supplier data directly from the PostgreSQL database,
        replacing the previous mock data implementation.
        """
        logger.info(f"QueryEngine: Fetching dynamic data for intent -> {intent}")

        # In a real system, you would build a more complex query based on the intent.
        # For this example, we'll aggregate core metrics from the invoice table.
        # This query calculates average invoice amount (as a proxy for price) and
        # gets the most recent payment terms for each vendor.
        sql_query = """
        SELECT
            vendor_name,
            AVG(total_amount) as price_score_raw,
            (array_agg(payment_terms ORDER BY invoice_date DESC))[1] as payment_terms_raw
        FROM
            proc.invoice_agent
        WHERE
            vendor_name IS NOT NULL
        GROUP BY
            vendor_name;
        """
        try:
            with self.agent_nick.get_db_connection() as conn:
                df = pd.read_sql_query(sql_query, conn)

            if df.empty:
                logger.warning("QueryEngine: No supplier data found in the database.")
                return pd.DataFrame()

            # --- Placeholder Data for Metrics Not in Invoices ---
            # In a production system, this data would come from other tables or APIs
            # (e.g., a supplier risk management system or delivery tracking system).
            np.random.seed(42) # for reproducible results
            df['delivery_score_raw'] = np.random.uniform(90, 99.5, df.shape[0]).round(2)
            df['risk_score_raw'] = np.random.randint(1, 6, df.shape[0])

            logger.info(f"Successfully fetched and prepared data for {len(df)} suppliers.")
            return df

        except Exception as e:
            logger.error(f"QueryEngine: Failed to execute query against database: {e}")
            return pd.DataFrame()
=======
    def _build_supplier_query(self, parameters: Dict[str, Any]) -> tuple[str, List[Any]]:
        """Builds a SQL query for fetching supplier metrics based on intent parameters."""

        # Map criteria to database columns (more can be added as needed)
        criteria_column_map = {
            "price": "m.avg_price",
            "delivery": "m.delivery_performance",
            "delivery performance": "m.delivery_performance",
            "risk": "m.risk_rating",
            "payment_terms": "s.payment_terms",
        }

        # Build SELECT clause mapping DB columns to *_score_raw fields
        select_clause = ["s.supplier_name"]
        for criterion, db_col in criteria_column_map.items():
            alias = f"{criterion}_score_raw"
            if " " in alias:
                select_clause.append(f"{db_col} AS \"{alias}\"")
            else:
                select_clause.append(f"{db_col} AS {alias}")

        query = f"""
            SELECT {', '.join(select_clause)}
            FROM proc.supplier s
            LEFT JOIN proc.supplier_metrics m ON m.supplier_id = s.supplier_id
            WHERE 1=1
        """

        query_params: List[Any] = []

        # Filtering by supplier list
        suppliers = parameters.get("suppliers_list")
        if suppliers:
            query += " AND s.supplier_name = ANY(%s)"
            query_params.append(suppliers)

        # Filtering by category
        category = parameters.get("category")
        if category:
            query += " AND s.category = %s"
            query_params.append(category)

        # Filtering by arbitrary additional filters (column=value)
        filters = parameters.get("filters")
        if isinstance(filters, dict):
            for col, val in filters.items():
                query += f" AND s.{col} = %s"
                query_params.append(val)

        # Filtering by time period
        time_period = parameters.get("time_period")
        if isinstance(time_period, dict):
            start = time_period.get("start_date") or time_period.get("start")
            end = time_period.get("end_date") or time_period.get("end")
            if start:
                query += " AND m.metric_date >= %s"
                query_params.append(start)
            if end:
                query += " AND m.metric_date <= %s"
                query_params.append(end)

        return query, query_params

    def fetch_supplier_data(self, intent: dict) -> pd.DataFrame:
        """Fetches supplier metrics from the database based on the intent."""

        parameters = intent.get("parameters", {})
        query, params = self._build_supplier_query(parameters)

        print(f"QueryEngine: Executing supplier data query with parameters -> {parameters}")

        with self.agent_nick.get_db_connection() as conn:
            df = pd.read_sql_query(query, conn, params=params)

        return df
>>>>>>> 6ba427f0
<|MERGE_RESOLUTION|>--- conflicted
+++ resolved
@@ -1,142 +1,9 @@
 # ProcWise/engines/query_engine.py
 
 import pandas as pd
-<<<<<<< HEAD
-import numpy as np
-import logging
-from .base_engine import BaseEngine
 
-logger = logging.getLogger(__name__)
-=======
-from typing import Dict, Any, List
-from .base_engine import BaseEngine  # <-- CORRECTED IMPORT
->>>>>>> 6ba427f0
 
 
 class QueryEngine(BaseEngine):
     def __init__(self, agent_nick):
         self.agent_nick = agent_nick
-
-<<<<<<< HEAD
-    def fetch_supplier_data(self, intent: dict) -> pd.DataFrame:
-        """
-        --- UPGRADE: Dynamic Data Querying ---
-        Fetches and aggregates supplier data directly from the PostgreSQL database,
-        replacing the previous mock data implementation.
-        """
-        logger.info(f"QueryEngine: Fetching dynamic data for intent -> {intent}")
-
-        # In a real system, you would build a more complex query based on the intent.
-        # For this example, we'll aggregate core metrics from the invoice table.
-        # This query calculates average invoice amount (as a proxy for price) and
-        # gets the most recent payment terms for each vendor.
-        sql_query = """
-        SELECT
-            vendor_name,
-            AVG(total_amount) as price_score_raw,
-            (array_agg(payment_terms ORDER BY invoice_date DESC))[1] as payment_terms_raw
-        FROM
-            proc.invoice_agent
-        WHERE
-            vendor_name IS NOT NULL
-        GROUP BY
-            vendor_name;
-        """
-        try:
-            with self.agent_nick.get_db_connection() as conn:
-                df = pd.read_sql_query(sql_query, conn)
-
-            if df.empty:
-                logger.warning("QueryEngine: No supplier data found in the database.")
-                return pd.DataFrame()
-
-            # --- Placeholder Data for Metrics Not in Invoices ---
-            # In a production system, this data would come from other tables or APIs
-            # (e.g., a supplier risk management system or delivery tracking system).
-            np.random.seed(42) # for reproducible results
-            df['delivery_score_raw'] = np.random.uniform(90, 99.5, df.shape[0]).round(2)
-            df['risk_score_raw'] = np.random.randint(1, 6, df.shape[0])
-
-            logger.info(f"Successfully fetched and prepared data for {len(df)} suppliers.")
-            return df
-
-        except Exception as e:
-            logger.error(f"QueryEngine: Failed to execute query against database: {e}")
-            return pd.DataFrame()
-=======
-    def _build_supplier_query(self, parameters: Dict[str, Any]) -> tuple[str, List[Any]]:
-        """Builds a SQL query for fetching supplier metrics based on intent parameters."""
-
-        # Map criteria to database columns (more can be added as needed)
-        criteria_column_map = {
-            "price": "m.avg_price",
-            "delivery": "m.delivery_performance",
-            "delivery performance": "m.delivery_performance",
-            "risk": "m.risk_rating",
-            "payment_terms": "s.payment_terms",
-        }
-
-        # Build SELECT clause mapping DB columns to *_score_raw fields
-        select_clause = ["s.supplier_name"]
-        for criterion, db_col in criteria_column_map.items():
-            alias = f"{criterion}_score_raw"
-            if " " in alias:
-                select_clause.append(f"{db_col} AS \"{alias}\"")
-            else:
-                select_clause.append(f"{db_col} AS {alias}")
-
-        query = f"""
-            SELECT {', '.join(select_clause)}
-            FROM proc.supplier s
-            LEFT JOIN proc.supplier_metrics m ON m.supplier_id = s.supplier_id
-            WHERE 1=1
-        """
-
-        query_params: List[Any] = []
-
-        # Filtering by supplier list
-        suppliers = parameters.get("suppliers_list")
-        if suppliers:
-            query += " AND s.supplier_name = ANY(%s)"
-            query_params.append(suppliers)
-
-        # Filtering by category
-        category = parameters.get("category")
-        if category:
-            query += " AND s.category = %s"
-            query_params.append(category)
-
-        # Filtering by arbitrary additional filters (column=value)
-        filters = parameters.get("filters")
-        if isinstance(filters, dict):
-            for col, val in filters.items():
-                query += f" AND s.{col} = %s"
-                query_params.append(val)
-
-        # Filtering by time period
-        time_period = parameters.get("time_period")
-        if isinstance(time_period, dict):
-            start = time_period.get("start_date") or time_period.get("start")
-            end = time_period.get("end_date") or time_period.get("end")
-            if start:
-                query += " AND m.metric_date >= %s"
-                query_params.append(start)
-            if end:
-                query += " AND m.metric_date <= %s"
-                query_params.append(end)
-
-        return query, query_params
-
-    def fetch_supplier_data(self, intent: dict) -> pd.DataFrame:
-        """Fetches supplier metrics from the database based on the intent."""
-
-        parameters = intent.get("parameters", {})
-        query, params = self._build_supplier_query(parameters)
-
-        print(f"QueryEngine: Executing supplier data query with parameters -> {parameters}")
-
-        with self.agent_nick.get_db_connection() as conn:
-            df = pd.read_sql_query(query, conn, params=params)
-
-        return df
->>>>>>> 6ba427f0
