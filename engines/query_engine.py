# ProcWise/engines/query_engine.py
"""Light‑weight database access layer used by the orchestrator.

Only a single method is required for the exercises in this repository –
``fetch_supplier_data`` which collects information about suppliers by
combining the supplier master data with aggregated information from invoice
and purchase order tables.  The returned ``pandas.DataFrame`` is consumed by
:class:`SupplierRankingAgent`.
"""
from __future__ import annotations

import logging
import pandas as pd

from .base_engine import BaseEngine
from utils.gpu import configure_gpu

logger = logging.getLogger(__name__)

# Ensure GPU-related environment variables are set even for DB-heavy agents.
configure_gpu()


class QueryEngine(BaseEngine):
    def __init__(self, agent_nick):
        super().__init__()
        self.agent_nick = agent_nick

    def _get_columns(self, conn, schema: str, table: str) -> list[str]:
        """Return list of column names for ``schema.table``.

        Accessing ``information_schema`` can raise errors when databases are
        unavailable or the caller lacks permissions.  In those situations an
        empty list is returned so that callers can gracefully fall back to
        safe defaults instead of propagating the failure to SQL execution.
        """
        try:
            with conn.cursor() as cur:
                cur.execute(
                    """
                    SELECT column_name
                    FROM information_schema.columns
                    WHERE table_schema = %s AND table_name = %s
                    """,
                    (schema, table),
                )
                return [r[0] for r in cur.fetchall()]
        except Exception:
            logger.exception("column introspection failed for %s.%s", schema, table)
            return []
<<<<<<< HEAD

    def _price_expression(self, conn, schema: str, table: str, alias: str) -> str:
        """Return SQL snippet for the unit price column in ``table``.

        ``alias`` is applied to any discovered column names so that the returned
        expression can safely be embedded into queries that join multiple tables
        which might expose similarly named fields, avoiding "ambiguous column"
        errors in PostgreSQL.

=======

    def _price_expression(self, conn, schema: str, table: str) -> str:
        """Return SQL snippet for the unit price column in ``table``.

>>>>>>> 919e19da
        Databases in different environments expose price information under
        various column names. This helper inspects ``information_schema`` and
        returns a suitable expression. If no price-related column is found a
        constant ``0.0`` is returned to avoid runtime SQL errors.
        """
        cols = self._get_columns(conn, schema, table)
        price_cols = [c for c in cols if "price" in c]
        try:
            if "unit_price_gbp" in price_cols and "unit_price" in price_cols:
                return f"COALESCE({alias}.unit_price_gbp, {alias}.unit_price)"
            if "unit_price_gbp" in price_cols:
                return f"{alias}.unit_price_gbp"
            if "unit_price" in price_cols:
                return f"{alias}.unit_price"
            if price_cols:
                # Use the first price-like column as a last resort
                return f"{alias}.{price_cols[0]}"

            logger.warning("no price column found on %s.%s; defaulting to zero", schema, table)
        except Exception:
            logger.exception("price column detection failed")
        return "0.0"

<<<<<<< HEAD
    def _quantity_expression(self, conn, schema: str, table: str, alias: str) -> str:
        """Return SQL snippet for the quantity column in ``table``.

        ``alias`` is applied to discovered columns to avoid ambiguity when the
        target table is joined with other tables exposing a column of the same
        name. If no quantity column exists a constant ``1`` is returned so that
        spend calculations still succeed without raising a ``DatabaseError``.
=======
    def _quantity_expression(self, conn, schema: str, table: str) -> str:
        """Return SQL snippet for the quantity column in ``table``.

        Similar to :meth:`_price_expression`, this helper inspects the
        ``information_schema`` to locate a column representing quantity or
        count of items.  If no such column exists a constant ``1`` is
        returned so that spend calculations still succeed without raising
        a ``DatabaseError``.
>>>>>>> 919e19da
        """
        cols = self._get_columns(conn, schema, table)
        try:
            qty_cols = [c for c in cols if "qty" in c or "quantity" in c]
            if qty_cols:
                # Use the first match and coalesce to 1 in case of NULLs
<<<<<<< HEAD
                return f"COALESCE({alias}.{qty_cols[0]}, 1)"
=======
                return f"COALESCE({qty_cols[0]}, 1)"
>>>>>>> 919e19da

            logger.warning("no quantity column found on %s.%s; defaulting to 1", schema, table)
        except Exception:
            logger.exception("quantity column detection failed")
        return "1"

    def _boolean_expression(self, conn, schema: str, table: str, candidates: list[str]) -> str:
        """Return first matching boolean column or ``NULL`` if none found."""
        cols = self._get_columns(conn, schema, table)
        for cand in candidates:
            if cand in cols:
                return cand
        logger.warning(
            "no %s column found on %s.%s; defaulting to NULL",
            "/".join(candidates),
            schema,
            table,
        )
        return "NULL"

    def fetch_supplier_data(self, input_data: dict = None) -> pd.DataFrame:
        """Return up-to-date supplier metrics."""
        try:
            with self.agent_nick.get_db_connection() as conn:
                # Line item tables carry the price/quantity information we need
<<<<<<< HEAD
                po_price = self._price_expression(
                    conn, "proc", "po_line_items_agent", "li"
                )
                inv_price = self._price_expression(
                    conn, "proc", "invoice_line_items_agent", "ili"
                )
                po_qty = self._quantity_expression(
                    conn, "proc", "po_line_items_agent", "li"
                )
                inv_qty = self._quantity_expression(
                    conn, "proc", "invoice_line_items_agent", "ili"
                )
                on_time_col = self._boolean_expression(
                    conn, "proc", "supplier", ["on_time", "on_time_delivery"]
=======
                po_price = self._price_expression(conn, "proc", "po_line_items_agent")
                inv_price = self._price_expression(conn, "proc", "invoice_line_items_agent")
                po_qty = self._quantity_expression(conn, "proc", "po_line_items_agent")
                inv_qty = self._quantity_expression(conn, "proc", "invoice_line_items_agent")
                on_time_col = self._boolean_expression(
                    conn, "proc", "supplier", ["delivery_lead_time_days","on_time", "on_time_delivery"]
>>>>>>> 919e19da
                )
                on_time_expr = (
                    on_time_col
                    if on_time_col == "NULL"
                    else f"s.{on_time_col}"
                )

                sql = f"""
                WITH po AS (
                    SELECT p.supplier_id,
                           SUM({po_price} * {po_qty}) AS po_spend
                    FROM proc.po_line_items_agent li
                    JOIN proc.purchase_order_agent p ON p.po_id = li.po_id
                    WHERE p.supplier_id IS NOT NULL
                    GROUP BY p.supplier_id
                ), inv AS (
                    SELECT i.supplier_id,
                           SUM({inv_price} * {inv_qty}) AS invoice_spend,
                           COUNT(DISTINCT i.invoice_id) AS invoice_count
                    FROM proc.invoice_agent i
<<<<<<< HEAD
                    LEFT JOIN proc.invoice_line_items_agent ili ON i.invoice_id = ili.invoice_id
=======
                    LEFT JOIN proc.invoice_line_items_agent li ON i.invoice_id = li.invoice_id
>>>>>>> 919e19da
                    WHERE i.supplier_id IS NOT NULL
                    GROUP BY i.supplier_id
                )
                SELECT
                    s.supplier_id,
                    s.supplier_name,
                    COALESCE(po.po_spend, 0.0) AS po_spend,
                    COALESCE(inv.invoice_spend, 0.0) AS invoice_spend,
                    COALESCE(po.po_spend, 0.0) + COALESCE(inv.invoice_spend, 0.0) AS total_spend,
                    COALESCE(inv.invoice_count, 0) AS invoice_count,
                    CASE WHEN {on_time_expr} IS TRUE THEN 1.0 ELSE 0.0 END AS on_time_pct,
                    -- include other supplier fields if present
                    s.*
                FROM proc.supplier s
                LEFT JOIN po ON s.supplier_id = po.supplier_id
                LEFT JOIN inv ON s.supplier_id = inv.supplier_id
                """
                df = pd.read_sql(sql, conn)

            if "supplier_id" in df.columns:
                df["supplier_id"] = df["supplier_id"].astype(str)
            return df
        except Exception as exc:
            # Surface the original exception so callers can handle it explicitly
            logger.exception("fetch_supplier_data failed")
            raise RuntimeError("fetch_supplier_data failed") from exc

    def fetch_invoice_data(self, intent: dict | None = None) -> pd.DataFrame:
        """Return invoice headers from ``proc.invoice_agent``."""
        sql = "SELECT * FROM proc.invoice_agent;"
        with self.agent_nick.get_db_connection() as conn:
            return pd.read_sql(sql, conn)

    def fetch_purchase_order_data(self, intent: dict | None = None) -> pd.DataFrame:
        """Return purchase order headers from ``proc.purchase_order_agent``."""
        sql = "SELECT * FROM proc.purchase_order_agent;"
        with self.agent_nick.get_db_connection() as conn:
            return pd.read_sql(sql, conn)<|MERGE_RESOLUTION|>--- conflicted
+++ resolved
@@ -48,7 +48,6 @@
         except Exception:
             logger.exception("column introspection failed for %s.%s", schema, table)
             return []
-<<<<<<< HEAD
 
     def _price_expression(self, conn, schema: str, table: str, alias: str) -> str:
         """Return SQL snippet for the unit price column in ``table``.
@@ -58,12 +57,6 @@
         which might expose similarly named fields, avoiding "ambiguous column"
         errors in PostgreSQL.
 
-=======
-
-    def _price_expression(self, conn, schema: str, table: str) -> str:
-        """Return SQL snippet for the unit price column in ``table``.
-
->>>>>>> 919e19da
         Databases in different environments expose price information under
         various column names. This helper inspects ``information_schema`` and
         returns a suitable expression. If no price-related column is found a
@@ -87,35 +80,20 @@
             logger.exception("price column detection failed")
         return "0.0"
 
-<<<<<<< HEAD
-    def _quantity_expression(self, conn, schema: str, table: str, alias: str) -> str:
+=    def _quantity_expression(self, conn, schema: str, table: str, alias: str) -> str:
         """Return SQL snippet for the quantity column in ``table``.
 
         ``alias`` is applied to discovered columns to avoid ambiguity when the
         target table is joined with other tables exposing a column of the same
         name. If no quantity column exists a constant ``1`` is returned so that
         spend calculations still succeed without raising a ``DatabaseError``.
-=======
-    def _quantity_expression(self, conn, schema: str, table: str) -> str:
-        """Return SQL snippet for the quantity column in ``table``.
-
-        Similar to :meth:`_price_expression`, this helper inspects the
-        ``information_schema`` to locate a column representing quantity or
-        count of items.  If no such column exists a constant ``1`` is
-        returned so that spend calculations still succeed without raising
-        a ``DatabaseError``.
->>>>>>> 919e19da
         """
         cols = self._get_columns(conn, schema, table)
         try:
             qty_cols = [c for c in cols if "qty" in c or "quantity" in c]
             if qty_cols:
                 # Use the first match and coalesce to 1 in case of NULLs
-<<<<<<< HEAD
                 return f"COALESCE({alias}.{qty_cols[0]}, 1)"
-=======
-                return f"COALESCE({qty_cols[0]}, 1)"
->>>>>>> 919e19da
 
             logger.warning("no quantity column found on %s.%s; defaulting to 1", schema, table)
         except Exception:
@@ -141,7 +119,6 @@
         try:
             with self.agent_nick.get_db_connection() as conn:
                 # Line item tables carry the price/quantity information we need
-<<<<<<< HEAD
                 po_price = self._price_expression(
                     conn, "proc", "po_line_items_agent", "li"
                 )
@@ -156,14 +133,6 @@
                 )
                 on_time_col = self._boolean_expression(
                     conn, "proc", "supplier", ["on_time", "on_time_delivery"]
-=======
-                po_price = self._price_expression(conn, "proc", "po_line_items_agent")
-                inv_price = self._price_expression(conn, "proc", "invoice_line_items_agent")
-                po_qty = self._quantity_expression(conn, "proc", "po_line_items_agent")
-                inv_qty = self._quantity_expression(conn, "proc", "invoice_line_items_agent")
-                on_time_col = self._boolean_expression(
-                    conn, "proc", "supplier", ["delivery_lead_time_days","on_time", "on_time_delivery"]
->>>>>>> 919e19da
                 )
                 on_time_expr = (
                     on_time_col
@@ -184,11 +153,8 @@
                            SUM({inv_price} * {inv_qty}) AS invoice_spend,
                            COUNT(DISTINCT i.invoice_id) AS invoice_count
                     FROM proc.invoice_agent i
-<<<<<<< HEAD
                     LEFT JOIN proc.invoice_line_items_agent ili ON i.invoice_id = ili.invoice_id
-=======
-                    LEFT JOIN proc.invoice_line_items_agent li ON i.invoice_id = li.invoice_id
->>>>>>> 919e19da
+
                     WHERE i.supplier_id IS NOT NULL
                     GROUP BY i.supplier_id
                 )
